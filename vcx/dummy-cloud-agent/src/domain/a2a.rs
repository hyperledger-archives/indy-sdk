--- conflicted
+++ resolved
@@ -305,11 +305,7 @@
 }
 
 #[derive(Clone, Debug, Eq, PartialEq)]
-<<<<<<< HEAD
-pub enum MessageType {
-=======
 pub enum RemoteMessageType {
->>>>>>> 492c0e58
     ConnReq,
     ConnReqAnswer,
     CredOffer,
@@ -320,20 +316,6 @@
     Other(String),
 }
 
-<<<<<<< HEAD
-impl ToString for MessageType {
-    fn to_string(&self) -> String {
-        match self {
-            MessageType::ConnReq => "connReq",
-            MessageType::ConnReqAnswer => "connReqAnswer",
-            MessageType::CredOffer => "credOffer",
-            MessageType::CredReq => "credReq",
-            MessageType::Cred => "cred",
-            MessageType::ProofReq => "proofReq",
-            MessageType::Proof => "proof",
-            MessageType::Other(other) => other.as_str(),
-        }.to_string()
-=======
 impl Serialize for RemoteMessageType {
     fn serialize<S>(&self, serializer: S) -> Result<S::Ok, S::Error> where S: Serializer {
         let value = match self {
@@ -362,41 +344,6 @@
             Some("proofReq") => Ok(RemoteMessageType::ProofReq),
             Some("proof") => Ok(RemoteMessageType::Proof),
             Some(mtype) => Ok(RemoteMessageType::Other(mtype.to_string())),
-            _ => Err(de::Error::custom("Unexpected message type."))
-        }
->>>>>>> 492c0e58
-    }
-}
-
-impl Serialize for MessageType {
-    fn serialize<S>(&self, serializer: S) -> Result<S::Ok, S::Error> where S: Serializer {
-        let value = match self {
-            MessageType::ConnReq => "connReq",
-            MessageType::ConnReqAnswer => "connReqAnswer",
-            MessageType::CredOffer => "credOffer",
-            MessageType::CredReq => "credReq",
-            MessageType::Cred => "cred",
-            MessageType::ProofReq => "proofReq",
-            MessageType::Proof => "proof",
-            MessageType::Other(other) => other.as_str(),
-        };
-        serde_json::Value::String(value.to_string()).serialize(serializer)
-    }
-}
-
-impl<'de> Deserialize<'de> for MessageType {
-    fn deserialize<D>(deserializer: D) -> Result<Self, D::Error> where D: Deserializer<'de> {
-        let value = Value::deserialize(deserializer).map_err(de::Error::custom)?;
-
-        match value.as_str() {
-            Some("connReq") => Ok(MessageType::ConnReq),
-            Some("connReqAnswer") => Ok(MessageType::ConnReqAnswer),
-            Some("credOffer") => Ok(MessageType::CredOffer),
-            Some("credReq") => Ok(MessageType::CredReq),
-            Some("cred") => Ok(MessageType::Cred),
-            Some("proofReq") => Ok(MessageType::ProofReq),
-            Some("proof") => Ok(MessageType::Proof),
-            Some(mtype) => Ok(MessageType::Other(mtype.to_string())),
             _ => Err(de::Error::custom("Unexpected message type."))
         }
     }
