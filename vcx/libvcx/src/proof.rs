--- conflicted
+++ resolved
@@ -7,14 +7,9 @@
 use connection;
 use api::{VcxStateType, ProofStateType};
 use messages;
-<<<<<<< HEAD
 use messages::proofs::proof_message::{ProofMessage, CredInfo};
 use messages::{RemoteMessageType, ObjectWithVersion, GeneralMessage};
-use messages::payload::{Payloads, PayloadKinds};
-=======
-use messages::RemoteMessageType;
 use messages::payload::{Payloads, PayloadKinds, Thread};
->>>>>>> 785a3370
 use messages::proofs::proof_request::ProofRequestMessage;
 use utils::error;
 use utils::constants::*;
@@ -55,10 +50,7 @@
     agent_did: String,
     agent_vk: String,
     revocation_interval: RevocationInterval,
-<<<<<<< HEAD
-=======
     thread: Option<Thread>
->>>>>>> 785a3370
 }
 
 impl Proof {
@@ -288,11 +280,7 @@
             .set_title(&title)?
             .set_detail(&title)?
             .agent_vk(&self.agent_vk)?
-<<<<<<< HEAD
-            .edge_agent_payload(&self.prover_vk, &self.remote_vk, &proof_request, PayloadKinds::ProofRequest).or(Err(VcxError::from(VcxErrorKind::InvalidConnectionHandle)))?
-=======
-            .edge_agent_payload(&self.prover_vk, &self.remote_vk, &proof_request, PayloadKinds::ProofRequest, self.thread.clone()).or(Err(ProofError::ProofConnectionError()))?
->>>>>>> 785a3370
+            .edge_agent_payload(&self.prover_vk, &self.remote_vk, &proof_request, PayloadKinds::ProofRequest, self.thread.clone()).or(Err(VcxError::from(VcxErrorKind::InvalidConnectionHandle)))?
             .send_secure()
             .map_err(|err| err.extend("Cannot send proof request"))?;
 
@@ -317,11 +305,7 @@
                                                               &self.prover_vk, &self.agent_did,
                                                               &self.agent_vk)?;
 
-<<<<<<< HEAD
-        let payload = Payloads::decrypt(&self.prover_vk, &payload)?;
-=======
-        let (payload, thread) = Payloads::decrypt(&self.prover_vk, &payload).map_err(|ec| ProofError::CommonError(ec))?;
->>>>>>> 785a3370
+        let (payload, thread) = Payloads::decrypt(&self.prover_vk, &payload)?;
 
         self.proof = match parse_proof_payload(&payload) {
             Err(err) => return Ok(self.get_state()),
@@ -420,10 +404,7 @@
         agent_did: String::new(),
         agent_vk: String::new(),
         revocation_interval: revocation_details,
-<<<<<<< HEAD
-=======
         thread: Some(Thread::new()),
->>>>>>> 785a3370
     };
 
     new_proof.validate_proof_request()?;
@@ -560,10 +541,7 @@
             agent_did: DID.to_string(),
             agent_vk: VERKEY.to_string(),
             revocation_interval: RevocationInterval { from: None, to: None },
-<<<<<<< HEAD
-=======
             thread: Some(Thread::new()),
->>>>>>> 785a3370
         })
     }
 
@@ -726,10 +704,7 @@
             agent_did: DID.to_string(),
             agent_vk: VERKEY.to_string(),
             revocation_interval: RevocationInterval { from: None, to: None },
-<<<<<<< HEAD
-=======
             thread: Some(Thread::new()),
->>>>>>> 785a3370
         });
 
         httpclient::set_next_u8_response(PROOF_RESPONSE.to_vec());
@@ -765,10 +740,7 @@
             agent_did: DID.to_string(),
             agent_vk: VERKEY.to_string(),
             revocation_interval: RevocationInterval { from: None, to: None },
-<<<<<<< HEAD
-=======
             thread: Some(Thread::new()),
->>>>>>> 785a3370
         });
 
         httpclient::set_next_u8_response(PROOF_RESPONSE.to_vec());
@@ -943,10 +915,7 @@
             agent_did: DID.to_string(),
             agent_vk: VERKEY.to_string(),
             revocation_interval: RevocationInterval { from: None, to: None },
-<<<<<<< HEAD
-=======
             thread: Some(Thread::new()),
->>>>>>> 785a3370
         };
         let rc = proof.proof_validation();
         assert!(rc.is_ok());
