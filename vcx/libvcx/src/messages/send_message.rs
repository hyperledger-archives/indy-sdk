<<<<<<< HEAD
use settings;
=======
extern crate rust_base58;
extern crate serde_json;
extern crate serde;
extern crate rmp_serde;

use connection;
use settings;
use api::VcxStateType;
use utils::httpclient;
use utils::error;
use serde::Deserialize;
use self::rmp_serde::Deserializer;
>>>>>>> 546d4a2c
use messages::*;
use utils::{httpclient, error};

#[derive(Debug)]
pub struct SendMessageBuilder {
    mtype: CredentialExchangeMessageType,
    to_did: String,
    to_vk: String,
    agent_did: String,
    agent_vk: String,
    payload: Vec<u8>,
    ref_msg_id: Option<String>,
    status_code: MessageStatusCode,
    uid: Option<String>,
    title: Option<String>,
    detail: Option<String>,
}

impl SendMessageBuilder {
    pub fn create() -> SendMessageBuilder {
        trace!("SendMessage::create_message >>>");

        SendMessageBuilder {
            mtype: CredentialExchangeMessageType::Other(String::new()),
            to_did: String::new(),
            to_vk: String::new(),
            agent_did: String::new(),
            agent_vk: String::new(),
            payload: Vec::new(),
            ref_msg_id: None,
            status_code: MessageStatusCode::Created,
            uid: None,
            title: None,
            detail: None,
        }
    }

    pub fn msg_type(&mut self, msg: &CredentialExchangeMessageType) -> Result<&mut Self, u32> {
        //Todo: validate msg??
        self.mtype = msg.clone();
        Ok(self)
    }

    pub fn uid(&mut self, uid: Option<&str>) -> Result<&mut Self, u32> {
        //Todo: validate msg_uid??
        self.uid = uid.map(String::from);
        Ok(self)
    }

    pub fn status_code(&mut self, code: &MessageStatusCode) -> Result<&mut Self, u32> {
        //Todo: validate that it can be parsed to number??
        self.status_code = code.clone();
        Ok(self)
    }

    pub fn edge_agent_payload(&mut self, payload: &[u8]) -> Result<&mut Self, u32> {
        //todo: is this a json value, String??
        self.payload = payload.to_vec();
        Ok(self)
    }

    pub fn ref_msg_id(&mut self, id: &str) -> Result<&mut Self, u32> {
        self.ref_msg_id = Some(String::from(id));
        Ok(self)
    }

    pub fn set_title(&mut self, title: &str) -> Result<&mut Self, u32> {
        self.title = Some(title.to_string());
        Ok(self)
    }

    pub fn set_detail(&mut self, detail: &str) -> Result<&mut Self, u32> {
        self.detail = Some(detail.to_string());
        Ok(self)
    }

    pub fn send_secure(&mut self) -> Result<SendResponse, u32> {
        trace!("SendMessage::send >>>");

        if settings::test_agency_mode_enabled() {
            return SendMessageBuilder::parse_response(::utils::constants::SEND_MESSAGE_RESPONSE.to_vec());
        }

        let data = self.prepare()?;

        let response = httpclient::post_u8(&data).or(Err(error::POST_MSG_FAILURE.code_num))?;

        let result = SendMessageBuilder::parse_response(response)?;

        Ok(result)
    }

    fn parse_response(response: Vec<u8>) -> Result<SendResponse, u32> {
        match settings::get_protocol_type() {
            settings::ProtocolTypes::V0 => {
                let mut messages = parse_response_from_agency(&response)?;
                if messages.len() <= 1 {
                    return Err(error::INVALID_HTTP_RESPONSE.code_num);
                }
                let response: MessageSent = MessageSent::from_a2a_message(messages.remove(1))?;
                Ok(SendResponse { uid: response.uid, uids: response.uids })
            }
            settings::ProtocolTypes::V1 => {
                let mut messages = parse_response_from_agency(&response)?;
                let response: CredentialExchangeMessageResponse = CredentialExchangeMessageResponse::from_a2a_message(messages.remove(0))?;
                Ok(SendResponse { uid: Some(response.uid), uids: response.uids })
            }
        }
    }
}

//Todo: Every GeneralMessage extension, duplicates code
impl GeneralMessage for SendMessageBuilder {
    type Msg = SendMessageBuilder;

    fn set_agent_did(&mut self, did: String) { self.agent_did = did; }
    fn set_agent_vk(&mut self, vk: String) { self.agent_vk = vk; }
    fn set_to_did(&mut self, to_did: String) { self.to_did = to_did; }
    fn set_to_vk(&mut self, to_vk: String) { self.to_vk = to_vk; }

    fn prepare(&mut self) -> Result<Vec<u8>, u32> {
        let messages =
            match settings::get_protocol_type() {
                settings::ProtocolTypes::V0 => {
                    let create = CreateMessage {
                        msg_type: MessageTypes::build(A2AMessageKinds::CreateMessage),
                        mtype: self.mtype.clone(),
                        reply_to_msg_id: self.ref_msg_id.clone(),
                        send_msg: true,
                        uid: self.uid.clone()
                    };
                    let detail = GeneralMessageDetail {
                        msg_type: MessageTypes::build(A2AMessageKinds::MessageDetail),
                        msg: self.payload.clone(),
                        title: self.title.clone(),
                        detail: self.detail.clone()
                    };
                    vec![A2AMessage::CreateMessage(create), A2AMessage::MessageDetail(MessageDetail::General(detail))]
                }
                settings::ProtocolTypes::V1 => {
                    let message = CredentialExchangeMessage {
                        msg_type: MessageTypes::build(A2AMessageKinds::CredentialExchange),
                        mtype: self.mtype.clone(),
                        reply_to_msg_id: self.ref_msg_id.clone(),
                        send_msg: true,
                        uid: self.uid.clone(),
                        msg: self.payload.clone(),
                        title: self.title.clone(),
                        detail: self.detail.clone(),
                    };
                    vec![A2AMessage::CredentialExchangeMessage(message)]
                }
            };

        prepare_message_for_agent(messages, &self.to_vk, &self.agent_did, &self.agent_vk)
    }
}

<<<<<<< HEAD
#[derive(Debug, PartialEq)]
pub struct SendResponse {
    pub uid: Option<String>,
    pub uids: Vec<String>,
=======
pub fn send_generic_message(connection_handle: u32, msg: &str, msg_type: &str, msg_title: &str) -> Result<String, u32> {

    if connection::get_state(connection_handle) != VcxStateType::VcxStateAccepted as u32 {
        return Err(error::NOT_READY.code_num)
    }

    let agent_did = connection::get_agent_did(connection_handle).map_err(|e| error::INVALID_CONNECTION_HANDLE.code_num)?;
    let agent_vk = connection::get_agent_verkey(connection_handle).map_err(|e| error::INVALID_CONNECTION_HANDLE.code_num)?;
    let did = connection::get_pw_did(connection_handle).map_err(|x| error::INVALID_CONNECTION_HANDLE.code_num)?;
    let vk = connection::get_pw_verkey(connection_handle).map_err(|x| error::INVALID_CONNECTION_HANDLE.code_num)?;
    let remote_vk = connection::get_their_pw_verkey(connection_handle).map_err(|x| error::INVALID_CONNECTION_HANDLE.code_num)?;

    let data = connection::generate_encrypted_payload(&vk, &remote_vk, &msg, msg_type)
            .map_err(|e| error::UNKNOWN_LIBINDY_ERROR.code_num)?;

    match send_message().to(&did)
        .to_vk(&vk)
        .msg_type(msg_type)
        .edge_agent_payload(&data)
        .agent_did(&agent_did)
        .agent_vk(&agent_vk)
        .set_title(&msg_title)
        .set_detail(&msg_title)
        .status_code(&MessageResponseCode::MessageAccepted.as_string())
        .send_secure() {
        Err(x) => {
            warn!("could not send message: {}", x);
            return Err(x);
        },
        Ok(response) => {
            let msg_uid = parse_msg_uid(&response[0]).map_err(|ec| error::INVALID_HTTP_RESPONSE.code_num)?;
            return Ok(msg_uid);
        }
    }
>>>>>>> 546d4a2c
}

impl SendResponse {
    pub fn get_msg_uid(&self) -> Result<String, u32> {
        self.uids
            .get(0)
            .map(|uid| uid.to_string())
            .ok_or(error::INVALID_JSON.code_num)
    }
}

#[cfg(test)]
mod tests {
    use super::*;
    use utils::constants::SEND_MESSAGE_RESPONSE;

    #[test]
    fn test_msgpack() {
        settings::set_defaults();
        settings::set_config_value(settings::CONFIG_ENABLE_TEST_MODE, "true");

        let mut message = SendMessageBuilder {
            mtype: CredentialExchangeMessageType::CredOffer,
            to_did: "8XFh8yBzrpJQmNyZzgoTqB".to_string(),
            to_vk: "EkVTa7SCJ5SntpYyX7CSb2pcBhiVGT9kWSagA8a9T69A".to_string(),
            agent_did: "8XFh8yBzrpJQmNyZzgoTqB".to_string(),
            agent_vk: "EkVTa7SCJ5SntpYyX7CSb2pcBhiVGT9kWSagA8a9T69A".to_string(),
            payload: vec![1, 2, 3, 4, 5, 6, 7, 8],
            ref_msg_id: Some("123".to_string()),
            status_code: MessageStatusCode::Created,
            uid: Some("123".to_string()),
            title: Some("this is the title".to_string()),
            detail: Some("this is the detail".to_string()),
        };

        /* just check that it doesn't panic */
        let packed = message.prepare().unwrap();
    }

    #[test]
    fn test_parse_send_message_response() {
        init!("true");
        let result = SendMessageBuilder::parse_response(SEND_MESSAGE_RESPONSE.to_vec()).unwrap();
        let expected = SendResponse {
            uid: None,
            uids: vec!["ntc2ytb".to_string()],
        };
        assert_eq!(expected, result);
    }

    #[test]
    fn test_parse_send_message_bad_response() {
        init!("true");
        let result = SendMessageBuilder::parse_response(::utils::constants::UPDATE_PROFILE_RESPONSE.to_vec());
        assert!(result.is_err());
    }

    #[test]
    fn test_parse_msg_uid() {
        let test_val = "devin";
        let response = SendResponse {
            uid: None,
            uids: vec![test_val.to_string()],
        };

        let uid = response.get_msg_uid().unwrap();
        assert_eq!(test_val, uid);

        let test_val = "devin";
        let response = SendResponse {
            uid: None,
            uids: vec![],
        };

        let uid = response.get_msg_uid().unwrap_err();
        assert_eq!(error::INVALID_JSON.code_num, uid);
    }

    #[cfg(feature = "agency")]
    #[cfg(feature = "pool_tests")]
    #[test]
    fn test_send_generic_message() {
        init!("agency");
        let institution_did = settings::get_config_value(settings::CONFIG_INSTITUTION_DID).unwrap();
        let (faber, alice) = ::connection::tests::create_connected_connections();

        match send_generic_message(alice, "this is the message", "type", "title") {
            Ok(x) => println!("message id: {}", x),
            Err(x) => panic!("paniced! {}", x),
        };
        ::utils::devsetup::tests::set_consumer();
        let all_messages = get_message::download_messages(None, None, None).unwrap();
        println!("{}", serde_json::to_string(&all_messages).unwrap());
        teardown!("agency");
    }

    #[test]
    fn test_send_generic_message_fails_with_invalid_connection() {
        init!("true");
        let handle = ::connection::tests::build_test_connection();

        match send_generic_message(handle, "this is the message", "type", "title") {
            Ok(x) => panic!("test shoudl fail: {}", x),
            Err(x) => assert_eq!(x, error::NOT_READY.code_num),
        };
    }
}<|MERGE_RESOLUTION|>--- conflicted
+++ resolved
@@ -1,19 +1,11 @@
-<<<<<<< HEAD
-use settings;
-=======
 extern crate rust_base58;
 extern crate serde_json;
 extern crate serde;
 extern crate rmp_serde;
 
+use settings;
 use connection;
-use settings;
 use api::VcxStateType;
-use utils::httpclient;
-use utils::error;
-use serde::Deserialize;
-use self::rmp_serde::Deserializer;
->>>>>>> 546d4a2c
 use messages::*;
 use utils::{httpclient, error};
 
@@ -172,47 +164,10 @@
     }
 }
 
-<<<<<<< HEAD
 #[derive(Debug, PartialEq)]
 pub struct SendResponse {
     pub uid: Option<String>,
     pub uids: Vec<String>,
-=======
-pub fn send_generic_message(connection_handle: u32, msg: &str, msg_type: &str, msg_title: &str) -> Result<String, u32> {
-
-    if connection::get_state(connection_handle) != VcxStateType::VcxStateAccepted as u32 {
-        return Err(error::NOT_READY.code_num)
-    }
-
-    let agent_did = connection::get_agent_did(connection_handle).map_err(|e| error::INVALID_CONNECTION_HANDLE.code_num)?;
-    let agent_vk = connection::get_agent_verkey(connection_handle).map_err(|e| error::INVALID_CONNECTION_HANDLE.code_num)?;
-    let did = connection::get_pw_did(connection_handle).map_err(|x| error::INVALID_CONNECTION_HANDLE.code_num)?;
-    let vk = connection::get_pw_verkey(connection_handle).map_err(|x| error::INVALID_CONNECTION_HANDLE.code_num)?;
-    let remote_vk = connection::get_their_pw_verkey(connection_handle).map_err(|x| error::INVALID_CONNECTION_HANDLE.code_num)?;
-
-    let data = connection::generate_encrypted_payload(&vk, &remote_vk, &msg, msg_type)
-            .map_err(|e| error::UNKNOWN_LIBINDY_ERROR.code_num)?;
-
-    match send_message().to(&did)
-        .to_vk(&vk)
-        .msg_type(msg_type)
-        .edge_agent_payload(&data)
-        .agent_did(&agent_did)
-        .agent_vk(&agent_vk)
-        .set_title(&msg_title)
-        .set_detail(&msg_title)
-        .status_code(&MessageResponseCode::MessageAccepted.as_string())
-        .send_secure() {
-        Err(x) => {
-            warn!("could not send message: {}", x);
-            return Err(x);
-        },
-        Ok(response) => {
-            let msg_uid = parse_msg_uid(&response[0]).map_err(|ec| error::INVALID_HTTP_RESPONSE.code_num)?;
-            return Ok(msg_uid);
-        }
-    }
->>>>>>> 546d4a2c
 }
 
 impl SendResponse {
@@ -222,6 +177,40 @@
             .map(|uid| uid.to_string())
             .ok_or(error::INVALID_JSON.code_num)
     }
+}
+
+pub fn send_generic_message(connection_handle: u32, msg: &str, msg_type: &str, msg_title: &str) -> Result<String, u32> {
+    if connection::get_state(connection_handle) != VcxStateType::VcxStateAccepted as u32 {
+        return Err(error::NOT_READY.code_num);
+    }
+
+    let agent_did = connection::get_agent_did(connection_handle).map_err(|e| error::INVALID_CONNECTION_HANDLE.code_num)?;
+    let agent_vk = connection::get_agent_verkey(connection_handle).map_err(|e| error::INVALID_CONNECTION_HANDLE.code_num)?;
+    let did = connection::get_pw_did(connection_handle).map_err(|x| error::INVALID_CONNECTION_HANDLE.code_num)?;
+    let vk = connection::get_pw_verkey(connection_handle).map_err(|x| error::INVALID_CONNECTION_HANDLE.code_num)?;
+    let remote_vk = connection::get_their_pw_verkey(connection_handle).map_err(|x| error::INVALID_CONNECTION_HANDLE.code_num)?;
+
+    let data = connection::generate_encrypted_payload(&vk, &remote_vk, &msg, msg_type)
+        .map_err(|e| error::UNKNOWN_LIBINDY_ERROR.code_num)?;
+
+    let response =
+        send_message().to(&did)?
+            .to_vk(&vk)?
+            .msg_type(&CredentialExchangeMessageType::Other(msg_type.to_string()))?
+            .edge_agent_payload(&data)?
+            .agent_did(&agent_did)?
+            .agent_vk(&agent_vk)?
+            .set_title(&msg_title)?
+            .set_detail(&msg_title)?
+            .status_code(&MessageStatusCode::Accepted)?
+            .send_secure()
+            .map_err(|err| {
+                warn!("could not send message: {}", err);
+                err
+            })?;
+
+    let msg_uid = response.get_msg_uid()?;
+    return Ok(msg_uid);
 }
 
 #[cfg(test)]
