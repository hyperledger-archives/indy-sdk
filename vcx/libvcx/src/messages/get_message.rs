use settings;
use messages::*;
use messages::message_type::MessageTypes;
use messages::MessageStatusCode;
use messages::payload::{Payloads, PayloadTypes, PayloadKinds, PayloadV1, PayloadV2};
use utils::{httpclient, constants};
use error::prelude::*;
use settings::ProtocolTypes;
use utils::httpclient::AgencyMock;

#[derive(Clone, Serialize, Deserialize, Debug, PartialEq)]
#[serde(rename_all = "camelCase")]
pub struct GetMessages {
    #[serde(rename = "@type")]
    msg_type: MessageTypes,
    #[serde(rename = "excludePayload")]
    #[serde(skip_serializing_if = "Option::is_none")]
    exclude_payload: Option<String>,
    #[serde(skip_serializing_if = "Option::is_none")]
    uids: Option<Vec<String>>,
    #[serde(rename = "statusCodes")]
    #[serde(skip_serializing_if = "Option::is_none")]
    status_codes: Option<Vec<MessageStatusCode>>,
    #[serde(skip_serializing_if = "Option::is_none")]
    #[serde(rename = "pairwiseDIDs")]
    pairwise_dids: Option<Vec<String>>,
}

#[derive(Serialize, Deserialize, Debug, PartialEq, Clone)]
#[serde(rename_all = "camelCase")]
pub struct GetMessagesResponse {
    #[serde(rename = "@type")]
    msg_type: MessageTypes,
    msgs: Vec<Message>,
}

#[derive(Debug, Deserialize, Serialize)]
pub struct MessagesByConnections {
    #[serde(rename = "@type")]
    msg_type: MessageTypes,
    #[serde(rename = "msgsByConns")]
    #[serde(default)]
    msgs: Vec<MessageByConnection>,
}

#[derive(Serialize, Deserialize, Debug, PartialEq, Clone)]
pub struct MessageByConnection {
    #[serde(rename = "pairwiseDID")]
    pub pairwise_did: String,
    pub msgs: Vec<Message>,
}

#[derive(Debug)]
pub struct GetMessagesBuilder {
    to_did: String,
    to_vk: String,
    agent_did: String,
    agent_vk: String,
    exclude_payload: Option<String>,
    uids: Option<Vec<String>>,
    status_codes: Option<Vec<MessageStatusCode>>,
    pairwise_dids: Option<Vec<String>>,
    version: ProtocolTypes,
}

impl GetMessagesBuilder {
    pub fn create() -> GetMessagesBuilder {
        trace!("GetMessages::create_message >>>");

        GetMessagesBuilder {
            to_did: String::new(),
            to_vk: String::new(),
            agent_did: String::new(),
            agent_vk: String::new(),
            uids: None,
            exclude_payload: None,
            status_codes: None,
            pairwise_dids: None,
            version: settings::get_protocol_type(),
        }
    }

    #[cfg(test)]
    pub fn create_v1() -> GetMessagesBuilder {
        let mut builder = GetMessagesBuilder::create();
        builder.version = settings::ProtocolTypes::V1;
        builder
    }

    pub fn uid(&mut self, uids: Option<Vec<String>>) -> VcxResult<&mut Self> {
        //Todo: validate msg_uid??
        self.uids = uids;
        Ok(self)
    }

    pub fn status_codes(&mut self, status_codes: Option<Vec<MessageStatusCode>>) -> VcxResult<&mut Self> {
        self.status_codes = status_codes;
        Ok(self)
    }

    pub fn pairwise_dids(&mut self, pairwise_dids: Option<Vec<String>>) -> VcxResult<&mut Self> {
        //Todo: validate msg_uid??
        self.pairwise_dids = pairwise_dids;
        Ok(self)
    }

    pub fn include_edge_payload(&mut self, payload: &str) -> VcxResult<&mut Self> {
        //todo: is this a json value, String??
        self.exclude_payload = Some(payload.to_string());
        Ok(self)
    }

    pub fn version(&mut self, version: &Option<ProtocolTypes>) -> VcxResult<&mut Self> {
        self.version = match version {
            Some(version) => version.clone(),
            None => settings::get_protocol_type()
        };
        Ok(self)
    }

    pub fn send_secure(&mut self) -> VcxResult<Vec<Message>> {
        trace!("GetMessages::send >>>");

        let data = self.prepare_request()?;

        let response = httpclient::post_u8(&data)?;

        if settings::agency_mocks_enabled() && response.len() == 0 {
            return Ok(Vec::new());
        }

        self.parse_response(response)
    }

    fn parse_response(&self, response: Vec<u8>) -> VcxResult<Vec<Message>> {
        trace!("parse_get_messages_response >>>");

        let mut response = parse_response_from_agency(&response, &self.version)?;

        match response.remove(0) {
            A2AMessage::Version1(A2AMessageV1::GetMessagesResponse(res)) => Ok(res.msgs),
            A2AMessage::Version2(A2AMessageV2::GetMessagesResponse(res)) => Ok(res.msgs),
            _ => Err(VcxError::from_msg(VcxErrorKind::InvalidHttpResponse, "Message does not match any variant of GetMessagesResponse"))
        }
    }

    pub fn download_messages(&mut self) -> VcxResult<Vec<MessageByConnection>> {
        trace!("GetMessages::download >>>");

        let data = self.prepare_download_request()?;

        let response = httpclient::post_u8(&data)?;

        if settings::agency_mocks_enabled() && response.len() == 0 {
            return Ok(Vec::new());
        }

        let response = self.parse_download_messages_response(response)?;

        Ok(response)
    }

    fn prepare_download_request(&self) -> VcxResult<Vec<u8>> {
        let message = match self.version {
            settings::ProtocolTypes::V1 =>
                A2AMessage::Version1(
                    A2AMessageV1::GetMessages(
                        GetMessages {
                            msg_type: MessageTypes::MessageTypeV1(MessageTypes::build_v1(A2AMessageKinds::GetMessagesByConnections)),
                            exclude_payload: self.exclude_payload.clone(),
                            uids: self.uids.clone(),
                            status_codes: self.status_codes.clone(),
                            pairwise_dids: self.pairwise_dids.clone(),
                        }
                    )
                ),
            settings::ProtocolTypes::V2 |
            settings::ProtocolTypes::V3 |
            settings::ProtocolTypes::V4 =>
                A2AMessage::Version2(
                    A2AMessageV2::GetMessages(
                        GetMessages {
                            msg_type: MessageTypes::MessageTypeV2(MessageTypes::build_v2(A2AMessageKinds::GetMessagesByConnections)),
                            exclude_payload: self.exclude_payload.clone(),
                            uids: self.uids.clone(),
                            status_codes: self.status_codes.clone(),
                            pairwise_dids: self.pairwise_dids.clone(),
                        }
                    )
                ),
        };

        let agency_did = settings::get_config_value(settings::CONFIG_REMOTE_TO_SDK_DID)?;

        prepare_message_for_agency(&message, &agency_did, &self.version)
    }

    fn parse_download_messages_response(&self, response: Vec<u8>) -> VcxResult<Vec<MessageByConnection>> {
        trace!("parse_download_messages_response >>>");
        let mut response = parse_response_from_agency(&response, &self.version)?;

        trace!("parse_download_messages_response: parsed response {:?}", response);
        let msgs = match response.remove(0) {
            A2AMessage::Version1(A2AMessageV1::GetMessagesByConnectionsResponse(res)) => res.msgs,
            A2AMessage::Version2(A2AMessageV2::GetMessagesByConnectionsResponse(res)) => res.msgs,
            _ => return Err(VcxError::from_msg(VcxErrorKind::InvalidHttpResponse, "Message does not match any variant of GetMessagesByConnectionsResponse"))
        };

        msgs
            .iter()
            .map(|connection| {
                ::utils::libindy::signus::get_local_verkey(&connection.pairwise_did)
                    .map(|vk| MessageByConnection {
                        pairwise_did: connection.pairwise_did.clone(),
                        msgs: connection.msgs.iter().map(|message| message.decrypt(&vk)).collect(),
                    })
            })
            .collect()
    }
}

//Todo: Every GeneralMessage extension, duplicates code
impl GeneralMessage for GetMessagesBuilder {
    type Msg = GetMessagesBuilder;

    fn set_agent_did(&mut self, did: String) { self.agent_did = did; }
    fn set_agent_vk(&mut self, vk: String) { self.agent_vk = vk; }
    fn set_to_did(&mut self, to_did: String) { self.to_did = to_did; }
    fn set_to_vk(&mut self, to_vk: String) { self.to_vk = to_vk; }

    fn prepare_request(&mut self) -> VcxResult<Vec<u8>> {
        let message = match self.version {
            settings::ProtocolTypes::V1 =>
                A2AMessage::Version1(
                    A2AMessageV1::GetMessages(
                        GetMessages {
                            msg_type: MessageTypes::MessageTypeV1(MessageTypes::build_v1(A2AMessageKinds::GetMessages)),
                            exclude_payload: self.exclude_payload.clone(),
                            uids: self.uids.clone(),
                            status_codes: self.status_codes.clone(),
                            pairwise_dids: self.pairwise_dids.clone(),
                        }
                    )
                ),
            settings::ProtocolTypes::V2 |
            settings::ProtocolTypes::V3 |
            settings::ProtocolTypes::V4 =>
                A2AMessage::Version2(
                    A2AMessageV2::GetMessages(
                        GetMessages {
                            msg_type: MessageTypes::MessageTypeV2(MessageTypes::build_v2(A2AMessageKinds::GetMessages)),
                            exclude_payload: self.exclude_payload.clone(),
                            uids: self.uids.clone(),
                            status_codes: self.status_codes.clone(),
                            pairwise_dids: self.pairwise_dids.clone(),
                        }
                    )
                ),
        };

        prepare_message_for_agent(vec![message], &self.to_vk, &self.agent_did, &self.agent_vk, &self.version)
    }
}

#[derive(Serialize, Deserialize, Debug, PartialEq, Clone)]
#[serde(rename_all = "camelCase")]
pub struct DeliveryDetails {
    to: String,
    status_code: String,
    last_updated_date_time: String,
}

#[derive(Serialize, Deserialize, Debug, PartialEq, Clone)]
#[serde(untagged)]
pub enum MessagePayload {
    V1(Vec<i8>),
    V2(::serde_json::Value),
}

#[derive(Serialize, Deserialize, Debug, PartialEq, Clone)]
#[serde(rename_all = "camelCase")]
pub struct Message {
    #[serde(rename = "statusCode")]
    pub status_code: MessageStatusCode,
    pub payload: Option<MessagePayload>,
    #[serde(rename = "senderDID")]
    pub sender_did: String,
    pub uid: String,
    #[serde(rename = "type")]
    pub msg_type: RemoteMessageType,
    pub ref_msg_id: Option<String>,
    #[serde(skip_deserializing)]
    pub delivery_details: Vec<DeliveryDetails>,
    #[serde(skip_serializing_if = "Option::is_none")]
    pub decrypted_payload: Option<String>,
}

#[macro_export]
macro_rules! convert_aries_message {
    ($message:ident, $a2a_msg:ident, $target_type:ident, $kind:ident) => (
        if settings::is_strict_aries_protocol_set() {
             (PayloadKinds::$kind, json!(&$a2a_msg).to_string())
        } else {
            let converted_message: $target_type = $message.try_into()?;
            (PayloadKinds::$kind, json!(&converted_message).to_string())
        }
    )
}

impl Message {
    pub fn payload<'a>(&'a self) -> VcxResult<Vec<u8>> {
        match self.payload {
            Some(MessagePayload::V1(ref payload)) => Ok(to_u8(payload)),
            Some(MessagePayload::V2(ref payload)) => serde_json::to_vec(payload).map_err(|err| VcxError::from_msg(VcxErrorKind::InvalidHttpResponse, err)),
            _ => Err(VcxError::from(VcxErrorKind::InvalidState)),
        }
    }

    pub fn decrypt(&self, vk: &str) -> Message {
        // TODO: must be Result
        let mut new_message = self.clone();
        if let Some(ref payload) = self.payload {
            let decrypted_payload = match payload {
                MessagePayload::V1(payload) => {
                    if let Ok(payload) = Payloads::decrypt_payload_v1(&vk, &payload) {
                        Ok(Payloads::PayloadV1(payload))
                    } else {
                        warn!("fallback to Payloads::decrypt_payload_v12 in Message:decrypt for MessagePayload::V1");
                        serde_json::from_slice::<serde_json::Value>(&to_u8(payload)[..])
                            .map_err(|err| VcxError::from_msg(VcxErrorKind::InvalidMessagePack, format!("Cannot deserialize MessagePayload: {}", err)))
                            .and_then(|json| Payloads::decrypt_payload_v12(&vk, &json))
                            .map(|json| {
                                (
                                    json.type_,
                                    match json.msg {
                                        serde_json::Value::String(_str) => _str,
                                        value => value.to_string()
                                    }
                                )
                            })
                            .map(|(type_, payload)|
                                Payloads::PayloadV2(PayloadV2 {
                                    type_,
                                    id: ::utils::uuid::uuid(),
                                    msg: payload,
                                    thread: Default::default(),
                                })
                            )
                    }
                }
                MessagePayload::V2(payload) => Payloads::decrypt_payload_v2(&vk, &payload)
                    .map(Payloads::PayloadV2)
            };

            if let Ok(decrypted_payload) = decrypted_payload {
                new_message.decrypted_payload = ::serde_json::to_string(&decrypted_payload).ok();
            } else if let Ok(decrypted_payload) = self._decrypt_v3_message() {
                new_message.decrypted_payload = ::serde_json::to_string(&json!(decrypted_payload)).ok()
            } else {
                new_message.decrypted_payload = ::serde_json::to_string(&json!(null)).ok();
            }
        }
        new_message.payload = None;
        new_message
    }

    fn _decrypt_v3_message(&self) -> VcxResult<::messages::payload::PayloadV1> {
        use v3::messages::a2a::A2AMessage;
        use v3::utils::encryption_envelope::EncryptionEnvelope;
        use ::issuer_credential::{CredentialOffer, CredentialMessage};
<<<<<<< HEAD
=======
        use ::messages::proofs::proof_message::ProofMessage;
        use ::messages::payload::{PayloadTypes, PayloadV1, PayloadKinds};
>>>>>>> c066945d
        use std::convert::TryInto;

        let a2a_message = EncryptionEnvelope::open(self.payload()?)?;

        let (kind, msg) = match a2a_message.clone() {
            A2AMessage::PresentationRequest(presentation_request) => {
                convert_aries_message!(presentation_request, a2a_message, ProofRequestMessage, ProofRequest)
            }
            A2AMessage::CredentialOffer(offer) => {
                if settings::is_strict_aries_protocol_set() {
                    (PayloadKinds::CredOffer, json!(&offer).to_string())
                } else {
                    let cred_offer: CredentialOffer = offer.try_into()?;
                    (PayloadKinds::CredOffer, json!(vec![cred_offer]).to_string())
                }
            }
            A2AMessage::Credential(credential) => {
                convert_aries_message!(credential, a2a_message, CredentialMessage, Cred)
            }
            A2AMessage::Presentation(presentation) => {
                convert_aries_message!(presentation, a2a_message, ProofMessage, Proof)
            }
            msg => {
                let msg = json!(&msg).to_string();
                (PayloadKinds::Other(String::from("aries")), msg)
            }
        };

        Ok(PayloadV1 {
            type_: PayloadTypes::build_v1(kind, "json"),
            msg,
        })
    }
}

pub fn get_connection_messages(pw_did: &str, pw_vk: &str, agent_did: &str, agent_vk: &str, msg_uid: Option<Vec<String>>, status_codes: Option<Vec<MessageStatusCode>>, version: &Option<ProtocolTypes>) -> VcxResult<Vec<Message>> {
    trace!("get_connection_messages >>> pw_did: {}, pw_vk: {}, agent_vk: {}, msg_uid: {:?}",
           pw_did, pw_vk, agent_vk, msg_uid);

    let response = get_messages()
        .to(&pw_did)?
        .to_vk(&pw_vk)?
        .agent_did(&agent_did)?
        .agent_vk(&agent_vk)?
        .uid(msg_uid)?
        .status_codes(status_codes)?
        .version(version)?
        .send_secure()
        .map_err(|err| err.map(VcxErrorKind::PostMessageFailed, "Cannot get messages"))?;

    trace!("message returned: {:?}", response);
    Ok(response)
}

pub fn get_ref_msg(msg_id: &str, pw_did: &str, pw_vk: &str, agent_did: &str, agent_vk: &str) -> VcxResult<(String, MessagePayload)> {
    trace!("get_ref_msg >>> msg_id: {}, pw_did: {}, pw_vk: {}, agent_did: {}, agent_vk: {}",
           msg_id, pw_did, pw_vk, agent_did, agent_vk);

    let message: Vec<Message> = get_connection_messages(pw_did, pw_vk, agent_did, agent_vk, Some(vec![msg_id.to_string()]), None, &None)?; // TODO: FIXME version should be param
    trace!("checking for ref_msg: {:?}", message);

    let msg_id = match message.get(0).as_ref().and_then(|message| message.ref_msg_id.as_ref()) {
        Some(ref ref_msg_id) if message[0].status_code == MessageStatusCode::Accepted => ref_msg_id.to_string(),
        _ => return Err(VcxError::from_msg(VcxErrorKind::NotReady, "Cannot find referent message")),
    };

    let message: Vec<Message> = get_connection_messages(pw_did, pw_vk, agent_did, agent_vk, Some(vec![msg_id]), None, &None)?;  // TODO: FIXME version should be param

    trace!("checking for pending message: {:?}", message);

    // this will work for both credReq and proof types
    match message.get(0).as_ref().and_then(|message| message.payload.as_ref()) {
        Some(payload) if message[0].status_code == MessageStatusCode::Received => {
            // TODO: check returned verkey
            Ok((message[0].uid.clone(), payload.to_owned()))
        }
        _ => Err(VcxError::from_msg(VcxErrorKind::InvalidHttpResponse, "Cannot find referent message"))
    }
}

fn _parse_status_code(status_codes: Option<Vec<String>>) -> VcxResult<Option<Vec<MessageStatusCode>>> {
    match status_codes {
        Some(codes) => {
            let codes = codes
                .iter()
                .map(|code|
                    ::serde_json::from_str::<MessageStatusCode>(&format!("\"{}\"", code))
                        .map_err(|err| VcxError::from_msg(VcxErrorKind::InvalidJson, format!("Cannot parse message status code: {}", err)))
                ).collect::<VcxResult<Vec<MessageStatusCode>>>()?;
            Ok(Some(codes))
        }
        None => Ok(None)
    }
}

pub fn download_messages(pairwise_dids: Option<Vec<String>>, status_codes: Option<Vec<String>>, uids: Option<Vec<String>>) -> VcxResult<Vec<MessageByConnection>> {
    trace!("download_messages >>> pairwise_dids: {:?}, status_codes: {:?}, uids: {:?}",
           pairwise_dids, status_codes, uids);

    AgencyMock::set_next_response(constants::GET_ALL_MESSAGES_RESPONSE.to_vec());

    let status_codes = _parse_status_code(status_codes)?;

    let response =
        get_messages()
            .uid(uids)?
            .status_codes(status_codes)?
            .pairwise_dids(pairwise_dids)?
            .version(&Some(::settings::get_protocol_type()))?
            .download_messages()?;

    trace!("message returned: {:?}", response);
    Ok(response)
}

pub fn download_agent_messages(status_codes: Option<Vec<String>>, uids: Option<Vec<String>>) -> VcxResult<Vec<Message>> {
    trace!("download_messages >>> status_codes: {:?}, uids: {:?}", status_codes, uids);

    AgencyMock::set_next_response(constants::GET_ALL_MESSAGES_RESPONSE.to_vec());

    let status_codes = _parse_status_code(status_codes)?;

    let response =
        get_messages()
            .to(&::settings::get_config_value(settings::CONFIG_SDK_TO_REMOTE_DID)?)?
            .to_vk(&::settings::get_config_value(settings::CONFIG_SDK_TO_REMOTE_VERKEY)?)?
            .agent_did(&::settings::get_config_value(settings::CONFIG_REMOTE_TO_SDK_DID)?)?
            .agent_vk(&::settings::get_config_value(settings::CONFIG_REMOTE_TO_SDK_VERKEY)?)?
            .uid(uids)?
            .status_codes(status_codes)?
            .send_secure()?;

    trace!("message returned: {:?}", response);
    Ok(response)
}

#[cfg(test)]
mod tests {
    use super::*;
    use utils::constants::{GET_MESSAGES_RESPONSE, GET_ALL_MESSAGES_RESPONSE};
    #[cfg(any(feature = "agency", feature = "pool_tests"))]
    use std::thread;
    #[cfg(any(feature = "agency", feature = "pool_tests"))]
    use std::time::Duration;
    use utils::devsetup::*;

    #[test]
    fn test_parse_get_messages_response() {
        let _setup = SetupMocks::init();

        let result = GetMessagesBuilder::create_v1().parse_response(GET_MESSAGES_RESPONSE.to_vec()).unwrap();
        assert_eq!(result.len(), 3)
    }

    #[test]
    fn test_parse_get_connection_messages_response() {
        let _setup = SetupMocks::init();

        let result = GetMessagesBuilder::create().version(&Some(ProtocolTypes::V1)).unwrap().parse_download_messages_response(GET_ALL_MESSAGES_RESPONSE.to_vec()).unwrap();
        assert_eq!(result.len(), 1)
    }

    #[cfg(feature = "agency")]
    #[cfg(feature = "pool_tests")]
    #[test]
    #[ignore] // Dummy cloud agent has not implemented this functionality yet
    fn test_download_agent_messages() {
        let _setup = SetupLibraryAgencyV1::init();

        let (_faber, alice) = ::connection::tests::create_connected_connections();

        // AS CONSUMER GET MESSAGES
        ::utils::devsetup::set_consumer();
        let all_messages = download_agent_messages(None, None).unwrap();
        assert_eq!(all_messages.len(), 0);

        let _hello_uid = ::connection::send_generic_message(alice, "hello", &json!({"msg_type":"hello", "msg_title": "hello", "ref_msg_id": null}).to_string()).unwrap();
        thread::sleep(Duration::from_millis(2000));
        let all_messages = download_agent_messages(None, None).unwrap();
        assert_eq!(all_messages.len(), 1);

        let invalid_status_code = "abc".to_string();
        let bad_req = download_agent_messages(Some(vec![invalid_status_code]), None);
        assert!(bad_req.is_err());
    }

    #[cfg(feature = "agency")]
    #[cfg(feature = "pool_tests")]
    #[test]
    fn test_download_messages() {
        let _setup = SetupLibraryAgencyV1::init();

        let institution_did = settings::get_config_value(settings::CONFIG_INSTITUTION_DID).unwrap();
        let (_faber, alice) = ::connection::tests::create_connected_connections();

        let (_, cred_def_handle) = ::credential_def::tests::create_cred_def_real(false);

        let credential_data = r#"{"address1": ["123 Main St"], "address2": ["Suite 3"], "city": ["Draper"], "state": ["UT"], "zip": ["84000"]}"#;
        let credential_offer = ::issuer_credential::issuer_credential_create(cred_def_handle,
                                                                             "1".to_string(),
                                                                             institution_did.clone(),
                                                                             "credential_name".to_string(),
                                                                             credential_data.to_owned(),
                                                                             1).unwrap();

        ::issuer_credential::send_credential_offer(credential_offer, alice).unwrap();

        thread::sleep(Duration::from_millis(1000));

        let hello_uid = ::connection::send_generic_message(alice, "hello", &json!({"msg_type":"hello", "msg_title": "hello", "ref_msg_id": null}).to_string()).unwrap();

        // AS CONSUMER GET MESSAGES
        ::utils::devsetup::set_consumer();

        let _all_messages = download_messages(None, None, None).unwrap();

        let pending = download_messages(None, Some(vec!["MS-103".to_string()]), None).unwrap();
        assert_eq!(pending.len(), 1);
        assert!(pending[0].msgs[0].decrypted_payload.is_some());

        let accepted = download_messages(None, Some(vec!["MS-104".to_string()]), None).unwrap();
        assert_eq!(accepted[0].msgs.len(), 2);

        let specific = download_messages(None, None, Some(vec![accepted[0].msgs[0].uid.clone()])).unwrap();
        assert_eq!(specific.len(), 1);

        // No pending will return empty list
        let empty = download_messages(None, Some(vec!["MS-103".to_string()]), Some(vec![accepted[0].msgs[0].uid.clone()])).unwrap();
        assert_eq!(empty.len(), 1);

        let hello_msg = download_messages(None, None, Some(vec![hello_uid])).unwrap();
        assert_eq!(hello_msg[0].msgs[0].decrypted_payload, Some("{\"@type\":{\"name\":\"hello\",\"ver\":\"1.0\",\"fmt\":\"json\"},\"@msg\":\"hello\"}".to_string()));

        // Agency returns a bad request response for invalid dids
        let invalid_did = "abc".to_string();
        let bad_req = download_messages(Some(vec![invalid_did]), None, None);
        assert_eq!(bad_req.unwrap_err().kind(), VcxErrorKind::PostMessageFailed);
    }
}<|MERGE_RESOLUTION|>--- conflicted
+++ resolved
@@ -368,11 +368,8 @@
         use v3::messages::a2a::A2AMessage;
         use v3::utils::encryption_envelope::EncryptionEnvelope;
         use ::issuer_credential::{CredentialOffer, CredentialMessage};
-<<<<<<< HEAD
-=======
         use ::messages::proofs::proof_message::ProofMessage;
         use ::messages::payload::{PayloadTypes, PayloadV1, PayloadKinds};
->>>>>>> c066945d
         use std::convert::TryInto;
 
         let a2a_message = EncryptionEnvelope::open(self.payload()?)?;
