extern crate libc;
extern crate serde_json;

use self::libc::c_char;
use utils::cstring::CStringUtils;
use utils::error;
use utils::error::error_string;
use connection;
use settings;
use issuer_credential;
use std::ptr;
use error::ToErrorCode;
use utils::threadpool::spawn;

/// Create a Issuer Credential object that provides a credential for an enterprise's user
/// Assumes a credential definition has been written to the ledger.
///
/// #Params
/// command_handle: command handle to map callback to user context.
///
/// source_id: Enterprise's personal identification for the user.
///
/// cred_def_id: id of credential definition given during creation of the credential definition
///
/// issuer_did: did corresponding to entity issuing a credential. Needs to have Trust Anchor permissions on ledger
///
/// credential_data: data attributes offered to person in the credential
///
/// credential_name: Name of the credential - ex. Drivers Licence
///
/// price: price of credential
///
/// cb: Callback that provides credential handle and error status of request
///
/// #Returns
/// Error code as a u32
///
/// # Example credential_data -> "{"state":["UT"]}"
#[no_mangle]
#[allow(unused_variables, unused_mut)]
pub extern fn vcx_issuer_create_credential(command_handle: u32,
                                      source_id: *const c_char,
                                      cred_def_handle: u32,
                                      issuer_did: *const c_char,
                                      credential_data: *const c_char,
                                      credential_name: *const c_char,
                                      price: *const c_char,
                                      cb: Option<extern fn(xcommand_handle: u32, err: u32, credential_handle: u32)>) -> u32 {

    check_useful_c_callback!(cb, error::INVALID_OPTION.code_num);
    check_useful_c_str!(credential_data, error::INVALID_OPTION.code_num);
    check_useful_c_str!(credential_name, error::INVALID_OPTION.code_num);
    check_useful_c_str!(source_id, error::INVALID_OPTION.code_num);
    check_useful_c_str!(price, error::INVALID_OPTION.code_num);

    let issuer_did: String = if !issuer_did.is_null() {
        check_useful_c_str!(issuer_did, error::INVALID_OPTION.code_num);
        issuer_did.to_owned()
    } else {
        match settings::get_config_value(settings::CONFIG_INSTITUTION_DID) {
            Ok(x) => x,
            Err(x) => return x
        }
    };

    let price: u64 = match price.parse::<u64>() {
        Ok(x) => x,
        Err(_) => return error::INVALID_OPTION.code_num,
    };

    if !::credential_def::is_valid_handle(cred_def_handle) {
        return error::INVALID_CREDENTIAL_DEF_HANDLE.code_num;
    }

    info!("vcx_issuer_create_credential(command_handle: {}, source_id: {}, cred_def_handle: {}, issuer_did: {}, credential_data: {}, credential_name: {})",
          command_handle,
          source_id,
          cred_def_handle,
          issuer_did,
          credential_data,
          credential_name);

    spawn(move|| {
        let (rc, handle) = match issuer_credential::issuer_credential_create(cred_def_handle, source_id, issuer_did, credential_name, credential_data, price) {
            Ok(x) => {
                info!("vcx_issuer_create_credential_cb(command_handle: {}, rc: {}, handle: {}) source_id: {}",
                      command_handle, error_string(0), x, issuer_credential::get_source_id(x).unwrap_or_default());
                (error::SUCCESS.code_num, x)
            },
            Err(x) => {
                warn!("vcx_issuer_create_credential_cb(command_handle: {}, rc: {}, handle: {}) source_id: {}",
                      command_handle, error_string(x.to_error_code()), 0, "");
                (x.to_error_code(), 0)
            },
        };

        cb(command_handle, rc, handle);

        Ok(())
    });

    error::SUCCESS.code_num
}

/// Send a credential offer to user showing what will be included in the actual credential
///
/// #Params
/// command_handle: command handle to map callback to user context.
///
/// credential_handle: Credential handle that was provided during creation. Used to identify credential object
///
/// connection_handle: Connection handle that identifies pairwise connection
///
/// cb: Callback that provides error status of credential offer
///
/// #Returns
/// Error code as a u32
#[no_mangle]
pub extern fn vcx_issuer_send_credential_offer(command_handle: u32,
                                          credential_handle: u32,
                                          connection_handle: u32,
                                          cb: Option<extern fn(xcommand_handle: u32, err: u32)>) -> u32 {

    check_useful_c_callback!(cb, error::INVALID_OPTION.code_num);

    let source_id = issuer_credential::get_source_id(credential_handle).unwrap_or_default();
    info!("vcx_issuer_send_credential(command_handle: {}, credential_handle: {}, connection_handle: {}) source_id: {}",
          command_handle, credential_handle, connection_handle, source_id);

    if !issuer_credential::is_valid_handle(credential_handle) {
        return error::INVALID_ISSUER_CREDENTIAL_HANDLE.code_num;
    }

    if !connection::is_valid_handle(connection_handle) {
        return error::INVALID_CONNECTION_HANDLE.code_num;
    }

    spawn(move|| {
        let err = match issuer_credential::send_credential_offer(credential_handle, connection_handle) {
            Ok(x) => {
                info!("vcx_issuer_send_credential_cb(command_handle: {}, credential_handle: {}, rc: {}) source_id: {}",
                      command_handle, credential_handle, error_string(x), source_id);
                x
            },
            Err(x) => {
                warn!("vcx_issuer_send_credential_cb(command_handle: {}, credential_handle: {}, rc: {}) source_id: {})",
                      command_handle, credential_handle, error_string(x.to_error_code()), source_id);
                x.to_error_code()
            },
        };

        cb(command_handle,err);

        Ok(())
    });

    error::SUCCESS.code_num
}

/// Checks for any state change in the credential and updates the the state attribute
///
/// #Params
/// command_handle: command handle to map callback to user context.
///
/// credential_handle: Credential handle that was provided during creation. Used to identify credential object
///
/// cb: Callback that provides most current state of the credential and error status of request
///
/// #Returns
/// Error code as a u32
#[no_mangle]
pub extern fn vcx_issuer_credential_update_state(command_handle: u32,
                                            credential_handle: u32,
                                            cb: Option<extern fn(xcommand_handle: u32, err: u32, state: u32)>) -> u32 {

    check_useful_c_callback!(cb, error::INVALID_OPTION.code_num);

    let source_id = issuer_credential::get_source_id(credential_handle).unwrap_or_default();
    info!("vcx_issuer_credential_update_state(command_handle: {}, credential_handle: {}) source_id: {}",
          command_handle, credential_handle, source_id);

    if !issuer_credential::is_valid_handle(credential_handle) {
        return error::INVALID_ISSUER_CREDENTIAL_HANDLE.code_num;
    }

    spawn(move|| {
        match issuer_credential::update_state(credential_handle) {
            Ok(x) => {
                info!("vcx_issuer_credential_update_state_cb(command_handle: {}, credential_handle: {}, rc: {}, state: {}) source_id: {}",
                      command_handle, credential_handle, error_string(0), x, source_id);
                cb(command_handle, error::SUCCESS.code_num, x);
            },
            Err(x) => {
                warn!("vcx_issuer_credential_update_state_cb(command_handle: {}, credential_handle: {}, rc: {}, state: {}) source_id: {}",
                      command_handle, credential_handle, x.to_string(), 0, source_id);
                cb(command_handle, x.to_error_code(), 0);
            }
        };

        Ok(())
    });

    error::SUCCESS.code_num
}

/// Get the current state of the issuer credential object
///
/// #Params
/// command_handle: command handle to map callback to user context.
///
/// proof_handle: Issuer Credential handle that was provided during creation.
///
/// cb: Callback that provides most current state of the issuer credential and error status of request
///
/// #Returns
/// Error code as a u32

#[no_mangle]
pub extern fn vcx_issuer_credential_get_state(command_handle: u32,
                                         credential_handle: u32,
                                         cb: Option<extern fn(xcommand_handle: u32, err: u32, state: u32)>) -> u32 {

    check_useful_c_callback!(cb, error::INVALID_OPTION.code_num);

    let source_id = issuer_credential::get_source_id(credential_handle).unwrap_or_default();
    info!("vcx_issuer_credential_get_state(command_handle: {}, credential_handle: {}) source_id: {}",
          command_handle, credential_handle, source_id);

    if !issuer_credential::is_valid_handle(credential_handle) {
        return error::INVALID_ISSUER_CREDENTIAL_HANDLE.code_num;
    }

    spawn(move|| {
        match issuer_credential::get_state(credential_handle) {
            Ok(x) => {
                info!("vcx_issuer_credential_get_state_cb(command_handle: {}, credential_handle: {}, rc: {}, state: {}) source_id: {}",
                      command_handle, credential_handle, error_string(0), x, source_id);
                cb(command_handle, error::SUCCESS.code_num, x);
            },
            Err(x) => {
                warn!("vcx_issuer_credential_get_state_cb(command_handle: {}, credential_handle: {}, rc: {}, state: {}) source_id: {}",
                      command_handle, credential_handle, error_string(x), 0, source_id);
                cb(command_handle, x, 0);
            },
        };

        Ok(())
    });

    error::SUCCESS.code_num
}

#[allow(unused_variables, unused_mut)]
pub extern fn vcx_issuer_get_credential_request(credential_handle: u32, credential_request: *mut c_char) -> u32 { error::SUCCESS.code_num }
#[allow(unused_variables, unused_mut)]
pub extern fn vcx_issuer_accept_credential(credential_handle: u32) -> u32 { error::SUCCESS.code_num }

/// Send Credential that was requested by user
///
/// #Params
/// command_handle: command handle to map callback to user context.
///
/// credential_handle: Credential handle that was provided during creation. Used to identify credential object
///
/// connection_handle: Connection handle that identifies pairwise connection
///
/// cb: Callback that provides error status of sending the credential
///
/// #Returns
/// Error code as a u32
#[no_mangle]
pub extern fn vcx_issuer_send_credential(command_handle: u32,
                                    credential_handle: u32,
                                    connection_handle: u32,
                                    cb: Option<extern fn(xcommand_handle: u32, err: u32)>) -> u32 {

    check_useful_c_callback!(cb, error::INVALID_OPTION.code_num);

    if !issuer_credential::is_valid_handle(credential_handle) {
        return error::INVALID_ISSUER_CREDENTIAL_HANDLE.code_num;
    }

    if !connection::is_valid_handle(connection_handle) {
        return error::INVALID_CONNECTION_HANDLE.code_num;
    }

    let source_id = issuer_credential::get_source_id(credential_handle).unwrap_or_default();
    info!("vcx_issuer_send_credential(command_handle: {}, credential_handle: {}, connection_handle: {}) source_id: {}",
          command_handle, credential_handle, connection_handle, source_id);
    spawn(move|| {
        let err = match issuer_credential::send_credential(credential_handle, connection_handle) {
            Ok(x) => {
                info!("vcx_issuer_send_credential_cb(command_handle: {}, credential_handle: {}, rc: {}) source_id: {}",
                      command_handle, credential_handle, error_string(x), source_id);
                x
            },
            Err(x) => {
                warn!("vcx_issuer_send_credential_cb(command_handle: {}, credential_handle: {}, rc: {}) source_id: {}",
                      command_handle, credential_handle, error_string(x.to_error_code()), source_id);
                x.to_error_code()
            },
        };

        cb(command_handle,err);

        Ok(())
    });

    error::SUCCESS.code_num
}

#[allow(unused_variables)]
pub extern fn vcx_issuer_terminate_credential(credential_handle: u32, termination_type: u32, msg: *const c_char) -> u32 { error::SUCCESS.code_num }

/// Takes the credential object and returns a json string of all its attributes
///
/// #Params
/// command_handle: command handle to map callback to user context.
///
/// credential_handle: Credential handle that was provided during creation. Used to identify credential object
///
/// cb: Callback that provides json string of the credential's attributes and provides error status
///
/// #Returns
/// Error code as a u32
#[no_mangle]
pub extern fn vcx_issuer_credential_serialize(command_handle: u32,
                                         credential_handle: u32,
                                         cb: Option<extern fn(xcommand_handle: u32, err: u32, credential_state: *const c_char)>) -> u32 {

    check_useful_c_callback!(cb, error::INVALID_OPTION.code_num);

    if !issuer_credential::is_valid_handle(credential_handle) {
        return error::INVALID_ISSUER_CREDENTIAL_HANDLE.code_num;
    }

    let source_id = issuer_credential::get_source_id(credential_handle).unwrap_or_default();
    info!("vcx_issuer_credential_serialize(credential_serialize(command_handle: {}, credential_handle: {}), source_id: {}",
          command_handle, credential_handle, source_id);
    spawn(move|| {
        match issuer_credential::to_string(credential_handle) {
            Ok(x) => {
                info!("vcx_issuer_credential_serialize_cb(command_handle: {}, credential_handle: {}, rc: {}, state: {}) source_id: {}",
                      command_handle, credential_handle, error_string(0), x, source_id);
                let msg = CStringUtils::string_to_cstring(x);
                cb(command_handle, error::SUCCESS.code_num,msg.as_ptr());
            },
            Err(x) => {
                info!("vcx_issuer_credential_serialize_cb(command_handle: {}, credential_handle: {}, rc: {}, state: {}) source_id: {})",
                      command_handle, credential_handle, error_string(x.to_error_code()), "null", source_id);
                cb(command_handle,x.to_error_code(),ptr::null_mut());
            },
        };

        Ok(())
    });

    error::SUCCESS.code_num
}

/// Takes a json string representing an issuer credential object and recreates an object matching the json
///
/// #Params
/// command_handle: command handle to map callback to user context.
///
/// credential_data: json string representing a credential object
///
/// cb: Callback that provides credential handle and provides error status
///
/// #Returns
/// Error code as a u32
#[no_mangle]
pub extern fn vcx_issuer_credential_deserialize(command_handle: u32,
                                      credential_data: *const c_char,
                                      cb: Option<extern fn(xcommand_handle: u32, err: u32, credential_handle: u32)>) -> u32 {

    check_useful_c_callback!(cb, error::INVALID_OPTION.code_num);
    check_useful_c_str!(credential_data, error::INVALID_OPTION.code_num);

    info!("vcx_issuer_credential_deserialize(command_handle: {}, credential_data: {})", command_handle, credential_data);

    spawn(move|| {
        let (rc, handle) = match issuer_credential::from_string(&credential_data) {
            Ok(x) => {
                info!("vcx_issuer_credential_deserialize_cb(command_handle: {}, rc: {}, handle: {}), source_id: {}",
                      command_handle, error_string(0), x, issuer_credential::get_source_id(x).unwrap_or_default());
                (error::SUCCESS.code_num, x)
            },
            Err(x) => {
                warn!("vcx_issuer_credential_deserialize_cb(command_handle: {}, rc: {}, handle: {})",
                      command_handle, x.to_string(), 0);
                (x.to_error_code(), 0)
            },
        };

        cb(command_handle, rc, handle);

        Ok(())
    });

    error::SUCCESS.code_num
}

/// Releases the issuer credential object by deallocating memory
///
/// #Params
/// credential_handle: Credential handle that was provided during creation. Used to identify credential object
///
/// #Returns
/// Success
#[no_mangle]
pub extern fn vcx_issuer_credential_release(credential_handle: u32) -> u32 {
    let source_id = issuer_credential::get_source_id(credential_handle).unwrap_or_default();
    match issuer_credential::release(credential_handle) {
        Ok(_) => info!("(vcx_issuer_credential_release credential_handle: {}, rc: {}), source_id: {}",
                       credential_handle, error_string(0), source_id),
        Err(e) => warn!("(vcx_issuer_credential_release credential_handle: {}, rc: {}), source_id: {}",
                       credential_handle, error_string(e.to_error_code()), source_id),
    };
    error::SUCCESS.code_num
}

/// Retrieve the txn associated with paying for the issuer_credential
///
/// #param
/// handle: issuer_credential handle that was provided during creation.  Used to access issuer_credential object.
///
/// #Callback returns
/// PaymentTxn json
/// example: {
///         "amount":25,
///         "inputs":[
///             "pay:null:1_3FvPC7dzFbQKzfG",
///             "pay:null:1_lWVGKc07Pyc40m6"
///         ],
///         "outputs":[
///             {"recipient":"pay:null:FrSVC3IrirScyRh","amount":5,"extra":null},
///             {"recipient":"pov:null:OsdjtGKavZDBuG2xFw2QunVwwGs5IB3j","amount":25,"extra":null}
///         ]
///     }
#[no_mangle]
pub extern fn vcx_issuer_credential_get_payment_txn(command_handle: u32,
                                                handle: u32,
                                                cb: Option<extern fn(xcommand_handle: u32, err: u32, txn: *const c_char)>) -> u32 {

    check_useful_c_callback!(cb, error::INVALID_OPTION.code_num);

    let source_id = issuer_credential::get_source_id(handle).unwrap_or_default();
    info!("vcx_issuer_credential_get_payment_txn(command_handle: {}) source_id: {}", command_handle, source_id);

    spawn(move|| {
        match issuer_credential::get_payment_txn(handle) {
            Ok(x) => {
                match serde_json::to_string(&x) {
                    Ok(x) => {
                        info!("vcx_issuer_credential_get_payment_txn_cb(command_handle: {}, rc: {}, : {}) source_id: {}",
                              command_handle, error_string(0), x, source_id);

                        let msg = CStringUtils::string_to_cstring(x);
                        cb(command_handle, 0, msg.as_ptr());
                    }
                    Err(_) => {
                        error!("vcx_issuer_credential_get_payment_txn_cb(command_handle: {}, rc: {}, txn: {}) source_id: {}",
                               command_handle, error_string(error::INVALID_JSON.code_num), "null", source_id);
                        cb(command_handle, error::INVALID_JSON.code_num, ptr::null_mut());
                    }
                }
            },
            Err(x) => {
                error!("vcx_issuer_credential_get_payment_txn_cb(command_handle: {}, rc: {}, txn: {}) source_id: {}",
                       command_handle, x.to_string(), "null", source_id);
                cb(command_handle, x.to_error_code(), ptr::null());
            },
        };

        Ok(())
    });

    error::SUCCESS.code_num
}

#[cfg(test)]
mod tests {
    extern crate serde_json;
    use super::*;
    use std::ffi::CString;
    use std::ptr;
    use std::time::Duration;
    use settings;
    use connection;
<<<<<<< HEAD
    use api::VcxStateType;
    use utils::constants::{DEFAULT_SERIALIZED_ISSUER_CREDENTIAL};
    use utils::libindy::return_types_u32;
=======
    use api::{return_types_u32, VcxStateType};
    use utils::constants::{CRED_DEF_ID, DEFAULT_SERIALIZED_ISSUER_CREDENTIAL};
>>>>>>> 9c332214

    static DEFAULT_CREDENTIAL_NAME: &str = "Credential Name Default";
    static DEFAULT_DID: &str = "8XFh8yBzrpJQmNyZzgoTqB";
    static DEFAULT_ATTR: &str = "{\"attr\":\"value\"}";
    static DEFAULT_SCHEMA_SEQ_NO: u32 = 32;
    static ISSUER_CREDENTIAL_STATE_ACCEPTED: &str = r#"{"version": "1.0", "data": {"source_id":"standard_credential","credential_attributes":"{\"address2\":[\"101 Wilson Lane\"],\n        \"zip\":[\"87121\"],\n        \"state\":[\"UT\"],\n        \"city\":[\"SLC\"],\n        \"address1\":[\"101 Tela Lane\"]\n        }","msg_uid":"1234","schema_seq_no":32,"issuer_did":"QTrbV4raAcND4DWWzBmdsh","state":3,"credential_request":{"libindy_cred_req":"{\"prover_did\":\"2hoqvcwupRTUNkXn6ArYzs\",\"cred_def_id\":\"2hoqvcwupRTUNkXn6ArYzs:3:CL:1766\",\"blinded_ms\":{\"u\":\"8732071602357015307810566138808197234658312581785137109788113302982640059349967050965447489217593298616209988826723701562661343443517589847218013366407845073616266391756009264980040238952349445643778936575656535779015458023493903785780518101975701982901383514030208868847307622362696880263163343848494510595690307613204277848599695882210459126941797459019913953592724097855109613611647709745072773427626720401442235193011557232562555622244156336806151662441234847773393387649719209243455960347563274791229126202016215550120934775060992031280966045894859557271641817491943416048075445449722000591059568013176905304195\",\"ur\":null},\"blinded_ms_correctness_proof\":{\"c\":\"26530740026507431379491385424781000855170637402280225419270466226736067904512\",\"v_dash_cap\":\"143142764256221649591394190756594263575252787336888260277569702754606119430149731374696604981582865909586330696038557351486556018124278706293019764236792379930773289730781387402321307275066512629558473696520197393762713894449968058415758200647216768004242460019909604733610794104180629190082978779757591726666340720737832809779281945323437475154340615798778337960748836468199407007775031657682302038533398039806427675709453395148841959462470861915712789403465722659960342165041260269463103782446132475688821810775202828210979373826636650138063942962121467854349698464501455098258293105554402435773328031261630390919907379686173528652481917022556931483089035786146580024468924714494948737711000361399753716101561779590\",\"ms_cap\":\"6713785684292289748157544902063599004332363811033155861083956757033688921010462943169460951559595511857618896433311745591610892377735569122165958960965808330552472093346163460366\"},\"nonce\":\"1154549882365416803296713\"}","libindy_cred_req_meta":"{\"master_secret_blinding_data\":{\"v_prime\":\"5395355128172250143169068089431956784792642542761864362402228480600989694874966075941384260155648520933482583695015613159862636260075389615716222159662546164168786411292929058350829109114076583253317335067228793239648602609298582418017531463540043998240957993320093249294158252626231822371040785324638542033761124918129739329505169470758613520824786030494489920230941474441127178440612550463476183902911947132651422614577934309909240587823495239211344374406789215531181787691051240041033304085509402896936138071991158258582839272399829973882057207073602788766808713962858580770439194397272070900372124998541828707590819468056588985228490934\",\"vr_prime\":null},\"nonce\":\"1154549882365416803296713\",\"master_secret_name\":\"main\"}","cred_def_id":"2hoqvcwupRTUNkXn6ArYzs:3:CL:1766","tid":"cCanHnpFAD","to_did":"BnRXf8yDMUwGyZVDkSENeq","from_did":"GxtnGN6ypZYgEqcftSQFnC","version":"0.1","mid":"","msg_ref_id":"12345"},"credential_offer":{"msg_type":"CRED_OFFER","version":"0.1","to_did":"8XFh8yBzrpJQmNyZzgoTqB","from_did":"8XFh8yBzrpJQmNyZzgoTqB","libindy_offer":"{\"schema_id\":\"2hoqvcwupRTUNkXn6ArYzs:2:schema_name:0.0.11\",\"cred_def_id\":\"2hoqvcwupRTUNkXn6ArYzs:3:CL:1766\",\"key_correctness_proof\":{\"c\":\"81455034389059130581506970475392033040313255495112570189348030990050944959723\",\"xz_cap\":\"313645697267968767252234073635675430449902008059550004460259716107399731378591839990019486954341409015811398444145390509019258403747288031702507727573872041899321045924287139508392740014051146807378366748171039375722083582850094590251566094137198468729226768809401256609008814847622114541957109991869490323195581928533376835343922482073783968747913611549869005687592623346914265913612170394649557294382253996246104002213172081216651539025706643350612557508228429410997102814965307308636524874409734625285377555470610010065029649043789306111101285927931757335536116856245613021564584847709796772325323716389295248332887528840195072737364278387101996545501723112970168561425282691953586374723401\",\"xr_cap\":{\"age\":\"882754630824080045376337358848444600715931719237593270810742883245639461185815851876695993155364347227577960272007297643455666310248109151421699898719086697252758726897984721300131927517824869533193272729923436764134176057310403382007926964744387461941410106739551156849252510593074993038770740497381973934250838808938096281745915721201706218145129356389886319652075267352853728443472451999347485331725183791798330085570375973775830893185375873153450320600510970851511952771344003741169784422212142610068911032856394030732377780807267819554991221318614567131747542069695452212861957610989952712388162117309870024706736915145245688230386906705817571265829695877232812698581971245658766976413035\",\"height\":\"987637616420540109240639213457114631238834322455397854134075974962516028070241761486895351636137675737583463907200584608953198912009428606796987435233170230262246507002244616435810064614719873830573727071246389627645604379157359983051337498205555868770767724876429776832782322071025598605854225056296405802351270140259313942108556513054492873024197036931111152136704979025907027537437514085689067466225661223523070057146052814725207863140129032189711026590245299845102901392525049014890473357388530510591717159458757929233202259332009161834669583439224425159885860519286698297401104830776447810193871233628235105641793685350321428066559473844839135685992587694149460959649026855973744322255314\",\"name\":\"1546639434545851623074023662485597065284112939224695559955181790271051962463722945049040324831863838273446566781589598791986646525127962031342679728936610678403807319789934638790962870799709103831307094501191346766422178361730723105585107221227683700136793784629414737866344469139276697568820727798174438114746109084012381033673759358527018948810066386903378176283974585934466197449653414224049202874335628877153172622300824161652402616917051692229112366954543190460604470158025596786552965425465904108943932508335616457348969058666355825158659883154681844070175331759147881082936624886840666700175491257446990494466033687900546604556189308597860524376648979247121908124398665458633017197827236\",\"sex\":\"716474787042335984121980741678479956610893721743783933016481046646620232719875607171626872246169633453851120125820240948330986140162546620706675695953306343625792456607323180362022779776451183315417053730047607706403536921566872327898942782065882640264019040337889347226013768331343768976174940163847488834059250858062959921604207705933170308295671034308248661208253191415678118624962846251281290296191433330052514696549137940098226268222146864337521249047457556625050919427268119508782974114298993324181252788789806496387982332099887944556949042187369539832351477275159404450154234059063271817130338030393531532967222197942953924825232879558249711884940237537025210406407183892784259089230597\"}},\"nonce\":\"161126724054910446992163\"}","cred_def_id":"2hoqvcwupRTUNkXn6ArYzs:3:CL:1766","credential_attrs":{"address1":["101 Tela Lane"],"address2":["101 Wilson Lane"],"city":["SLC"],"state":["UT"],"zip":["87121"]},"schema_seq_no":1487,"claim_name":"Credential","claim_id":"defaultCredentialId","msg_ref_id":"abcd"},"credential_name":"Credential","credential_id":"defaultCredentialId","cred_def_id":"2hoqvcwupRTUNkXn6ArYzs:3:CL:1766","price":0,"ref_msg_id":null,"agent_did":"FhrSrYtQcw3p9xwf7NYemf","agent_vk":"91qMFrZjXDoi2Vc8Mm14Ys112tEZdDegBZZoembFEATE","issued_did":"8XFh8yBzrpJQmNyZzgoTqB","issued_vk":"91qMFrZjXDoi2Vc8Mm14Ys112tEZdDegBZZoembFEATE","remote_did":"FhrSrYtQcw3p9xwf7NYemf","remote_vk":"91qMFrZjXDoi2Vc8Mm14Ys112tEZdDegBZZoembFEATE"}}"#;

    #[test]
    fn test_vcx_issuer_create_credential_success() {
        init!("true");
        let cb = return_types_u32::Return_U32_U32::new().unwrap();
        assert_eq!(vcx_issuer_create_credential(cb.command_handle,
                                           CString::new(DEFAULT_CREDENTIAL_NAME).unwrap().into_raw(),
                                           ::credential_def::tests::create_cred_def_fake(),
                                           ptr::null(),
                                           CString::new(DEFAULT_ATTR).unwrap().into_raw(),
                                           CString::new(DEFAULT_CREDENTIAL_NAME).unwrap().into_raw(),
                                           CString::new("1").unwrap().into_raw(),
                                           Some(cb.get_callback())), error::SUCCESS.code_num);
        cb.receive(Some(Duration::from_secs(10))).unwrap();
    }

    #[test]
    fn test_vcx_issuer_create_credential_fails() {
        init!("true");
        let cb = return_types_u32::Return_U32_U32::new().unwrap();
        assert_eq!(vcx_issuer_create_credential(cb.command_handle,
                                                CString::new(DEFAULT_CREDENTIAL_NAME).unwrap().into_raw(),
                                                ::credential_def::tests::create_cred_def_fake(),
                                                ptr::null(),
                                                ptr::null(),
                                                CString::new(DEFAULT_CREDENTIAL_NAME).unwrap().into_raw(),
                                                CString::new("1").unwrap().into_raw(),
                                                Some(cb.get_callback())),
                   error::INVALID_OPTION.code_num);

        cb.receive(Some(Duration::from_secs(10))).is_err();
    }

    #[test]
    fn test_vcx_issuer_credential_serialize_deserialize() {
        init!("true");
        let cb = return_types_u32::Return_U32_U32::new().unwrap();
        assert_eq!(vcx_issuer_create_credential(cb.command_handle,
                                           CString::new(DEFAULT_CREDENTIAL_NAME).unwrap().into_raw(),
                                                ::credential_def::tests::create_cred_def_fake(),
                                           CString::new(DEFAULT_DID).unwrap().into_raw(),
                                           CString::new(DEFAULT_ATTR).unwrap().into_raw(),
                                           CString::new(DEFAULT_CREDENTIAL_NAME).unwrap().into_raw(),
                                           CString::new("1").unwrap().into_raw(),
                                           Some(cb.get_callback())), error::SUCCESS.code_num);
        let handle = cb.receive(Some(Duration::from_secs(2))).unwrap();
        let cb = return_types_u32::Return_U32_STR::new().unwrap();
        assert_eq!(vcx_issuer_credential_serialize(cb.command_handle,
                                                   handle,
                                                   Some(cb.get_callback())),
                   error::SUCCESS.code_num);
        let s = cb.receive(Some(Duration::from_secs(2))).unwrap().unwrap();
        let cb = return_types_u32::Return_U32_U32::new().unwrap();
        assert_eq!(vcx_issuer_credential_deserialize(cb.command_handle,
                                                     CString::new(s).unwrap().into_raw(),
                                                     Some(cb.get_callback())),
                  error::SUCCESS.code_num);
        let handle = cb.receive(Some(Duration::from_secs(2))).unwrap();
        assert!(handle > 0);
    }

    #[test]
    fn test_vcx_issuer_send_credential_offer() {
        init!("true");
        let handle = issuer_credential::from_string(DEFAULT_SERIALIZED_ISSUER_CREDENTIAL).unwrap();
        assert_eq!(issuer_credential::get_state(handle).unwrap(),VcxStateType::VcxStateInitialized as u32);

        let connection_handle = connection::build_connection("test_send_credential_offer").unwrap();

        let cb = return_types_u32::Return_U32::new().unwrap();
        assert_eq!(vcx_issuer_send_credential_offer(cb.command_handle,
                                                    handle,
                                                    connection_handle,
                                                    Some(cb.get_callback())),
                   error::SUCCESS.code_num);
        cb.receive(Some(Duration::from_secs(10))).unwrap();
    }

    #[test]
    fn test_vcx_issuer_send_a_credential() {
        init!("true");
        settings::set_config_value(settings::CONFIG_INSTITUTION_DID, DEFAULT_DID);
        let serialized_credential = ISSUER_CREDENTIAL_STATE_ACCEPTED;
        let test_name = "test_vcx_issuer_send_a_credential";
        let handle = issuer_credential::from_string(ISSUER_CREDENTIAL_STATE_ACCEPTED).unwrap();

        // create connection
        let connection_handle = connection::build_connection("test_send_credential").unwrap();

        // send the credential
        let cb = return_types_u32::Return_U32::new().unwrap();
        assert_eq!(vcx_issuer_send_credential(cb.command_handle,
                                              handle,
                                              connection_handle,
                                              Some(cb.get_callback())),
                   error::SUCCESS.code_num);
        cb.receive(Some(Duration::from_secs(10))).unwrap();
    }

    #[test]
    fn test_create_credential_arguments_correct(){
        init!("true");
        settings::set_config_value(settings::CONFIG_INSTITUTION_DID, DEFAULT_DID);
        let cb = return_types_u32::Return_U32_U32::new().unwrap();
        assert_eq!(vcx_issuer_create_credential(cb.command_handle,
                                                CString::new(DEFAULT_CREDENTIAL_NAME).unwrap().into_raw(),
                                                ::credential_def::tests::create_cred_def_fake(),
                                                CString::new(DEFAULT_DID).unwrap().into_raw(),
                                                CString::new(DEFAULT_ATTR).unwrap().into_raw(),
                                                CString::new(DEFAULT_CREDENTIAL_NAME).unwrap().into_raw(),
                                                CString::new("1").unwrap().into_raw(),
                                                Some(cb.get_callback())),
                   error::SUCCESS.code_num);
        let handle = cb.receive(Some(Duration::from_secs(10))).unwrap();

        let cb = return_types_u32::Return_U32_STR::new().unwrap();
        assert_eq!(vcx_issuer_credential_serialize(cb.command_handle,
                                                   handle,
                                                   Some(cb.get_callback())),
                   error::SUCCESS.code_num);
        cb.receive(Some(Duration::from_secs(10))).unwrap();
    }

    #[test]
    fn test_create_credential_invalid_price(){
        init!("true");
        settings::set_config_value(settings::CONFIG_INSTITUTION_DID, DEFAULT_DID);
        let cb = return_types_u32::Return_U32_U32::new().unwrap();
        assert_eq!(vcx_issuer_create_credential(cb.command_handle,
                                                CString::new(DEFAULT_CREDENTIAL_NAME).unwrap().into_raw(),
                                                ::credential_def::tests::create_cred_def_fake(),
                                                CString::new(DEFAULT_DID).unwrap().into_raw(),
                                                CString::new(DEFAULT_ATTR).unwrap().into_raw(),
                                                CString::new(DEFAULT_CREDENTIAL_NAME).unwrap().into_raw(),
                                                CString::new("-1").unwrap().into_raw(),
                                                Some(cb.get_callback())),
                   error::INVALID_OPTION.code_num);
    }

    #[test]
    fn test_vcx_issuer_credential_get_state() {
        init!("true");
        let handle = issuer_credential::from_string(DEFAULT_SERIALIZED_ISSUER_CREDENTIAL).unwrap();
        assert!(handle > 0);
        let cb = return_types_u32::Return_U32_U32::new().unwrap();
        assert_eq!(vcx_issuer_credential_get_state(cb.command_handle,
                                                   handle,
                                                   Some(cb.get_callback())),
                   error::SUCCESS.code_num);
        let state = cb.receive(Some(Duration::from_secs(10))).unwrap();
        assert!(state > 0);
    }

    #[test]
    fn test_get_payment_txn() {
        init!("false");
        //settings::set_defaults();
        let credential = issuer_credential::tests::create_standard_issuer_credential();
        let s = credential.to_string();
        let handle = issuer_credential::from_string(&s).unwrap();
        let cb = return_types_u32::Return_U32_STR::new().unwrap();
        vcx_issuer_credential_get_payment_txn(cb.command_handle, handle, Some(cb.get_callback()));
        cb.receive(Some(Duration::from_secs(10))).unwrap();
    }
}<|MERGE_RESOLUTION|>--- conflicted
+++ resolved
@@ -488,14 +488,8 @@
     use std::time::Duration;
     use settings;
     use connection;
-<<<<<<< HEAD
-    use api::VcxStateType;
     use utils::constants::{DEFAULT_SERIALIZED_ISSUER_CREDENTIAL};
-    use utils::libindy::return_types_u32;
-=======
     use api::{return_types_u32, VcxStateType};
-    use utils::constants::{CRED_DEF_ID, DEFAULT_SERIALIZED_ISSUER_CREDENTIAL};
->>>>>>> 9c332214
 
     static DEFAULT_CREDENTIAL_NAME: &str = "Credential Name Default";
     static DEFAULT_DID: &str = "8XFh8yBzrpJQmNyZzgoTqB";
