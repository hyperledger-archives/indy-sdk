--- conflicted
+++ resolved
@@ -688,13 +688,8 @@
 pub fn decline_presentation_request(handle: u32, connection_handle: u32, reason: Option<String>, proposal: Option<String>) -> VcxResult<u32> {
     HANDLE_MAP.get_mut(handle, |obj| {
         match obj {
-<<<<<<< HEAD
             DisclosedProofs::V1(ref mut obj) => {
                 obj.reject_proof(connection_handle)
-=======
-            DisclosedProofs::V1(_) => {
-                Err(VcxError::from(VcxErrorKind::ActionNotSupported))
->>>>>>> e1b49bb7
             }
             DisclosedProofs::V3(ref mut obj) => {
                 obj.decline_presentation_request(connection_handle, reason.clone(), proposal.clone())?;
