use settings;
use std::io::Read;
use std::sync::Mutex;
use reqwest;
use reqwest::header::CONTENT_TYPE;
use std::env;

lazy_static! {
    static ref NEXT_U8_RESPONSE: Mutex<Vec<Vec<u8>>> = Mutex::new(vec![]);
}

//Todo: change this RC to a u32
pub fn post_u8(body_content: &Vec<u8>) -> Result<Vec<u8>, &'static str> {
    let endpoint = settings::get_config_value(settings::CONFIG_AGENCY_ENDPOINT).or(Err("Invalid Configuration"))?;
    let url = format!("{}/agency/msg", endpoint);

    if settings::test_agency_mode_enabled() {
        return Ok(NEXT_U8_RESPONSE.lock().unwrap().pop().unwrap_or(Vec::new()));
    }

    //Setting SSL Certs location. This is needed on android platform. Or openssl will fail to verify the certs
    if cfg!(target_os = "android") {
        info!("::Android code");
        set_ssl_cert_location();
    }
<<<<<<< HEAD
    let client = reqwest::ClientBuilder::new().build().or(Err("Preparing Post failed"))?;
=======

    let client = reqwest::ClientBuilder::new().timeout(::utils::timeout::TimeoutUtils::long_timeout()).build().or(Err("Preparing Post failed".to_string()))?;
>>>>>>> 61ecf9d7
    debug!("Posting encrypted bundle to: \"{}\"", url);

    let mut response =
        client.post(&url)
            .body(body_content.to_owned())
            .header(CONTENT_TYPE, "octet_stream")
            .send()
            .map_err(|err| {
                error!("error: {}", err);
                "Could not connect"
            })?;

    trace!("Response Header: {:?}", response);
    if !response.status().is_success() {
        let mut content = String::new();
        match response.read_to_string(&mut content) {
            Ok(x) => info!("Request failed: {}", content),
            Err(x) => info!("could not read response"),
        };
        return Err("POST failed");
    }

    let mut content = Vec::new();
    response.read_to_end(&mut content).or(Err("could not read response"))?;

    Ok(content)
}

pub fn set_next_u8_response(body: Vec<u8>) {
    NEXT_U8_RESPONSE.lock().unwrap().push(body);
}

fn set_ssl_cert_location() {
    let ssl_cert_file = "SSL_CERT_FILE";
    env::set_var(ssl_cert_file, env::var("EXTERNAL_STORAGE").unwrap() + "/cacert.pem"); //TODO: CHANGE ME, HARDCODING FOR TESTING ONLY
    match env::var(ssl_cert_file) {
        Ok(val) => info!("{}:: {:?}", ssl_cert_file, val),
        Err(e) => error!("couldn't find var in env {}:: {}. This needs to be set on Android to make https calls.\n See https://github.com/seanmonstar/reqwest/issues/70 for more info",
                         ssl_cert_file, e),
    }
    info!("::SSL_CERT_FILE has been set");
}<|MERGE_RESOLUTION|>--- conflicted
+++ resolved
@@ -23,12 +23,7 @@
         info!("::Android code");
         set_ssl_cert_location();
     }
-<<<<<<< HEAD
-    let client = reqwest::ClientBuilder::new().build().or(Err("Preparing Post failed"))?;
-=======
-
     let client = reqwest::ClientBuilder::new().timeout(::utils::timeout::TimeoutUtils::long_timeout()).build().or(Err("Preparing Post failed".to_string()))?;
->>>>>>> 61ecf9d7
     debug!("Posting encrypted bundle to: \"{}\"", url);
 
     let mut response =
