--- conflicted
+++ resolved
@@ -86,11 +86,7 @@
     use indy::ErrorCode;
     use std::sync::Once;
 
-<<<<<<< HEAD
     static INIT_PLUGIN: std::sync::Once = std::sync::Once::new();
-=======
-    static INIT_PLUGIN: std::sync::Once = Once::new();
->>>>>>> 16218b98
 
     lazy_static! {
         static ref CONFIG_STRING: ObjectCache<String> = Default::default();
