--- conflicted
+++ resolved
@@ -39,10 +39,7 @@
 pub enum ProverMessages {
     PresentationRequestReceived(PresentationRequestData),
     PreparePresentation((String, String)),
-<<<<<<< HEAD
-=======
     PreparePresentationFail(String),
->>>>>>> e1846890
     SendPresentation(u32),
     PresentationAckReceived(Ack),
     PresentationRejectReceived(ProblemReport),
