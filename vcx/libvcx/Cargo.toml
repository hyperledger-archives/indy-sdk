[package]

name = "libvcx"
version = "0.3.1"
authors = [ "Evernym Inc." ]
publish = false
description = "This is the official SDK for Evernym's VCX"
license = ""

[lib]
name = "vcx"
path = "src/lib.rs"
crate-type = ["staticlib","rlib", "cdylib"]

[features]
default = []
pool_tests = []
agency = []
agency_v2 = []
# Causes the build to fail on all warnings
fatal_warnings = []

# turn on release versioning
ci = []

[dependencies]
env_logger = "0.5.10"
log = "0.4"
log4rs = "0.8.0"
chrono = "0.4"
time = "0.1.36"
lazy_static = "0.2"
<<<<<<< HEAD
libc = "=0.2.60"
=======
libc = "0.2.53"
>>>>>>> c4602d8f
rand = "0.3"
serde = "1.0.97"
serde_json = "1.0.40"
json = "*"
serde_derive = "1.0.97"
url = "1.5.1"
reqwest = "0.9.5"
regex = "1.1.0"
rust-base58 = "0.0.4"
rmpv = "0.4.0"
rmp = "0.8"
rmp-serde = "0.13.7"
base64 = "0.8.0"
openssl = "0.10"
num-traits = "0.2.0"
indy = { version = "1.10.0", path = "../../wrappers/rust/" }
indy-sys = { version = "1.10.0", path = "../../wrappers/rust/indy-sys/" }
log-panics = "2.0.0"
tokio-threadpool = "0.1.6"
futures = "0.1.23"
libloading = "0.5.0"
uuid = {version = "0.7.1", default-features = false, features = ["v4"]}
failure = "0.1.3"

[target.'cfg(target_os = "android")'.dependencies]
android_logger = "0.5"

[build-dependencies]
serde = "1.0"
json = "*"
toml = "0.4"
serde_json = "1.0"
serde_derive = "1.0"

[dev-dependencies]
tempfile = "2.2"
dirs = "1.0.4"

[package.metadata.deb]
maintainer = "Evernym, Inc."
copyright = "2018, Evernym Inc."
depends = "$auto, libindy (=1.8.1)"
extended-description = """\
This is Evernym's SDK for managing Verifiable Credential eXchange against an Indy network. For specific instructions on building see the README in the corresponding github repo https://github.com/evernym/sdk"""
section = "admin"
revision = "338ad01"
priority = "optional"
assets = [
    ["target/debug/libvcx.so.*", "usr/lib/", "644"],
    ["include/vcx.h", "usr/share/libvcx/", "644"],
    ["scripts/provision_agent_keys.py", "usr/share/libvcx/", "655"]
]
maintainer-scripts = "./scripts"

[profile.release]
debug = true
panic = 'unwind'
incremental = false<|MERGE_RESOLUTION|>--- conflicted
+++ resolved
@@ -30,11 +30,7 @@
 chrono = "0.4"
 time = "0.1.36"
 lazy_static = "0.2"
-<<<<<<< HEAD
-libc = "=0.2.60"
-=======
 libc = "0.2.53"
->>>>>>> c4602d8f
 rand = "0.3"
 serde = "1.0.97"
 serde_json = "1.0.40"
