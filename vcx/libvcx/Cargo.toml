--- conflicted
+++ resolved
@@ -29,13 +29,8 @@
 log4rs = "0.8.0"
 chrono = "0.4"
 time = "0.1.36"
-<<<<<<< HEAD
-lazy_static = "0.2"
-libc = "0.2.53"
-=======
 lazy_static = "1.3"
 libc = "=0.2.60"
->>>>>>> a6a13449
 rand = "0.3"
 serde = "1.0.97"
 serde_json = "1.0.40"
