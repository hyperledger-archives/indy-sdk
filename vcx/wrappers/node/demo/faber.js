--- conflicted
+++ resolved
@@ -16,174 +16,6 @@
 const optionalWebhook = 'http://localhost:7209/notifications/faber'
 
 const provisionConfig = {
-<<<<<<< HEAD
-    'agency_url': 'http://localhost:8080',
-    'agency_did': 'VsKV7grR1BUE29mG2Fm2kX',
-    'agency_verkey': 'Hezce2UWMZ3wUhVkh2LfKSs8nDzWwzs2Win7EzNN3YaR',
-    'wallet_name': `node_vcx_demo_faber_wallet_${utime}`,
-    'wallet_key': '123',
-    'payment_method': 'null',
-    'enterprise_seed': '000000000000000000000000Trustee1'
-};
-
-const logLevel = 'trace';
-
-function postegressEnabled() {
-    return process.argv[2] === '--postgres'
-}
-
-async function run() {
-    await demoCommon.initLibNullPay();
-
-    logger.info("#0 Initialize rust API from NodeJS");
-    await demoCommon.initRustApiAndLogger(logLevel);
-
-    if (postegressEnabled()) {
-        logger.info("Going to initialize postgress plugin.")
-        await demoCommon.loadPostgresPlugin(provisionConfig);
-        logger.info("Postgress plugin initialized.")
-        provisionConfig['wallet_type'] = 'postgres_storage'
-        provisionConfig['storage_config'] = '{"url":"localhost:5432"}'
-        provisionConfig['storage_credentials'] = '{"account":"postgres","password":"mysecretpassword","admin_account":"postgres","admin_password":"mysecretpassword"}'
-    }
-
-    logger.info(`#1 Config used to provision agent in agency: ${JSON.stringify(provisionConfig, null, 2)}`);
-    const agentProvision = await demoCommon.provisionAgentInAgency(provisionConfig);
-    agentProvision['payment_method'] = 'null'
-
-    logger.info(`#2 Using following agent provision to initialize VCX ${JSON.stringify(agentProvision, null, 2)}`);
-    await demoCommon.initVcxWithProvisionedAgentConfig(agentProvision);
-
-    const version = `${getRandomInt(1, 101)}.${getRandomInt(1, 101)}.${getRandomInt(1, 101)}`;
-    const schemaData = {
-        data: {
-            attrNames: ['name', 'date', 'degree'],
-            name: `FaberVcx`,
-            version
-        },
-        paymentHandle: 0,
-        sourceId: `your-identifier-fabervcx-${version}`
-    };
-    logger.info(`#3 Create a new schema on the ledger: ${JSON.stringify(schemaData, null, 2)}`);
-
-    const schema = await Schema.create(schemaData);
-    const schemaId = await schema.getSchemaId();
-    logger.info(`Created schema with id ${schemaId}`);
-
-    logger.info("#4 Create a new credential definition on the ledger");
-    const data = {
-        name: 'DemoCredential123',
-        paymentHandle: 0,
-        revocation: false,
-        revocationDetails: {
-            tailsFile: 'tails.txt',
-        },
-        schemaId: schemaId,
-        sourceId: 'testCredentialDefSourceId123'
-    };
-    const cred_def = await CredentialDef.create(data);
-    const cred_def_id = await cred_def.getCredDefId();
-    const credDefHandle = cred_def.handle;
-    logger.info(`Created credential with id ${cred_def_id} and handle ${credDefHandle}`);
-
-    logger.info("#5 Create a connection to alice and print out the invite details");
-    const connectionToAlice = await Connection.create({id: 'alice'});
-    await connectionToAlice.connect('{"use_public_did": true}');
-    await connectionToAlice.updateState();
-    const details = await connectionToAlice.inviteDetails(false);
-    logger.info("\n\n**invite details**");
-    logger.info("**You'll ge queried to paste this data to alice side of the demo. This is invitation to connect.**");
-    logger.info("**It's assumed this is obtained by Alice from Faber by some existing secure channel.**");
-    logger.info("**Could be on website via HTTPS, QR code scanned at Faber institution, ...**");
-    logger.info("\n******************\n\n");
-    logger.info(JSON.stringify(JSON.parse(details)));
-    logger.info("\n\n******************\n\n");
-
-    logger.info("#6 Polling agency and waiting for alice to accept the invitation. (start alice.py now)");
-    let connection_state = await connectionToAlice.getState();
-    while (connection_state !== StateType.Accepted) {
-        await sleepPromise(2000);
-        await connectionToAlice.updateState();
-        connection_state = await connectionToAlice.getState();
-    }
-    logger.info(`Connection to alice was Accepted!`);
-
-    const schema_attrs = {
-        'name': 'alice',
-        'date': '05-2018',
-        'degree': 'maths',
-    };
-
-    logger.info("#12 Create an IssuerCredential object using the schema and credential definition")
-
-    const credentialForAlice = await IssuerCredential.create({
-        attr: schema_attrs,
-        sourceId: 'alice_degree',
-        credDefHandle,
-        credentialName: 'cred',
-        price: '0'
-    });
-
-    logger.info("#13 Issue credential offer to alice");
-    await credentialForAlice.sendOffer(connectionToAlice);
-    await credentialForAlice.updateState();
-
-    logger.info("#14 Poll agency and wait for alice to send a credential request");
-    let credential_state = await credentialForAlice.getState();
-    while (credential_state !== StateType.RequestReceived) {
-        await sleepPromise(2000);
-        await credentialForAlice.updateState();
-        credential_state = await credentialForAlice.getState();
-    }
-
-    logger.info("#17 Issue credential to alice");
-    await credentialForAlice.sendCredential(connectionToAlice);
-
-
-    logger.info("#18 Wait for alice to accept credential");
-    await credentialForAlice.updateState();
-    credential_state = await credentialForAlice.getState();
-    while (credential_state !== StateType.Accepted) {
-        sleepPromise(2000);
-        await credentialForAlice.updateState();
-        credential_state = await credentialForAlice.getState();
-    }
-
-    const proofAttributes = [
-        {'name': 'name', 'restrictions': [{'issuer_did': agentProvision['institution_did']}]},
-        {'name': 'date', 'restrictions': [{'issuer_did': agentProvision['institution_did']}]},
-        {'name': 'degree', 'restrictions': [{'issuer_did': agentProvision['institution_did']}]}
-    ];
-
-    logger.info("#19 Create a Proof object");
-    const proof = await Proof.create({
-        sourceId: "213",
-        attrs: proofAttributes,
-        name: 'proofForAlice',
-        revocationInterval: {}
-    });
-
-    logger.info("#20 Request proof of degree from alice");
-    await proof.requestProof(connectionToAlice);
-
-    logger.info("#21 Poll agency and wait for alice to provide proof");
-    let proofState = await proof.getState();
-    while (proofState !== StateType.Accepted) {
-        sleepPromise(2000);
-        await proof.updateState();
-        proofState = await proof.getState();
-    }
-
-    logger.info("#27 Process the proof provided by alice");
-    await proof.getProof(connectionToAlice);
-
-    logger.info("#28 Check if proof is valid");
-    if (proof.proofState === ProofState.Verified) {
-        logger.info("Proof is verified")
-    } else {
-        logger.info("Could not verify proof")
-    }
-=======
   agency_url: 'http://localhost:8080',
   agency_did: 'VsKV7grR1BUE29mG2Fm2kX',
   agency_verkey: 'Hezce2UWMZ3wUhVkh2LfKSs8nDzWwzs2Win7EzNN3YaR',
@@ -359,7 +191,6 @@
     logger.info('Could not verify proof')
   }
   process.exit(0)
->>>>>>> dd0c27ed
 }
 
 const optionDefinitions = [
