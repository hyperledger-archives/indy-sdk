export enum VCXCode {
    SUCCESS = 0,
    INDY_WALLET_RECORD_NOT_FOUND = 212,
    INDY_DUPLICATE_WALLET_RECORD = 213,
    UNKNOWN_ERROR = 1001,
    CONNECTION_ERROR = 1002,
    INVALID_CONNECTION_HANDLE = 1003,
    INVALID_CONFIGURATION = 1004,
    NOT_READY = 1005,
    NO_ENDPOINT = 1006,
    INVALID_OPTION = 1007,
    INVALID_DID = 1008,
    INVALID_VERKEY = 1009,
    POST_MSG_FAILURE = 1010,
    INVALID_NONCE = 1011,
    INVALID_KEY_DELEGATE = 1012,
    INVALID_URL = 1013,
    NOT_BASE58 = 1014,
    INVALID_ISSUER_CREDENTIAL_HANDLE = 1015,
    INVALID_JSON = 1016,
    INVALID_PROOF_HANDLE = 1017,
    INVALID_CREDENTIAL_REQUEST = 1018,
    INVALID_MESSAGE_PACK = 1019,
    INVALID_MESSAGES = 1020,
    INVALID_ATTRIBUTES_STRUCTURE = 1021,
    BIG_NUMBER_ERROR = 1022,
    INVALID_PROOF = 1023,
    INVALID_GENESIS_TXN_PATH = 1024,
    CREATE_POOL_CONFIG_PARAMETERS = 1025,
    CREATE_POOL_CONIFG = 1026,
    INVALID_PROOF_CREDENTIAL_DATA = 1027,
    INDY_SUBMIT_REQUEST_ERROR = 1028,
    BUILD_CREDENTIAL_DEF_REQ_ERR = 1029,
    NO_POOL_OPEN = 1030,
    INVALID_SCHEMA = 1031,
    FAILED_POOL_COMPLIANCE = 1032,
    INVALID_HTTP_RESPONSE = 1033,
    CREATE_CREDENTIAL_DEF_ERR = 1034,
    UNKNOWN_LIBINDY_ERROR = 1035,
    INVALID_CREDENTIAL_DEF = 1036,
    INVALID_CREDENTIAL_DEF_HANDLE = 1037,
    TIMEOUT_LIBINDY_ERROR = 1038,
    CREDENTIAL_DEF_ALREADY_CREATED = 1039,
    INVALID_SCHEMA_SEQUENCE_NUMBER = 1040,
    INVALID_SCHEMA_CREATION = 1041,
    INVALID_SCHEMA_HANDLE = 1042,
    INVALID_MASTER_SECRET = 1043,
    ALREADY_INITIALIZED = 1044,
    INVALID_INVITE_DETAILS = 1045,
    INVALID_SELF_ATTESTED_VAL = 1046,
    INVALID_PREDICATE = 1047,
    INVALID_OBJ_HANDLE = 1048,
    INVALID_DISCLOSED_PROOF_HANDLE = 1049,
    SERIALIZATION_ERROR = 1050,
    WALLET_ALREADY_EXISTS = 1051,
    WALLET_ALREADY_OPEN = 1052,
    INVALID_CREDENTIAL_HANDLE = 1053,
    INVALID_CREDENTIAL_JSON = 1054,
    CREATE_CREDENTIAL_FAILED = 1055,
    CREATE_PROOF_ERROR = 1056,
    INVALID_WALLET_HANDLE = 1057,
    INVALID_WALLET_CREATION = 1058,
    INVALID_POOL_NAME = 1059,
    CANNOT_DELETE_CONNECTION = 1060,
    CREATE_CONNECTION_ERROR = 1061,
    INVALID_WALLET_SETUP = 1062,
    COMMON_ERROR = 1063,
    INSUFFICIENT_TOKEN_AMOUNT = 1064,
    UNKNOWN_TXN_TYPE = 1065,
    INVALID_PAYMENT_ADDRESS = 1066,
    INVALID_LIBINDY_PARAM = 1067,
    INVALID_PAYMENT = 1068,
    MISSING_WALLET_KEY = 1069,
    OBJECT_CACHE_ERROR = 1070,
    NO_PAYMENT_INFORMATION = 1071,
    DUPLICATE_WALLET_RECORD = 1072,
    WALLET_RECORD_NOT_FOUND = 1073,
    IO_ERROR = 1074,
    INVALID_WALLET_STORAGE_PARAMETER = 1075,
    MISSING_WALLET_NAME = 1076,
    MISSING_EXPORTED_WALLET_PATH = 1077,
    MISSING_BACKUP_KEY = 1078,
    WALLET_NOR_FOUND = 1079,
    LIBINDY_INVALID_STRUCTURE = 1080,
    INVALID_STATE = 1081,
    INVALID_LEDGER_RESPONSE = 1082,
    DID_ALREADY_EXISTS_IN_WALLET = 1083,
    DUPLICATE_MASTER_SECRET = 1084,
    THREAD_ERROR = 1085,
    INVALID_PROOF_REQUEST = 1086,
    MISSING_PAYMENT_METHOD = 1087,
    DUPLICATE_SCHEMA = 1088,
    UNKNOWN_LIBINDY_REJECTION = 1089,
<<<<<<< HEAD
    INVALID_REVOCATION_DETAILS = 1090,
    INVALID_REV_ENTRY = 1091,
    INVALID_REVOCATION_TIMESTAMP = 1092,
    UNKNOWN_SCHEMA_REJECTION = 1093,
    INVALID_REV_REG_DEF_CREATION = 1094
=======
    LOGGING_ERROR = 1090
>>>>>>> c428b79e
}
export enum StateType {
    None = 0,
    Initialized = 1,
    OfferSent = 2,
    RequestReceived = 3,
    Accepted = 4,
    Unfulfilled = 5,
    Expired = 6,
    Revoked = 7
}

export interface IInitVCXOptions {
  libVCXPath?: string
}

export interface IUTXO {
  paymentAddress: string,
  amount: number,
  extra?: string,
  txo?: string
}

export interface IPaymentOutput {
  recipient: string,
  amount: number,
  extra?: string,
  source?: string
}

export interface ISerializedData<T> {
  version: string,
  data: T
}<|MERGE_RESOLUTION|>--- conflicted
+++ resolved
@@ -91,15 +91,12 @@
     MISSING_PAYMENT_METHOD = 1087,
     DUPLICATE_SCHEMA = 1088,
     UNKNOWN_LIBINDY_REJECTION = 1089,
-<<<<<<< HEAD
-    INVALID_REVOCATION_DETAILS = 1090,
-    INVALID_REV_ENTRY = 1091,
-    INVALID_REVOCATION_TIMESTAMP = 1092,
-    UNKNOWN_SCHEMA_REJECTION = 1093,
-    INVALID_REV_REG_DEF_CREATION = 1094
-=======
     LOGGING_ERROR = 1090
->>>>>>> c428b79e
+    INVALID_REVOCATION_DETAILS = 1091,
+    INVALID_REV_ENTRY = 1092,
+    INVALID_REVOCATION_TIMESTAMP = 1093,
+    UNKNOWN_SCHEMA_REJECTION = 1094,
+    INVALID_REV_REG_DEF_CREATION = 1095
 }
 export enum StateType {
     None = 0,
