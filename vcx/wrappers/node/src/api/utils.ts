--- conflicted
+++ resolved
@@ -158,7 +158,6 @@
   webhookUrl: string,
 }
 
-<<<<<<< HEAD
 export async function vcxUpdateWebhookUrl ({ webhookUrl }: IUpdateWebhookUrl): Promise<void> {
   try {
     return await createFFICallbackPromise<void>(
@@ -182,14 +181,6 @@
   } catch (err) {
     throw new VCXInternalError(err)
   }
-=======
-export function vcxUpdateWebhookUrl ({ webhookUrl }: IUpdateWebhookUrl): number {
-  const rc = rustAPI().vcx_update_webhook_url(webhookUrl)
-  if (rc) {
-      throw new VCXInternalError(rc)
-    }
-  return rc
->>>>>>> eb32486c
 }
 
 export interface IUpdateInstitutionConfigs {
