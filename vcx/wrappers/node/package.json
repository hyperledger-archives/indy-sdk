--- conflicted
+++ resolved
@@ -46,7 +46,7 @@
         "@types/chai": "^4.1.4",
         "@types/lodash": "^4.14.109",
         "@types/mocha": "^5.2.3",
-        "@types/sinon": ">=5.0.1",
+        "@types/sinon": "^5.0.1",
         "@types/weak": "^1.0.0",
         "app-module-path": "^2.2.0",
         "babel-cli": "^6.26.0",
@@ -64,11 +64,7 @@
         "tslint-config-standard": "^7.1.0",
         "typedoc": "0.11.1",
         "typescript": "^2.9.1",
-<<<<<<< HEAD
-        "webpack": "^4.29.6"
-=======
         "winston": "^3.2.1"
->>>>>>> 1ff1206b
     },
     "main": "dist/src/index.js",
     "homepage": "https://github.com/evernym/vcx#readme",
