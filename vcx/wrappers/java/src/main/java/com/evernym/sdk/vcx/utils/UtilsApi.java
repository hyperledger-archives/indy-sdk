package com.evernym.sdk.vcx.utils;

import com.evernym.sdk.vcx.LibVcx;
import com.evernym.sdk.vcx.ParamGuard;
import com.evernym.sdk.vcx.VcxException;
import com.evernym.sdk.vcx.VcxJava;
import com.sun.jna.Callback;

import org.slf4j.Logger;
import org.slf4j.LoggerFactory;

import java.util.concurrent.CompletableFuture;


/**
 * Created by abdussami on 17/05/18.
 */

public class UtilsApi extends VcxJava.API {
    private static final Logger logger = LoggerFactory.getLogger("UtilsApi");
    private static Callback provAsyncCB = new Callback() {
        @SuppressWarnings({"unused", "unchecked"})
        public void callback(int commandHandle, int err, String config) {
            logger.debug("callback() called with: commandHandle = [" + commandHandle + "], err = [" + err + "], config = [" + config + "]");
            CompletableFuture<String> future = (CompletableFuture<String>) removeFuture(commandHandle);
            if (!checkCallback(future, err)) return;

            String result = config;
            future.complete(result);
        }
    };

    public static String vcxProvisionAgent(String config) {
        ParamGuard.notNullOrWhiteSpace(config, "config");
        logger.debug("vcxProvisionAgent() called with: config = [" + config + "]");
        String result = LibVcx.api.vcx_provision_agent(config);

        return result;

    }

    public static CompletableFuture<String> vcxAgentProvisionAsync(String conf) throws VcxException {
        CompletableFuture<String> future = new CompletableFuture<String>();
        logger.debug("vcxAgentProvisionAsync() called with: conf = [" + conf + "]");
        int commandHandle = addFuture(future);

        int result = LibVcx.api.vcx_agent_provision_async(
                commandHandle, conf,
                provAsyncCB);
        checkResult(result);
        return future;
    }

    private static Callback vcxUpdateAgentInfoCB = new Callback() {
        @SuppressWarnings({"unused", "unchecked"})
        public void callback(int commandHandle, int err) {
            logger.debug("callback() called with: commandHandle = [" + commandHandle + "], err = [" + err + "]");
            CompletableFuture<Integer> future = (CompletableFuture<Integer>) removeFuture(commandHandle);
            if (!checkCallback(future, err)) return;
            Integer result = commandHandle;
            future.complete(result);
        }
    };

    public static CompletableFuture<Integer> vcxUpdateAgentInfo(String config) throws VcxException {
        ParamGuard.notNullOrWhiteSpace(config, "config");
        logger.debug("vcxUpdateAgentInfo() called with: config = [" + config + "]");
        CompletableFuture<Integer> future = new CompletableFuture<Integer>();
        int commandHandle = addFuture(future);

        int result = LibVcx.api.vcx_agent_update_info(
                commandHandle,
                config,
                vcxUpdateAgentInfoCB
        );
        checkResult(result);
        return future;
    }

    private static Callback vcxGetMessagesCB = new Callback() {
        @SuppressWarnings({"unused", "unchecked"})
        public void callback(int commandHandle, int err, String messages) {
            logger.debug("callback() called with: commandHandle = [" + commandHandle + "], err = [" + err + "], messages = [" + messages + "]");
            CompletableFuture<String> future = (CompletableFuture<String>) removeFuture(commandHandle);
            if (!checkCallback(future, err)) return;
            String result = messages;
            future.complete(result);
        }
    };

    public static CompletableFuture<String> vcxGetMessages(String messageStatus, String uids, String pwdids) throws VcxException {
        ParamGuard.notNullOrWhiteSpace(messageStatus, "messageStatus");
        logger.debug("vcxGetMessages() called with: messageStatus = [" + messageStatus + "], uids = [" + uids + "], pwdids = [" + pwdids + "]");
        CompletableFuture<String> future = new CompletableFuture<String>();
        int commandHandle = addFuture(future);

        int result = LibVcx.api.vcx_messages_download(
                commandHandle,
                messageStatus,
                uids,
                pwdids,
                vcxGetMessagesCB
        );
        checkResult(result);
        return future;
    }

    private static Callback vcxUpdateMessagesCB = new Callback() {
        @SuppressWarnings({"unused", "unchecked"})
        public void callback(int commandHandle, int err) {
            logger.debug("callback() called with: commandHandle = [" + commandHandle + "], err = [" + err + "]");
            CompletableFuture<Integer> future = (CompletableFuture<Integer>) removeFuture(commandHandle);
            if (!checkCallback(future, err)) return;
            Integer result = commandHandle;
            future.complete(result);
        }
    };

    public static CompletableFuture<Integer> vcxUpdateMessages(String messageStatus, String msgJson) throws VcxException {
        ParamGuard.notNullOrWhiteSpace(messageStatus, "messageStatus");
        ParamGuard.notNull(msgJson, "msgJson");
        logger.debug("vcxUpdateMessages() called with: messageStatus = [" + messageStatus + "], msgJson = [" + msgJson + "]");
        CompletableFuture<Integer> future = new CompletableFuture<Integer>();
        int commandHandle = addFuture(future);

        int result = LibVcx.api.vcx_messages_update_status(
                commandHandle,
                messageStatus,
                msgJson,
                vcxUpdateMessagesCB
        );
        checkResult(result);
        return future;
    }

    private static Callback stringCB = new Callback() {
        @SuppressWarnings({"unused", "unchecked"})
        public void callback(int commandHandle, int err, String fees) {
            logger.debug("callback() called with: commandHandle = [" + commandHandle + "], err = [" + err + "], fees = [" + fees + "]");
            CompletableFuture<String> future = (CompletableFuture<String>) removeFuture(commandHandle);
            if (!checkCallback(future, err)) return;
            String result = fees;
            future.complete(result);
        }
    };

    public static CompletableFuture<String> getLedgerFees() throws VcxException {
        logger.debug("getLedgerFees() called");
        CompletableFuture<String> future = new CompletableFuture<>();
        int commandHandle = addFuture(future);

        int result = LibVcx.api.vcx_ledger_get_fees(
                commandHandle,
                stringCB
        );
        checkResult(result);
        return future;
    }

    public static CompletableFuture<String> getLedgerAuthorAgreement() throws VcxException {
        logger.debug("getLedgerAuthorAgreement() called");
        CompletableFuture<String> future = new CompletableFuture<>();
        int commandHandle = addFuture(future);

        int result = LibVcx.api.vcx_get_ledger_author_agreement(
                commandHandle,
                stringCB
        );
        checkResult(result);
        return future;
    }

    public static void setActiveTxnAuthorAgreementMeta(String text, String version,
                                                         String hash, String accMechType, long timeOfAcceptance) throws VcxException {
        ParamGuard.notNull(accMechType, "accMechType");
        logger.debug("vcxProvisionAgent() called with: text = [" + text + "], version = [" + version + "]," +
                " hash = [" + hash + "], accMechType = [" + accMechType + "], timeOfAcceptance = [" + timeOfAcceptance + "]");
        int result = LibVcx.api.vcx_set_active_txn_author_agreement_meta(text, version, hash, accMechType, timeOfAcceptance);
        checkResult(result);
    }

    public static void vcxMockSetAgencyResponse(int messageIndex) {
        logger.debug("vcxMockSetAgencyResponse() called");
        LibVcx.api.vcx_set_next_agency_response(messageIndex);
    }

<<<<<<< HEAD
    private static Callback getReqPriceAsyncCB = new Callback() {
        @SuppressWarnings({"unused", "unchecked"})
        public void callback(int commandHandle, int err, long price) {
            logger.debug("callback() called with: commandHandle = [" + commandHandle + "], err = [" + err + "], price = [" + price + "]");
            CompletableFuture<Long> future = (CompletableFuture<Long>) removeFuture(commandHandle);
            if (!checkCallback(future, err)) return;

            long result = price;
            future.complete(result);
        }
    };

    public static CompletableFuture<Long> vcxGetRequestPrice(String actionJson, String requesterInfoJson) throws VcxException {
        ParamGuard.notNull(actionJson, "actionJson");
        logger.debug("vcxGetRequestPrice() called with: actionJson = [" + actionJson + "], requesterInfoJson = [" + requesterInfoJson + "]");
        CompletableFuture<Long> future = new CompletableFuture<Long>();
        int commandHandle = addFuture(future);

        int result = LibVcx.api.vcx_get_request_price(
                commandHandle, actionJson, requesterInfoJson,
                getReqPriceAsyncCB);
        checkResult(result);
        return future;
=======
    public static void setPoolHandle(int handle) {
        LibVcx.api.vcx_pool_set_handle(handle);
>>>>>>> e46cea29
    }
}<|MERGE_RESOLUTION|>--- conflicted
+++ resolved
@@ -184,7 +184,10 @@
         LibVcx.api.vcx_set_next_agency_response(messageIndex);
     }
 
-<<<<<<< HEAD
+    public static void setPoolHandle(int handle) {
+        LibVcx.api.vcx_pool_set_handle(handle);
+    }
+
     private static Callback getReqPriceAsyncCB = new Callback() {
         @SuppressWarnings({"unused", "unchecked"})
         public void callback(int commandHandle, int err, long price) {
@@ -208,9 +211,5 @@
                 getReqPriceAsyncCB);
         checkResult(result);
         return future;
-=======
-    public static void setPoolHandle(int handle) {
-        LibVcx.api.vcx_pool_set_handle(handle);
->>>>>>> e46cea29
     }
 }