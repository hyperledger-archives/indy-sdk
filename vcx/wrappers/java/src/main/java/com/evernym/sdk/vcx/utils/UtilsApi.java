package com.evernym.sdk.vcx.utils;

import com.evernym.sdk.vcx.LibVcx;
import com.evernym.sdk.vcx.ParamGuard;
import com.evernym.sdk.vcx.VcxException;
import com.evernym.sdk.vcx.VcxJava;
import com.sun.jna.Callback;

import org.slf4j.Logger;
import org.slf4j.LoggerFactory;

import java9.util.concurrent.CompletableFuture;


/**
 * Created by abdussami on 17/05/18.
 */

public class UtilsApi extends VcxJava.API {
    private static final Logger logger = LoggerFactory.getLogger("UtilsApi");
    private static Callback provAsyncCB = new Callback() {
        @SuppressWarnings({"unused", "unchecked"})
        public void callback(int commandHandle, int err, String config) {
            logger.debug("callback() called with: commandHandle = [" + commandHandle + "], err = [" + err + "], config = [" + config + "]");
            CompletableFuture<String> future = (CompletableFuture<String>) removeFuture(commandHandle);
            if (!checkCallback(future, err)) return;

            String result = config;
            future.complete(result);
        }
    };


    public static String vcxProvisionAgent(String config) {
        ParamGuard.notNullOrWhiteSpace(config, "config");
        logger.debug("vcxProvisionAgent() called with: config = [****]");
        String result = LibVcx.api.vcx_provision_agent(config);

        return result;

    }

    public static CompletableFuture<String> vcxAgentProvisionAsync(String conf) throws VcxException {
        CompletableFuture<String> future = new CompletableFuture<String>();
        logger.debug("vcxAgentProvisionAsync() called with: conf = [****]");
        int commandHandle = addFuture(future);

        int result = LibVcx.api.vcx_agent_provision_async(
                commandHandle, conf,
                provAsyncCB);
        checkResult(result);
        return future;
    }

    private static Callback vcxUpdateAgentInfoCB = new Callback() {
        @SuppressWarnings({"unused", "unchecked"})
        public void callback(int commandHandle, int err) {
            logger.debug("callback() called with: commandHandle = [" + commandHandle + "], err = [" + err + "]");
            CompletableFuture<Integer> future = (CompletableFuture<Integer>) removeFuture(commandHandle);
            if (!checkCallback(future, err)) return;
            Integer result = commandHandle;
            future.complete(result);
        }
    };

    public static CompletableFuture<Integer> vcxUpdateAgentInfo(String config) throws VcxException {
        ParamGuard.notNullOrWhiteSpace(config, "config");
        logger.debug("vcxUpdateAgentInfo() called with: config = [****]");
        CompletableFuture<Integer> future = new CompletableFuture<Integer>();
        int commandHandle = addFuture(future);

        int result = LibVcx.api.vcx_agent_update_info(
                commandHandle,
                config,
                vcxUpdateAgentInfoCB
        );
        checkResult(result);
        return future;
    }

    private static Callback vcxGetMessagesCB = new Callback() {
        @SuppressWarnings({"unused", "unchecked"})
        public void callback(int commandHandle, int err, String messages) {
            logger.debug("callback() called with: commandHandle = [" + commandHandle + "], err = [" + err + "], messages = [****]");
            CompletableFuture<String> future = (CompletableFuture<String>) removeFuture(commandHandle);
            if (!checkCallback(future, err)) return;
            String result = messages;
            future.complete(result);
        }
    };

    public static CompletableFuture<String> vcxGetMessages(String messageStatus, String uids, String pwdids) throws VcxException {
        ParamGuard.notNullOrWhiteSpace(messageStatus, "messageStatus");
        logger.debug("vcxGetMessages() called with: messageStatus = [" + messageStatus + "], uids = [" + uids + "], pwdids = [****]");
        CompletableFuture<String> future = new CompletableFuture<String>();
        int commandHandle = addFuture(future);

        int result = LibVcx.api.vcx_messages_download(
                commandHandle,
                messageStatus,
                uids,
                pwdids,
                vcxGetMessagesCB
        );
        checkResult(result);
        return future;
    }

    private static Callback vcxUpdateMessagesCB = new Callback() {
        @SuppressWarnings({"unused", "unchecked"})
        public void callback(int commandHandle, int err) {
            logger.debug("callback() called with: commandHandle = [" + commandHandle + "], err = [" + err + "]");
            CompletableFuture<Integer> future = (CompletableFuture<Integer>) removeFuture(commandHandle);
            if (!checkCallback(future, err)) return;
            Integer result = commandHandle;
            future.complete(result);
        }
    };

    public static CompletableFuture<Integer> vcxUpdateMessages(String messageStatus, String msgJson) throws VcxException {
        ParamGuard.notNullOrWhiteSpace(messageStatus, "messageStatus");
        ParamGuard.notNull(msgJson, "msgJson");
        logger.debug("vcxUpdateMessages() called with: messageStatus = [" + messageStatus + "], msgJson = [****]");
        CompletableFuture<Integer> future = new CompletableFuture<Integer>();
        int commandHandle = addFuture(future);

        int result = LibVcx.api.vcx_messages_update_status(
                commandHandle,
                messageStatus,
                msgJson,
                vcxUpdateMessagesCB
        );
        checkResult(result);
        return future;
    }

    private static Callback stringCB = new Callback() {
        @SuppressWarnings({"unused", "unchecked"})
        public void callback(int commandHandle, int err, String fees) {
            logger.debug("callback() called with: commandHandle = [" + commandHandle + "], err = [" + err + "], fees = [" + fees + "]");
            CompletableFuture<String> future = (CompletableFuture<String>) removeFuture(commandHandle);
            if (!checkCallback(future, err)) return;
            String result = fees;
            future.complete(result);
        }
    };

    public static CompletableFuture<String> getLedgerFees() throws VcxException {
        logger.debug("getLedgerFees() called");
        CompletableFuture<String> future = new CompletableFuture<>();
        int commandHandle = addFuture(future);

        int result = LibVcx.api.vcx_ledger_get_fees(
                commandHandle,
                stringCB
        );
        checkResult(result);
        return future;
    }

<<<<<<< HEAD
    public static void vcxMockSetAgencyResponse(int messageIndex) {
        logger.debug("vcxMockSetAgencyResponse() called");
        LibVcx.api.vcx_set_next_agency_response(messageIndex);
    }
=======
    public static CompletableFuture<String> getLedgerAuthorAgreement() throws VcxException {
        logger.debug("getLedgerAuthorAgreement() called");
        CompletableFuture<String> future = new CompletableFuture<>();
        int commandHandle = addFuture(future);

        int result = LibVcx.api.vcx_get_ledger_author_agreement(
                commandHandle,
                stringCB
        );
        checkResult(result);
        return future;
    }


    public static void setActiveTxnAuthorAgreementMeta(String text, String version,
                                                         String hash, String accMechType, long timeOfAcceptance) throws VcxException {
        ParamGuard.notNull(accMechType, "accMechType");
        logger.debug("vcxProvisionAgent() called with: text = [" + text + "], version = [" + version + "]," +
                " hash = [" + hash + "], accMechType = [" + accMechType + "], timeOfAcceptance = [" + timeOfAcceptance + "]");
        int result = LibVcx.api.vcx_set_active_txn_author_agreement_meta(text, version, hash, accMechType, timeOfAcceptance);
        checkResult(result);
    }

>>>>>>> 51e519bc
}<|MERGE_RESOLUTION|>--- conflicted
+++ resolved
@@ -158,12 +158,11 @@
         return future;
     }
 
-<<<<<<< HEAD
     public static void vcxMockSetAgencyResponse(int messageIndex) {
         logger.debug("vcxMockSetAgencyResponse() called");
         LibVcx.api.vcx_set_next_agency_response(messageIndex);
     }
-=======
+
     public static CompletableFuture<String> getLedgerAuthorAgreement() throws VcxException {
         logger.debug("getLedgerAuthorAgreement() called");
         CompletableFuture<String> future = new CompletableFuture<>();
@@ -187,5 +186,4 @@
         checkResult(result);
     }
 
->>>>>>> 51e519bc
 }