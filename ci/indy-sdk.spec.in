%global commit @commit@

Summary: Official SDK for Hyperledger Indy
Name: indy-sdk
Version: @version@.%{commit}
Release: 1%{?dist}
License: Apache License 2.0
Group: System Environment/Libraries
Source: https://github.com/hyperledger/indy-sdk/archive/%{commit}.tar.gz
URL: https://github.com/hyperledger/indy-sdk/
BuildRoot: %{_tmppath}/%{name}-%{version}-%{release}-root-%(%{__id_u} -n)
Requires: sqlite openssl libsodium
BuildRequires: sqlite-devel openssl-devel libsodium-devel

%description
This is the official SDK for Hyperledger Indy, which provides a
distributed-ledger-based foundation for self-sovereign identity.
The major artifact of the SDK is a c-callable library; there are
also convenience wrappers for various programming languages.

All bugs, stories, and backlog for this project are managed through
Hyperledger's Jira in project IS (note that regular Indy tickets are
in the INDY project instead...). Also, join us on Jira's Rocket.Chat
at #indy-sdk to discuss.

%package devel
Summary: Development files for Hyperledger Indy
Group: Development/Libraries
Requires: %{name} = %{version}-%{release}

%description devel
This is the official SDK for Hyperledger Indy, which provides a
distributed-ledger-based foundation for self-sovereign identity.
The major artifact of the SDK is a c-callable library; there are
also convenience wrappers for various programming languages.

All bugs, stories, and backlog for this project are managed through
Hyperledger's Jira in project IS (note that regular Indy tickets are
in the INDY project instead...). Also, join us on Jira's Rocket.Chat
at #indy-sdk to discuss.

%prep
%autosetup -n %{name}-%{commit}

%build
<<<<<<< HEAD
ls
echo "AAAAAA"
=======
>>>>>>> 7fc4ce83
cd libindy
cargo build --release

%install
rm -rf ${RPM_BUILD_ROOT}

install -dm0755 $RPM_BUILD_ROOT/%{_includedir}/indy
install -dm0755 $RPM_BUILD_ROOT/%{_libdir}
cp -a libindy/include/*.h $RPM_BUILD_ROOT/%{_includedir}/indy/
install -Dm0644 libindy/target/release/libindy.a $RPM_BUILD_ROOT/%{_libdir}/libindy.a
install -Dm0644 libindy/target/release/libindy.so $RPM_BUILD_ROOT/%{_libdir}/libindy.so

%clean
rm -rf ${RPM_BUILD_ROOT}

%post -p /sbin/ldconfig

%postun -p /sbin/ldconfig

%files
%defattr(-,root,root)
%{_libdir}/libindy.so*

%files devel
%defattr(-,root,root)
%{_libdir}/libindy.a
%{_includedir}/indy/*.h

%changelog<|MERGE_RESOLUTION|>--- conflicted
+++ resolved
@@ -43,11 +43,6 @@
 %autosetup -n %{name}-%{commit}
 
 %build
-<<<<<<< HEAD
-ls
-echo "AAAAAA"
-=======
->>>>>>> 7fc4ce83
 cd libindy
 cargo build --release
 
