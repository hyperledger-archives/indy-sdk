--- conflicted
+++ resolved
@@ -1331,11 +1331,7 @@
     testEnv.inside {
         unstash name: "libvcxDebs"
         sh "fpm -s deb -t deb --version $rcFullVersion --no-auto-depends --depends 'libindy = $libindyVersion' -f -p vcx/libvcx/debs vcx/libvcx/debs/libvcx_\"$rcFullVersion\"_amd64.deb"
-<<<<<<< HEAD
-        stash includes: "vcx/libvcx/debs/*", name: libvcxDebs
-=======
         stash includes: "vcx/libvcx/debs/*", name: "libvcxDebs"
->>>>>>> a102b2fd
     }
 
     publishDebRCtoStable(testEnv, "libvcx", "vcx/libvcx", libvcxVersion, "libvcxDebs", false)
