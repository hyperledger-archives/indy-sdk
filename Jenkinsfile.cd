#!groovy

@Library('SovrinHelpers') _

properties([
        [$class: 'BuildDiscarderProperty', strategy: [
                $class               : 'LogRotator',
                artifactDaysToKeepStr: '28',
                artifactNumToKeepStr : '',
                daysToKeepStr        : '28',
                numToKeepStr         : ''
        ]]
]);

try {
    testing()
    publishing()
    if (acceptanceTesting()) {
        releasing()
    }
    notifyingSuccess()
} catch (err) {
    notifyingFailure()
    throw err
}

def testing() {
    stage('Testing') {
        parallel([
                'ubuntu-test' : { ubuntuTesting() },
                'redhat-test' : { rhelTesting() },
                'android-test': { androidTesting() },
                'windows-test': { windowsTesting() },
                'ios-test'    : { iosTesting() }
        ])
    }
}

def publishing() {
    stage('Publishing') {
        echo "${env.BRANCH_NAME}: start publishing"
        publishedVersions = parallel([
                //FIXME fix and restore 'rhel-files'     : { rhelPublishing() }, IS-307
                'ubuntu-files' : { ubuntuPublishing() },
                'windows-files': { windowsPublishing() },
                'android-files': { androidPublishing() },
                'ios-files'    : { iosPublishing() },
        ])

        if (publishedVersions['windows-files'] != publishedVersions['ubuntu-files']) { // FIXME check rhel too, IS-307
            error "platforms artifacts have different versions"
        }
    }
}

def acceptanceTesting() {
    stage('Acceptance testing') {
        if (env.BRANCH_NAME == 'rc') {
            echo "${env.BRANCH_NAME}: acceptance testing"
            if (approval.check("default")) {
                return true
            }
        } else {
            echo "${env.BRANCH_NAME}: skip acceptance testing"
        }
        return false
    }
}

def releasing() {
    stage('Releasing') {
        if (env.BRANCH_NAME == 'rc') {
            publishingRCtoStable()
        }
    }
}

def notifyingSuccess() {
    currentBuild.result = "SUCCESS"
    node('ubuntu-master') {
        sendNotification.success('indy-sdk')
    }
}

def notifyingFailure() {
    currentBuild.result = "FAILED"
    node('ubuntu-master') {
        sendNotification.fail([slack: true])
    }
}

def getBuildPoolVerOptions(pool_type, plenum_ver, anoncreds_ver, node_ver) {
    if (pool_type != null && plenum_ver != null && anoncreds_ver != null && node_ver != null) {
        return "--build-arg=indy_stream=${pool_type} --build-arg indy_plenum_ver=${plenum_ver} --build-arg indy_anoncreds_ver=${anoncreds_ver} --build-arg indy_node_ver=${node_ver}"
    } else {
        return ""
    }
}

def getUserUid() {
    return sh(returnStdout: true, script: 'id -u').trim()
}

def dockerBuild(name, file = 'ci/ubuntu.dockerfile ci', customParams = '') {
    return docker.build("$name-test", "--build-arg uid=${getUserUid()} ${customParams} -f $file")
}

def dockerClean(env_name, network_name) {
    try {
        try {
            sh "docker ps --format '{{.ID}}' --filter network=${network_name} | xargs docker rm -f || true"
            //TODO: FIXME
        } catch (error) {
            echo "${env_name} Test: error while force clean-up network ${network_name} - ${error}"
        }
        try {
            echo "${env_name} Test: remove pool network ${network_name}"
            sh "docker network rm ${network_name} || true" //TODO: FIXME
        } catch (error) {
            echo "${env_name} Test: error while delete ${network_name} - ${error}"
        }
    }
    finally {
        sh "docker container prune -f"
        sh "docker network prune -f"
    }
}

def openPool(env_name, network_name, pool_type = null, pool_ver = null, plenum_ver = null, anoncreds_ver = null, node_ver = null) {
    echo "${env_name} Test: Clean docker"
    dockerClean(env_name, network_name)

    echo "${env_name} Test: Create docker network (${network_name}) for nodes pool and test image"
    sh "docker network create --subnet=10.0.0.0/8 ${network_name}"

    echo "${env_name} Test: Build docker image for nodes pool ver. ${pool_ver}"
    echo "${env_name} Test: Building nodes pool for versions: plenum ${plenum_ver}, anoncreds ${anoncreds_ver}, node ${node_ver}"
    verOptions = getBuildPoolVerOptions(pool_type, plenum_ver, anoncreds_ver, node_ver)
    def poolEnv = dockerHelpers.build("indy_pool_${pool_ver}", 'ci/indy-pool.dockerfile ci',
            "--build-arg pool_ip=10.0.0.2 ${verOptions}")
    echo "${env_name} Test: Run nodes pool"
    return poolEnv.run("--ip=\"10.0.0.2\" --network=${network_name}")
}

def closePool(env_name, network_name, poolInst) {
    echo "${env_name} Test: Cleanup"
    try {
        echo "${env_name} Test: stop pool"
        poolInst.stop()
    } catch (error) {
        echo "${env_name} Tests: error while stop pool ${error}"
    }
    finally {
        dockerClean(env_name, network_name)
    }
    step([$class: 'WsCleanup'])
}


void getSrcVersion(folder) {
    commit = sh(returnStdout: true, script: 'git rev-parse HEAD').trim()
    def version = sh(returnStdout: true, script: "wget -q https://raw.githubusercontent.com/hyperledger/indy-sdk/$commit/$folder/Cargo.toml -O - | grep -E '^version =' | head -n1 | cut -f2 -d= | cut -f2 -d '\"'").trim()
    return version
}

def linuxTesting(file, env_name, network_name, stashBuildResults) {
    def poolInst
    try {
        echo "${env_name} Test: Checkout csm"
        checkout scm

        poolInst = openPool(env_name, network_name)

        def testEnv

        dir('libindy') {
            echo "${env_name} Libindy Test: Build docker image"
            testEnv = dockerHelpers.build('libindy', file)

            testEnv.inside("--ip=\"10.0.0.3\" --network=${network_name}") {
                echo "${env_name} Test: Test"

                echo "${env_name} Libindy Test: Build"
                sh "RUST_BACKTRACE=1 cargo build --release --features \"fatal_warnings sodium_static\""

                if (stashBuildResults) {
                    stash includes: 'target/release/libindy.so,target/release/libindy.a', name: 'LibindyUbuntuBuildResult'
                }
            }
        }

        sh "cp libindy/target/release/libindy.so wrappers/java/lib"
        sh "cp libindy/target/release/libindy.so wrappers/python"
        sh "cp libindy/target/release/libindy.so wrappers/rust"
        sh "cp libindy/target/release/libindy.so cli"
        sh "cp libindy/target/release/libindy.so libnullpay"
        sh "cp libindy/target/release/libindy.so vcx/libvcx"
        sh "cp libindy/target/release/libindy.so vcx/wrappers/python3"

        dir('libnullpay') {
            testEnv.inside("--ip=\"10.0.0.3\" --network=${network_name}") {
                echo "${env_name} Libnullpay Test: Build"
                sh "LIBRARY_PATH=./ RUST_BACKTRACE=1 cargo test --release --no-run"

                if (stashBuildResults) {
                    stash includes: 'target/release/libnullpay.so', name: 'LibnullpayUbuntuBuildResult'
                }
            }
        }

        sh "cp libnullpay/target/release/libnullpay.so cli"
        sh "cp libnullpay/target/release/libnullpay.so vcx/libvcx"
        sh "cp libnullpay/target/release/libnullpay.so vcx/wrappers/python3"

        dir('vcx/libvcx') {
            echo "${env_name} Libvcx Test: Build docker image"

            testEnv.inside {
                echo "${env_name} Libvcx Test: Build"
                sh "LIBRARY_PATH=./ RUST_BACKTRACE=1 cargo build --release --features fatal_warnings"
            }
        }

        sh "cp vcx/libvcx/target/release/libvcx.so vcx/wrappers/python3"

        stash includes: 'wrappers/java/lib/libindy.so', name: "LibindyJavaSO${env_name}"
        stash includes: 'wrappers/python/libindy.so', name: "LibindyPythonSO${env_name}"
        stash includes: 'wrappers/rust/libindy.so', name: "LibindyRustSO${env_name}"
        stash includes: 'cli/libindy.so', name: "LibindyCliSO${env_name}"
        stash includes: 'cli/libnullpay.so', name: "LibnullpayCliSO${env_name}"
        stash includes: 'vcx/libvcx/libindy.so', name: "LibindyVCXSO${env_name}"
        stash includes: 'vcx/libvcx/libnullpay.so', name: "LibnullpayVCXSO${env_name}"
        stash includes: 'vcx/wrappers/python3/libindy.so', name: "LibindyVcxPythonSO${env_name}"
        stash includes: 'vcx/wrappers/python3/libnullpay.so', name: "LibnullpayVcxPythonSO${env_name}"
        stash includes: 'vcx/wrappers/python3/libvcx.so', name: "LibvcxPythonSO${env_name}"

        parallel([
                "${env_name}-libindy-test"   : {
                    dir('libindy') {
                        testEnv.inside("--network=${network_name}") {
                            echo "${env_name} Libindy Test: Test"

                            def libindyFeatures = "--features sodium_static"

                            echo "${env_name} Libindy Test: Build tests"
                            sh "RUST_BACKTRACE=1 cargo test --release --no-run $libindyFeatures"

                            echo "${env_name} Libindy Test: Run tests"
                            sh "RUST_BACKTRACE=1 RUST_LOG=indy::=debug,zmq=trace RUST_TEST_THREADS=1 TEST_POOL_IP=10.0.0.2 cargo test --release $libindyFeatures"
                        }
                    }
                },
                "${env_name}-libnullpay-test": {
                    dir('libnullpay') {
                        testEnv.inside("--network=${network_name}") {
                            echo "${env_name} Libnullpay Test: Test"

                            echo "${env_name} Libnullpay Test: Build Test"
                            sh "LIBRARY_PATH=./ RUST_BACKTRACE=1 cargo test --no-run --release"

                            echo "${env_name} Libnullpay Test: Run tests"
                            sh 'LD_LIBRARY_PATH=./:${LD_LIBRARY_PATH} RUST_BACKTRACE=1 RUST_LOG=debug RUST_TEST_THREADS=1 TEST_POOL_IP=10.0.0.2 cargo test --release'
                        }
                    }
                },
                "${env_name}-java-test"      : {
                    linuxModuleTesting(file, env_name, network_name, this.&linuxJavaTesting, stashBuildResults)
                },
                "${env_name}-python-test"    : {
                    linuxModuleTesting(file, env_name, network_name, this.&linuxPythonTesting, stashBuildResults)
                },
                "${env_name}-cli-test"       : {
                    linuxModuleTesting(file, env_name, network_name, this.&linuxCLITesting, stashBuildResults)
                },
                "${env_name}-rust-test"      : {
                    linuxModuleTesting(file, env_name, network_name, this.&linuxRustTesting, stashBuildResults)
                },
                "${env_name}-vcx-test"       : {
                    linuxModuleTesting(file, env_name, network_name, this.&linuxVCXTesting, stashBuildResults)
                },
                "${env_name}-vcx-python-test"       : { linuxModuleTesting(file, env_name, network_name, this.&linuxVcxPythonTesting, stashBuildResults) },
        ])
    }
    finally {
        closePool(env_name, network_name, poolInst)
    }
}

def linuxJavaTesting(env_name, network_name, testEnv, stashBuildResults) {
    unstash name: "LibindyJavaSO${env_name}"
    dir('wrappers/java') {
        testEnv.inside("--ip=\"10.0.0.3\" --network=${network_name}") {
            echo "${env_name} Libindy Test: Test java wrapper"

            sh "RUST_LOG=indy::=debug,zmq=trace TEST_POOL_IP=10.0.0.2 mvn clean test"
        }
    }
}

def linuxPythonTesting(env_name, network_name, testEnv, stashBuildResults) {
    unstash name: "LibindyPythonSO${env_name}"
    dir('wrappers/python') {
        testEnv.inside("--ip=\"10.0.0.3\" --network=${network_name}") {
            echo "${env_name} Libindy Test: Test python wrapper"

            sh '''
                    python3.5 -m pip install --user -e .
                    LD_LIBRARY_PATH=./:${LD_LIBRARY_PATH} RUST_LOG=indy::=debug,zmq=trace TEST_POOL_IP=10.0.0.2 python3.5 -m pytest
                '''
        }
    }
}

def linuxVCXTesting(env_name, network_name, testEnv, stashBuildResults) {
    unstash name: "LibindyVCXSO${env_name}"
    unstash name: "LibnullpayVCXSO${env_name}"

    dir('vcx/libvcx') {
        testEnv.inside {
            echo "${env_name} Libvcx Test: Build Tests"
            sh 'LIBRARY_PATH=./ RUST_BACKTRACE=1 cargo test --release --no-run'

            echo "${env_name} Libvcx Test: Run tests"
            sh 'LIBRARY_PATH=./ LD_LIBRARY_PATH=./:${LD_LIBRARY_PATH} RUST_BACKTRACE=1 RUST_LOG=debug RUST_TEST_THREADS=1 cargo test --release'

            if (stashBuildResults) {
                stash includes: 'target/release/libvcx.so', name: 'LibvcxUbuntuBuildResult'
            }
        }
    }
}

def linuxCLITesting(env_name, network_name, testEnv, stashBuildResults) {
    unstash name: "LibindyCliSO${env_name}"
    unstash name: "LibnullpayCliSO${env_name}"

    dir('cli') {
        testEnv.inside("--ip=\"10.0.0.3\" --network=${network_name}") {
            echo "${env_name} Indy Cli Test: Build"
            sh "LIBRARY_PATH=./ RUST_BACKTRACE=1 cargo build --release --features fatal_warnings"

            echo "${env_name} Indy Cli Test: Build Tests"
            sh 'LIBRARY_PATH=./ RUST_BACKTRACE=1 cargo test --release --features "nullpay_plugin" --no-run'

            echo "${env_name} Indy Cli Test: Run tests"
            sh 'LD_LIBRARY_PATH=./:${LD_LIBRARY_PATH} RUST_BACKTRACE=1 RUST_LOG=debug RUST_TEST_THREADS=1 TEST_POOL_IP=10.0.0.2 cargo test  --release --features "nullpay_plugin"'

            if (stashBuildResults) {
                stash includes: 'target/release/indy-cli', name: 'IndyCliUbuntuBuildResult'
            }
        }
    }
}

<<<<<<< HEAD
def linuxVcxPythonTesting(env_name, network_name, testEnv, stashBuildResults) {
    unstash name: "LibindyVcxPythonSO${env_name}"
    unstash name: "LibvcxPythonSO${env_name}"
    unstash name: "LibnullpayVcxPythonSO${env_name}"

    dir('vcx/wrappers/python3') {
        testEnv.inside("--network=${network_name}") {
            echo "${env_name} Vcx Test: Test python wrapper"

            sh '''
                    python3.5 -m pip install --user pytest==3.4.2 qrcode pytest-asyncio
                    LD_LIBRARY_PATH=./:${LD_LIBRARY_PATH} python3.5 -m pytest
            '''
=======
def linuxRustTesting(env_name, network_name, testEnv, stashBuildResults) {
    unstash name: "LibindyRustSO${env_name}"

    dir('wrappers/rust') {
        testEnv.inside("--network=${network_name}") {
            echo "${env_name} Indy Rust wrapper Test: Build"
            sh 'LIBRARY_PATH=./ RUST_BACKTRACE=1 cargo test --release --no-run'

            echo "${env_name} Indy Rust wrapper Test: Run tests"
            sh 'LD_LIBRARY_PATH=./:${LD_LIBRARY_PATH} RUST_BACKTRACE=1 RUST_LOG=indy::=debug,zmq=trace RUST_TEST_THREADS=1 TEST_POOL_IP=10.0.0.2 cargo test --release'
>>>>>>> 58c571f4
        }
    }
}

def windowsTesting() {
    node('win2016') {
        stage('Windows Test') {
            def ws_path = "workspace/${env.JOB_NAME}".replace(' ', '_')
            ws(ws_path) {
                try {
                    echo "Windows Test: Checkout scm"
                    checkout scm


                    echo "Windows Test: Run Indy pool"
                    bat "docker -H $INDY_SDK_SERVER_IP build --build-arg pool_ip=$INDY_SDK_SERVER_IP -f ci/indy-pool.dockerfile -t indy_pool ci"
                    bat "docker -H $INDY_SDK_SERVER_IP run -d --network host --name indy_pool -p 9701-9708:9701-9708 indy_pool"

                    setupRust()

                    dir('libindy') {
                        echo "Windows Test: Download prebuilt dependencies"
                        bat 'wget -O prebuilt.zip "https://repo.sovrin.org/windows/libindy/deps/indy-sdk-deps.zip"'
                        bat 'unzip prebuilt.zip -d prebuilt'

                        echo "Windows Libindy Test: Build"
                        withEnv([
                                "INDY_PREBUILT_DEPS_DIR=$WORKSPACE\\libindy\\prebuilt",
                                "INDY_CRYPTO_PREBUILT_DEPS_DIR=$WORKSPACE\\libindy\\prebuilt",
                                "MILAGRO_DIR=$WORKSPACE\\libindy\\prebuilt",
                                "LIBZMQ_PREFIX=$WORKSPACE\\libindy\\prebuilt",
                                "SODIUM_LIB_DIR=$WORKSPACE\\libindy\\prebuilt",
                                "OPENSSL_DIR=$WORKSPACE\\libindy\\prebuilt",
                                "PATH=$WORKSPACE\\libindy\\prebuilt\\lib;$PATH",
                                "RUST_BACKTRACE=1"
                        ]) {
                            bat "cargo build --release --features fatal_warnings"
                            bat "cargo test --release --no-run"

                            echo "Windows Libindy Test: Run tests"
                            withEnv([
                                    "RUST_TEST_THREADS=1",
                                    "RUST_LOG=indy::=debug,zmq=trace",
                                    "TEST_POOL_IP=$INDY_SDK_SERVER_IP"
                            ]) {
                                bat "cargo test --release"
                            }
                        }
                        stash includes: 'target/release/*.dll', name: 'LibindyWindowsBuildResult'
                    }

                    dir('libnullpay') {
                        echo "Windows Libnullpay Test: Build"
                        withEnv([
                                "RUST_BACKTRACE=1"
                        ]) {
                            bat "cargo build --release --features fatal_warnings"
                            bat "cargo test --release --no-run"

                            echo "Windows Libnullpay Test: Run tests"
                            withEnv([
                                    "RUST_TEST_THREADS=1",
                                    "RUST_LOG=indy::=debug,zmq=trace",
                                    "TEST_POOL_IP=$INDY_SDK_SERVER_IP",
                                    "PATH=$WORKSPACE\\libindy\\target\\release;$PATH",
                            ]) {
                                bat "cargo test --release"
                            }
                        }

                        stash includes: 'target/release/*.dll', name: 'LibnullpayWindowsBuildResult'
                    }

                    bat "copy $WORKSPACE\\libnullpay\\target\\release\\nullpay.dll $WORKSPACE\\cli"

                    dir('cli') {
                        bat "sed -i -e \"s/10\\.0\\.0\\.2/${INDY_SDK_SERVER_IP}/g\" docker_pool_transactions_genesis"

                        def featuresArgs = '--features "nullpay_plugin"'

                        echo "Windows Indy Cli Test: Build"
                        withEnv([
                                "RUST_BACKTRACE=1"
                        ]) {
                            bat "cargo build --release --features fatal_warnings"

                            echo "Windows Indy Cli Test: Build tests"
                            bat "cargo test --release $featuresArgs --no-run"

                            echo "Windows Indy Cli Test: Run tests"
                            withEnv([
                                    "RUST_TEST_THREADS=1",
                                    "RUST_LOG=indy::=debug,zmq=trace",
                                    "TEST_POOL_IP=$INDY_SDK_SERVER_IP"
                            ]) {
                                bat "cargo test --release $featuresArgs"
                            }
                        }

                        stash includes: 'target/release/indy-cli.exe,target/release/*.dll', name: 'IndyCliWindowsBuildResult'
                    }

                    //TODO wrappers testing

                } finally {
                    try {
                        bat "docker -H $INDY_SDK_SERVER_IP stop indy_pool"
                    } catch (ignore) {
                    }
                    try {
                        bat "docker -H $INDY_SDK_SERVER_IP rm indy_pool"
                    } catch (ignore) {
                    }
                    cleanWs()
                }
            }
            cleanWs()
        }
    }
}

def ubuntuTesting() {
    node('ubuntu') {
        stage('Ubuntu Test') {
            linuxTesting("ci/ubuntu.dockerfile ci", "Ubuntu", "pool_network", true)
        }
    }
}

def linuxAndroidOnEmulatorTesting(env_name, network_name, testEnv, stashBuildResult) {
    dir('libindy') {
        sh 'chmod -R 777 ci/*.sh'
        sh 'chmod -R 777 *.sh'

        echo "${env_name} Libindy Test: Test on ARM emulator"
        testEnv.inside("--network=${network_name}") {
            sh "./android.test.sh arm"
        }
    }
}

def iosTesting() {
    node('macos') {
        stage('iOS Test') {
            try {
                echo "iOS Test: Checkout scm"
                checkout scm

                echo "iOS Test: Running pool"
                sh "docker rm -f indy_pool || true"
                sh "docker build -f ci/indy-pool.dockerfile -t indy_pool ci"
                sh "docker run -d --name indy_pool -p 9701-9708:9701-9708 indy_pool"

                setupRust()
                setupRustIOS()
                setupBrewPackages()

                echo "iOS Test: Building Libindy Universal iOS Pod"
                buildIOSPod("libindy", "")

                dir('wrappers/ios/libindy-pod') {
                    echo "iOS Test: Installing dependencies (pods)"

                    withEnv([
                            "GEM_PATH=$HOME/.gem.indy_sdk",
                            "GEM_HOME=$HOME/.gem.indy_sdk"
                    ]) {
                        sh "pod install --repo-update"
                    }
                }

                // FIXME replace this hack (manually rewrite installed pod)
                sh "rm -f wrappers/ios/libindy-pod/Pods/libindy/*.[ah]"
                sh "cp libindy/out_pod/*.[ah] wrappers/ios/libindy-pod/Pods/libindy"

                dir('wrappers/ios/libindy-pod') {
                    echo "iOS Test: Testing"
                    sh "xcodebuild test -workspace Indy.xcworkspace -scheme Indy-demo -destination 'platform=iOS Simulator,name=iPhone X IndySDK,OS=11.2'"
                }

                stash includes: 'libindy/out_pod/libindy.tar.gz', name: "LibindyUniversalIOSPod"

                echo "iOS Test: Building Libindy iOS Pod for aarch64-apple-ios and armv7-apple-ios"
                buildIOSPod("libindy", "aarch64-apple-ios armv7-apple-ios")
                stash includes: 'libindy/out_pod/libindy.tar.gz', name: "LibindyMiniIOSPod"

                echo "iOS Test: Building Libnullpay Universal iOS Pod"
                buildIOSPod("libnullpay", "")
                stash includes: 'libnullpay/out_pod/libnullpay.tar.gz', name: "LibnullpayUniversalIOSPod"

                echo "iOS Test: Building Libnullpay iOS Pod for aarch64-apple-ios and armv7-apple-ios"
                buildIOSPod("libnullpay", "aarch64-apple-ios armv7-apple-ios")
                stash includes: 'libnullpay/out_pod/libnullpay.tar.gz', name: "LibnullpayMiniIOSPod"

            } finally {
                try {
                    sh "docker stop indy_pool"
                } catch (ignore) {
                }
                try {
                    sh "docker rm indy_pool"
                } catch (ignore) {
                }
                step([$class: 'WsCleanup'])
            }
        }
    }
}

def buildIOSPod(packageName, targets) {
    sh 'chmod -R 777 ci'
    sh "rm -rf ${packageName}/out_pod"
    echo "iOS Test: build ${packageName} pod"
    sh "ci/ios-build.sh $packageName $targets"
}

def rhelTesting() {
    node('ubuntu') {
        stage('RedHat Test') {
            linuxTesting("ci/amazon.dockerfile ci", "RedHat", "pool_network", false)
        }
    }
}

def rhelPublishing() {
    def libindyVersion;

    node('ubuntu') {
        stage('Publish Libindy RPM Files') {
            try {
                echo 'Publish Rpm files: Checkout csm'
                checkout scm

                libindyVersion = getSrcVersion("libindy")

                dir('libindy') {
                    echo 'Publish Rpm: Build docker image'
                    def testEnv = dockerHelpers.build('indy-sdk', 'ci/amazon.dockerfile ci')

                    testEnv.inside('-u 0:0') {

                        sh 'chmod -R 777 ci'

                        withCredentials([file(credentialsId: 'EvernymRepoSSHKey', variable: 'repo_key')]) {
                            sh "./ci/libindy-rpm-build-and-upload.sh $version $repo_key $env.BRANCH_NAME $env.BUILD_NUMBER"
                        }
                    }
                }
            }
            finally {
                echo 'Publish RPM: Cleanup'
                step([$class: 'WsCleanup'])
            }
        }
    }
    return libindyVersion
}

def ubuntuPublishing() {
    def libindyVersion

    node('ubuntu') {
        stage('Publish Ubuntu Files') {
            try {
                echo 'Publish Ubuntu files: Checkout scm'
                checkout scm

                libindyVersion = getSrcVersion("libindy")

                echo 'Publish Ubuntu files: Build docker image'
                testEnv = dockerHelpers.build('indy-sdk', 'libindy/ci/ubuntu.dockerfile libindy/ci')

                libindyDebPublishing(testEnv, libindyVersion)
                pythonWrapperPublishing(testEnv, false, 'wrappers/python')
                javaWrapperPublishing(testEnv, false)
                rustWrapperPublishing(testEnv, false)
                libindyCliDebPublishing(testEnv, libindyVersion)
                libnullpayDebPublishing(testEnv)
                libvcxDebPublishing(testEnv)
                pythonWrapperPublishing(testEnv, false, 'vcx/wrappers/python3')
            }
            finally {
                echo 'Publish Ubuntu files: Cleanup'
                step([$class: 'WsCleanup'])
            }
        }
    }
    return libindyVersion
}

def rustWrapperPublishing(testEnv, isRelease) {

    def ver = getSrcVersion("wrappers/rust")
    def suffix = getSuffix(isRelease, "Cargo")

    echo 'Publish Indy-Sys to Cargo'

    dir('wrappers/rust/indy-sys') {
        publishToCargo(testEnv, suffix, ver)
    }

    echo 'Publish Indy to Cargo'

    dir('wrappers/rust') {
        sh "sed -i -- 's/indy-sys = { path =\"indy-sys\", version = \"$ver\" }/indy-sys = { path =\"indy-sys\", version = \"$ver$suffix\" }/g' Cargo.toml"
        publishToCargo(testEnv, suffix, ver)
    }
}

def publishToCargo(testEnv, suffix, ver) {
    testEnv.inside {
        sh "sed -i -E -e 'H;1h;\$!d;x' -e \"s/version = \\\"$ver/version = \\\"$ver$suffix/\" Cargo.toml"

        withCredentials([string(credentialsId: 'cargoSecretKey', variable: 'LOGIN')]) {
            sh 'cargo login $LOGIN'
            sh 'cargo package --allow-dirty'
            sh 'cargo publish --allow-dirty'
        }
    }
}

def windowsPublishing() {
    def libindyVersion
    node('ubuntu') {
        stage('Publish Libindy Windows Files') {
            try {
                echo 'Publish Windows files: Checkout scm'
                checkout scm

                libindyVersion = getSrcVersion("libindy")

                echo 'Publish Windows files: Build docker image'
                testEnv = dockerHelpers.build('indy-sdk', 'libindy/ci/ubuntu.dockerfile libindy/ci')

                echo 'Publish Libindy Windows files'
                windowsPublishArtifact(testEnv, "libindy", "libindy", "lib", libindyVersion, "LibindyWindowsBuildResult")

                echo 'Publish Indy Cli Windows files'
                windowsPublishArtifact(testEnv, "cli", "indy-cli", "executable", libindyVersion, "IndyCliWindowsBuildResult")

                def libnullpayVersion = getSrcVersion("libnullpay")

                echo 'Publish Libnullpay Cli Windows files'
                windowsPublishArtifact(testEnv, "libnullpay", "libnullpay", "lib", libnullpayVersion, "LibnullpayWindowsBuildResult")
            }
            finally {
                echo 'Publish Windows files: Cleanup'
                step([$class: 'WsCleanup'])
            }
        }
    }
    return libindyVersion
}

def windowsPublishArtifact(testEnv, folder, packageName, packageType, packageVersion, stashName) {
    testEnv.inside {
        sh 'chmod -R 777 ci'

        unstash name: stashName

        withCredentials([file(credentialsId: 'SovrinRepoSSHKey', variable: 'repo_key')]) {

            sh "ci/win-zip-and-upload.sh $folder $packageName $packageType $packageVersion '${repo_key}' $env.BRANCH_NAME $env.BUILD_NUMBER"
        }
    }
}

def iosPublishing() {
    def libindyVersion
    node('ubuntu') {
        stage('Publish Libindy iOS Files') {
            try {
                echo 'Publish iOS files: Checkout scm'
                checkout scm

                libindyVersion = getSrcVersion("libindy")
                version = "$libindyVersion-$env.BUILD_NUMBER"

                echo 'Publish iOS files: Build docker image'
                testEnv = dockerHelpers.build('indy-sdk', 'libindy/ci/ubuntu.dockerfile libindy/ci')

                echo 'Publish Libindy iOS Pod for aarch64-apple-ios and armv7-apple-ios'
                publishIOSAtrifacts(testEnv, "libindy", "LibindyMiniIOSPod", version, "libindy-aarch64-armv7.tar.gz")

                echo 'Publish Libindy iOS Universal Pod'
                publishIOSAtrifacts(testEnv, "libindy", "LibindyUniversalIOSPod", version, null)

                echo 'Publish Libnullpay iOS Pod for aarch64-apple-ios and armv7-apple-ios'
                publishIOSAtrifacts(testEnv, "libnullpay", "LibnullpayMiniIOSPod", version, "libnullpay-aarch64-armv7.tar.gz")

                echo 'Publish Libnullpay iOS Universal Pod'
                publishIOSAtrifacts(testEnv, "libnullpay", "LibnullpayUniversalIOSPod", version, null)
            }
            finally {
                echo 'Publish iOS files: Cleanup'
                step([$class: 'WsCleanup'])
            }
        }
    }
    return libindyVersion
}

def publishIOSAtrifacts(testEnv, packageName, stashName, version, targetName) {
    testEnv.inside {
        unstash name: stashName

        withCredentials([file(credentialsId: 'SovrinRepoSSHKey', variable: 'sovrin_repo_key')]) {
            target = "/var/repository/repos/ios/$packageName/$env.BRANCH_NAME/$packageName-core"

            sh "ssh -v -oStrictHostKeyChecking=no -i '$sovrin_repo_key' repo@192.168.11.115 mkdir -p $target/$version"
            sh "scp -r -oStrictHostKeyChecking=no -i $sovrin_repo_key $packageName/out_pod/${packageName}.tar.gz repo@192.168.11.115:$target/$version/"

            if (targetName != null) {
                sh "ssh -v -oStrictHostKeyChecking=no -i $sovrin_repo_key repo@192.168.11.115 mv $target/$version/${packageName}.tar.gz $target/$version/$targetName"
            }
        }
    }
}

def getSuffix(isRelease, target) {
    def suffix
    if (env.BRANCH_NAME == 'master' && !isRelease) {
        suffix = "-dev-$env.BUILD_NUMBER"
    } else if (env.BRANCH_NAME == 'rc') {
        if (isRelease) {
            suffix = ""
        } else {
            suffix = "-rc-$env.BUILD_NUMBER"
        }
    } else {
        error "Publish To ${target}: invalid case: branch ${env.BRANCH_NAME}, isRelease ${isRelease}"
    }
    return suffix
}

def libindyDebPublishing(testEnv, version) {
    echo 'Publish Libindy deb files to Apt'

    debPublishing(testEnv, "libindy", "libindy", version, "LibindyUbuntuBuildResult", "libindyDebs")
}

def libindyCliDebPublishing(testEnv, version) {
    echo 'Publish Indy Cli deb files to Apt'

    debPublishing(testEnv, "cli", "indy-cli", version, "IndyCliUbuntuBuildResult", "libindyCliDebs")
}

def libnullpayDebPublishing(testEnv) {
    echo 'Publish Libnullpay deb files to Apt'

    def libnullpayVersion = getSrcVersion("libnullpay")

    debPublishing(testEnv, "libnullpay", "libnullpay", libnullpayVersion, "LibnullpayUbuntuBuildResult", "libnullpayDebs")
}

def libvcxDebPublishing(testEnv) {
    echo 'Publish Libvcx deb files to Apt'

    def libvcxVersion = getSrcVersion("vcx/libvcx")

    debPublishing(testEnv, "vcx/libvcx", "libvcx", libvcxVersion, "LibvcxUbuntuBuildResult", "libvcxDebs")
}

def debPublishing(testEnv, directory, packageName, version, inStashName, outStashName) {
    dir("$directory/sovrin-packaging") {
        downloadPackagingUtils()
    }

    testEnv.inside {
        sh "cp ci/deb-build-and-upload.sh $directory && chmod -R 755 $directory/*.sh"

        def suffix = "~$env.BUILD_NUMBER"

        unstash name: inStashName

        sh "mkdir --parent $directory/target/release/ && mv target/release/* $directory/target/release/"

        withCredentials([file(credentialsId: 'SovrinRepoSSHKey', variable: 'sovrin_key')]) {
            sh "cd $directory && ./deb-build-and-upload.sh $packageName $version $env.BRANCH_NAME $suffix $SOVRIN_SDK_REPO_NAME $SOVRIN_REPO_HOST $sovrin_key"

            if (env.BRANCH_NAME == 'rc') {
                stash includes: "$directory/debs/*", name: outStashName
            }
        }
    }
}


def pythonWrapperPublishing(testEnv, isRelease, directory) {
    dir(directory) {
        def suffix = getSuffix(isRelease, "Pypi")

        testEnv.inside {
            withCredentials([file(credentialsId: 'pypi_credentials', variable: 'credentialsFile')]) {
                sh 'cp $credentialsFile ./'
                sh "sed -i -E \"s/version='([0-9,.]+).*/version='\\1$suffix',/\" setup.py"
                sh '''
                    python3.5 setup.py sdist
                    python3.5 -m twine upload dist/* --config-file .pypirc
                '''
            }
        }
    }
}

def javaWrapperPublishing(testEnv, isRelease) {
    dir('wrappers/java') {
        echo "Publish To Maven Test: Build docker image"
        def suffix = getSuffix(isRelease, "Maven")

        testEnv.inside {
            echo "Publish To Maven Test: Test"

            sh "sed -i -E -e 'H;1h;\$!d;x' -e \"s/<version>([0-9,.]+)</<version>\\1$suffix</\" pom.xml"

            withCredentials([file(credentialsId: 'artifactory-evernym-settings', variable: 'settingsFile')]) {
                sh 'cp $settingsFile .'

                sh "mvn clean deploy -DskipTests --settings settings.xml"
            }
        }
    }
}

def publishingRCtoStable() {
    node('ubuntu') {
        stage('Moving RC artifacts to Stable') {
            try {
                echo 'Moving RC artifacts to Stable: Checkout scm'
                checkout scm

                echo 'Moving RC artifacts to Stable: Download packaging utils'
                dir('sovrin-packaging') {
                    downloadPackagingUtils()
                }

                def libindyVersion = getSrcVersion("libindy")
                def libnullpayVersion = getSrcVersion("libnullpay")

                echo 'Moving Windows RC artifacts to Stable: libindy'
                publishLibindyWindowsFilesRCtoStable(libindyVersion)

                echo 'Moving RC artifacts to Stable: Build docker image for wrappers publishing'
                testEnv = dockerHelpers.build('indy-sdk', 'libindy/ci/ubuntu.dockerfile libindy/ci')

                echo 'Moving Ubuntu RC artifacts to Stable: libindy'
                publishLibindyDebRCtoStable(testEnv, libindyVersion)

                echo 'Moving Ubuntu RC artifacts to Stable: python wrapper'
                pythonWrapperPublishing(testEnv, true, 'wrappers/python')

                echo 'Moving Ubuntu RC artifacts to Stable: java wrapper'
                javaWrapperPublishing(testEnv, true)

                echo 'Moving Ubuntu RC artifacts to Stable: rust wrapper'
                rustWrapperPublishing(testEnv, true)

                echo 'Moving Ubuntu RC artifacts to Stable: indy-cli'
                publishLibindyCliDebRCtoStable(testEnv, libindyVersion)

                echo 'Moving Windows RC artifacts to Stable: indy-cli'
                publishLibindyCliWindowsFilesRCtoStable(libindyVersion)

                echo 'Moving Windows RC artifacts to Stable: libnullpay'
                publishLibnullpayWindowsFilesRCtoStable(libnullpayVersion)

                echo 'Moving Ubuntu RC artifacts to Stable: libnullpay'
                publishLibnullpayDebRCtoStable(testEnv)

                echo 'Moving Ubuntu RC artifacts to Stable: libvcx'
                publishLibvcxDebRCtoStable(testEnv)

                echo 'Moving Ubuntu RC artifacts to Stable: vcx python wrapper'
                pythonWrapperPublishing(testEnv, true, 'vcx/wrappers/python3')

                echo 'Moving Android RC artifacts to Stable: libindy'
                publishLibindAndroidFilesRCtoStable(libindyVersion)

                echo 'Moving Android RC artifacts to Stable: libnullpay'
                publishLibnullpayAndroidFilesRCtoStable()

                echo 'Moving iOS RC artifacts to Stable: libindy'
                publishLibindyIOSFilesRCtoStable(libindyVersion)

                echo 'Moving iOS RC artifacts to Stable: libnullpay'
                publishLibnullpayIOSFilesRCtoStable(libnullpayVersion)
            } finally {
                echo 'Moving RC artifacts to Stable: Cleanup'
                step([$class: 'WsCleanup'])
            }
        }
    }
}

def publishLibindyWindowsFilesRCtoStable(version) {
    publishWindowsFilesRCtoStable("libindy", version)
}

def publishLibindyCliWindowsFilesRCtoStable(version) {
    publishWindowsFilesRCtoStable("indy-cli", version)
}

def publishLibnullpayWindowsFilesRCtoStable(libnullpayVersion) {
    publishWindowsFilesRCtoStable("libnullpay", libnullpayVersion)
}

def publishLibindAndroidFilesRCtoStable(version) {
    publishAndroidFilesRCtoStable("libindy", version)
}

def publishLibnullpayAndroidFilesRCtoStable() {
    def libnullpayVersion = getSrcVersion("libnullpay")
    publishAndroidFilesRCtoStable("libnullpay", libnullpayVersion)
}

def publishAndroidFilesRCtoStable(packageName, version) {
    copyRcFilesToStable("android", packageName, version)
}

def publishWindowsFilesRCtoStable(packageName, version) {
    copyRcFilesToStable("windows", packageName, version)
}

def copyRcFilesToStable(platform, packageName, version) {
    rcFullVersion = fullVersion(version)

    src = "/var/repository/repos/$platform/$packageName/rc/$rcFullVersion/"
    target = "/var/repository/repos/$platform/$packageName/stable/$version"

    copyFilesFromRcToStable(src, target)
}

def publishLibindyIOSFilesRCtoStable(version) {
    rcFullVersion = fullVersion(version)

    src = "/var/repository/repos/ios/libindy/rc/libindy-core/$rcFullVersion/"
    target = "/var/repository/repos/ios/libindy/stable/libindy-core/$version/"

    copyFilesFromRcToStable(src, target)
}

def publishLibnullpayIOSFilesRCtoStable(version) {
    rcFullVersion = fullVersion(version)

    src = "/var/repository/repos/ios/libnullpay/rc/libnullpay-core/$rcFullVersion/"
    target = "/var/repository/repos/ios/libnullpay/stable/libnullpay-core/$version/"

    copyFilesFromRcToStable(src, target)
}

def fullVersion(version) {
    return "${version}-${env.BUILD_NUMBER}"
}

def copyFilesFromRcToStable(src, target) {
    withCredentials([file(credentialsId: 'SovrinRepoSSHKey', variable: 'sovrin_repo_key')]) {
        sh "ssh -v -oStrictHostKeyChecking=no -i '$sovrin_repo_key' repo@192.168.11.115 '! ls $target'"
        sh "ssh -v -oStrictHostKeyChecking=no -i '$sovrin_repo_key' repo@192.168.11.115 cp -r $src $target"
    }
}

def publishLibindyDebRCtoStable(testEnv, version) {
    publishDebRCtoStable(testEnv, "libindy", "libindy", version, "libindyDebs", true)
}

def publishLibindyCliDebRCtoStable(testEnv, version) {
    publishDebRCtoStable(testEnv, "indy-cli", "cli", version, "libindyCliDebs", false)
}

def publishLibnullpayDebRCtoStable(testEnv) {
    def libnullpayVersion = getSrcVersion("libnullpay")
    publishDebRCtoStable(testEnv, "libnullpay", "libnullpay", libnullpayVersion, "libnullpayDebs", false)
}

def publishLibvcxDebRCtoStable(testEnv) {
    def libvcxVersion = getSrcVersion("vcx/libvcx")
    publishDebRCtoStable(testEnv, "libvcx", "vcx/libvcx", libvcxVersion, "libvcxDebs", false)
}

def publishDebRCtoStable(testEnv, packageName, folder, version, stashName, moveDevArtifacts) {
    testEnv.inside {
        rcFullVersion = "${version}~${env.BUILD_NUMBER}"

        unstash name: stashName

        sh "fakeroot deb-reversion -v $version $folder/debs/\"$packageName\"_\"$rcFullVersion\"_amd64.deb"

        if (moveDevArtifacts) {
            sh "fakeroot deb-reversion -v $version $folder/debs/\"$packageName\"-dev_\"$rcFullVersion\"_amd64.deb"
        }

        withCredentials([file(credentialsId: 'SovrinRepoSSHKey', variable: 'sovrin_key')]) {
            path = sh(returnStdout: true, script: 'pwd').trim()

            sh "./sovrin-packaging/upload_debs.py $path $SOVRIN_SDK_REPO_NAME stable --host $SOVRIN_REPO_HOST --ssh-key $sovrin_key"
        }
    }
}

def downloadPackagingUtils() {
    git branch: 'master', credentialsId: 'evernym-github-machine-user', url: 'https://github.com/evernym/sovrin-packaging'
}

def setupRust() {
    sh "rustup default 1.27.0"
}

def androidPublishing() {
    def libindyVersion
    def libnullpayVersion

    node('ubuntu') {
        stage('Publish Android binaries') {
            try {
                echo 'Publish Android files: Checkout scm'
                checkout scm

                libindyVersion = getSrcVersion("libindy")
                libnullpayVersion = getSrcVersion("libnullpay")

                echo 'Publish Android binaries: Building docker image'
                buildEnv = dockerHelpers.build('indy-sdk', 'libindy/ci/ubuntu.dockerfile libindy/ci')
                publishAndroid(buildEnv, libindyVersion, libnullpayVersion)

            }
            finally {
                echo 'Publish Android binaries: Cleanup'
                step([$class: 'WsCleanup'])
            }
        }
    }
}

def buildAndroid(buildEnv, libIndyVersion, libnullpayVersion) {

    for (arch in ["arm", "armv7", "x86", "arm64", "x86_64"]) {
        androidBuildArtifact(buildEnv, arch, libIndyVersion, 'libindy')
        androidBuildArtifact(buildEnv, arch, libnullpayVersion, 'libnullpay')
    }
}

def publishAndroid(buildEnv, libIndyVersion, libnullpayVersion) {

    for (arch in ["arm", "armv7", "x86", "arm64", "x86_64"]) {
        androidPublishArtifact(buildEnv, arch, libIndyVersion, 'libindy')
        androidPublishArtifact(buildEnv, arch, libnullpayVersion, 'libnullpay')
    }
}

def androidBuildArtifact(buildEnv, arch, libVersion, artifact) {

    def ANDROID_SCRIPT_PATH = 'android.build.sh'
    echo "Building $artifact android files for $arch"
    def artifactName = artifact.toString().toUpperCase()

    if (artifactName == "LIBINDY") {
        dir(artifact) {
            buildEnv.inside {
                sh "${artifactName}_VERSION=${libVersion} ./${ANDROID_SCRIPT_PATH} -d $arch"
                stash includes: "libindy_android_${arch}_${libVersion}.zip", name: "libindy_${arch}_zip"
            }
        }
    } else if (artifactName == "LIBNULLPAY") {
        buildEnv.inside {
            unstash name: "libindy_${arch}_zip"
            sh "cp libindy_android_${arch}_${libVersion}.zip libnullpay && unzip -o libnullpay/libindy_android_${arch}_${libVersion}.zip "
            stash includes: "libindy_android_${arch}_${libVersion}.zip", name: "libindy_${arch}_zip"
            sh "${artifactName}_VERSION=${libVersion} INDY_DIR=../libindy_${arch}/lib ./libnullpay/${ANDROID_SCRIPT_PATH} -d $arch"
            def libnullpay_zip_name = "libnullpay_android_${arch}_${libVersion}.zip"
            sh "cp libnullpay/${libnullpay_zip_name} ./"
            stash includes: "${libnullpay_zip_name}", name: "libnullpay_${arch}_zip"
        }
    }
}

def androidPublishArtifact(buildEnv, arch, packageVersion, artifact) {
    buildEnv.inside {
        sh 'chmod -R 777 ci'

        echo "Publish ${artifact} android files for ${arch}"
        unstash name: "${artifact}_${arch}_zip"

        withCredentials([file(credentialsId: 'SovrinRepoSSHKey', variable: 'repo_key')]) {
            sh "ci/android-zip-and-upload.sh $arch $packageVersion '${repo_key}' $env.BRANCH_NAME $env.BUILD_NUMBER $artifact"
        }
    }
}

def linuxModuleTesting(file, env_name, network_name, module_tester, stashBuildResults) {
    node('ubuntu') {
        def poolInst
        try {
            echo "${env_name} Test: Checkout csm"
            checkout scm

            poolInst = openPool(env_name, network_name)

            def testEnv

            dir('libindy') {
                echo "${env_name} Libindy Test: Build docker image"
                testEnv = dockerBuild('libindy', file)
            }

            module_tester(env_name, network_name, testEnv, stashBuildResults)
        } finally {
            closePool(env_name, network_name, poolInst)
        }
    }
}

def androidTesting() {
    env_name = "android_on_linux"
    network_name = "pool_network"
    parallel([
            "${env_name}-android-test"    : {
                linuxModuleTesting("ci/ubuntu.dockerfile ci", env_name, network_name, this.&linuxAndroidOnEmulatorTesting, false)
            },
            "${env_name}-android-building": { androidBuildAsTesting() }
    ])
}

def androidBuildAsTesting() {
    def libindyVersion

    node('ubuntu') {
        stage('Android test') {
            try {
                echo 'Building android binaries. This will act as a minimal test for android'
                checkout scm

                libindyVersion = getSrcVersion("libindy")
                def libnullpayVersion = getSrcVersion("libnullpay")
                echo 'Building android binaries: Building docker image'
                buildEnv = dockerHelpers.build('indy-sdk', 'libindy/ci/ubuntu.dockerfile libindy/ci')
                sh 'chmod -R 777 libindy/'
                sh 'chmod -R 777 libindy/ci/'

                buildAndroid(buildEnv, libindyVersion, libnullpayVersion)
            }
            finally {
                echo 'Building Android binaries: Cleanup'
                step([$class: 'WsCleanup'])
            }
        }
    }
}

def setupRustIOS() {
    sh "rustup target add aarch64-apple-ios armv7-apple-ios armv7s-apple-ios i386-apple-ios x86_64-apple-ios"
}

def setupBrewPackages() {
    sh "brew switch libsodium 1.0.12"
    sh "brew switch openssl 1.0.2l"
    sh "brew switch zeromq 4.2.3"
}<|MERGE_RESOLUTION|>--- conflicted
+++ resolved
@@ -352,7 +352,20 @@
     }
 }
 
-<<<<<<< HEAD
+def linuxRustTesting(env_name, network_name, testEnv, stashBuildResults) {
+    unstash name: "LibindyRustSO${env_name}"
+
+    dir('wrappers/rust') {
+        testEnv.inside("--network=${network_name}") {
+            echo "${env_name} Indy Rust wrapper Test: Build"
+            sh 'LIBRARY_PATH=./ RUST_BACKTRACE=1 cargo test --release --no-run'
+
+            echo "${env_name} Indy Rust wrapper Test: Run tests"
+            sh 'LD_LIBRARY_PATH=./:${LD_LIBRARY_PATH} RUST_BACKTRACE=1 RUST_LOG=indy::=debug,zmq=trace RUST_TEST_THREADS=1 TEST_POOL_IP=10.0.0.2 cargo test --release'
+        }
+    }
+}
+
 def linuxVcxPythonTesting(env_name, network_name, testEnv, stashBuildResults) {
     unstash name: "LibindyVcxPythonSO${env_name}"
     unstash name: "LibvcxPythonSO${env_name}"
@@ -366,18 +379,6 @@
                     python3.5 -m pip install --user pytest==3.4.2 qrcode pytest-asyncio
                     LD_LIBRARY_PATH=./:${LD_LIBRARY_PATH} python3.5 -m pytest
             '''
-=======
-def linuxRustTesting(env_name, network_name, testEnv, stashBuildResults) {
-    unstash name: "LibindyRustSO${env_name}"
-
-    dir('wrappers/rust') {
-        testEnv.inside("--network=${network_name}") {
-            echo "${env_name} Indy Rust wrapper Test: Build"
-            sh 'LIBRARY_PATH=./ RUST_BACKTRACE=1 cargo test --release --no-run'
-
-            echo "${env_name} Indy Rust wrapper Test: Run tests"
-            sh 'LD_LIBRARY_PATH=./:${LD_LIBRARY_PATH} RUST_BACKTRACE=1 RUST_LOG=indy::=debug,zmq=trace RUST_TEST_THREADS=1 TEST_POOL_IP=10.0.0.2 cargo test --release'
->>>>>>> 58c571f4
         }
     }
 }
