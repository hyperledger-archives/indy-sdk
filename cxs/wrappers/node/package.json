--- conflicted
+++ resolved
@@ -6,12 +6,8 @@
   "description": "Node wrapper for cxs",
   "main": "dist/index.js",
   "scripts": {
-<<<<<<< HEAD
     "build": "tsc -p ./tsconfig.json",
     "test": "mocha test/**/*.js"
-=======
-    "test": "mocha -gc --expose-gc test/**/*.js"
->>>>>>> 7b518bdb
   },
   "repository": {
     "type": "git",
@@ -27,12 +23,8 @@
     "fs-extra": "^4.0.2",
     "mocha": "^3.5.0",
     "path": "^0.12.7",
-<<<<<<< HEAD
-    "tslint": "^5.7.0"
-=======
     "tslint": "^5.7.0",
     "weak": "^1.0.1"
->>>>>>> 7b518bdb
   },
   "directories": {
     "test": "test",
