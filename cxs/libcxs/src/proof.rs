--- conflicted
+++ resolved
@@ -81,10 +81,6 @@
     }
 
     fn get_proof_request_status(&mut self) {
-<<<<<<< HEAD
-        // If proof received
-=======
->>>>>>> 5041f9db
         if self.state == CxsStateType::CxsStateRequestReceived {
             return;
         }
@@ -397,7 +393,6 @@
         assert_eq!(get_offer_uid(handle).unwrap(), "6a9u7Jt");
         _m.assert();
     }
-<<<<<<< HEAD
 
     #[test]
     fn test_send_proof_request_fails_with_no_pw() {
@@ -423,7 +418,4 @@
             Err(y) => assert_eq!(y, error::INVALID_DID.code_num)
         }
     }
-
-=======
->>>>>>> 5041f9db
 }