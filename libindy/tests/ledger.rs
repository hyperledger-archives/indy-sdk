--- conflicted
+++ resolved
@@ -24,14 +24,11 @@
 use self::indy::ErrorCode;
 use self::rand::distributions::Alphanumeric;
 
-<<<<<<< HEAD
 use crate::api::{PoolHandle, WalletHandle, INVALID_WALLET_HANDLE, INVALID_POOL_HANDLE};
-=======
 #[macro_use]
 mod utils;
 
 inject_indy_dependencies!();
->>>>>>> bcb87003
 
 mod high_cases {
     use super::*;
@@ -2573,40 +2570,23 @@
             (text, version, digest, ratification_ts)
         }
 
-<<<<<<< HEAD
-        fn _send_taa(pool_handle: PoolHandle, wallet_handle: WalletHandle, trustee_did: &str, taa_text: &str, taa_version: &str) {
-            let request = ledger::build_txn_author_agreement_request(&trustee_did, &taa_text, &taa_version).unwrap();
-=======
-        fn _send_taa(pool_handle: i32, wallet_handle: i32, trustee_did: &str, taa_text: &str, taa_version: &str, ratification_ts: u64) -> String {
+        fn _send_taa(pool_handle: PoolHandle, wallet_handle: WalletHandle, trustee_did: &str, taa_text: &str, taa_version: &str, ratification_ts: u64) -> String {
             let request = ledger::build_txn_author_agreement_request(&trustee_did, Some(taa_text), &taa_version, Some(ratification_ts), None).unwrap();
->>>>>>> bcb87003
             let response = ledger::sign_and_submit_request(pool_handle, wallet_handle, &trustee_did, &request).unwrap();
             pool::check_response_type(&response, ResponseType::REPLY);
             response
         }
 
-<<<<<<< HEAD
-        fn _set_taa(pool_handle: PoolHandle, wallet_handle: WalletHandle, trustee_did: &str) -> (String, String) {
-            let (taa_text, taa_version) = _gen_taa_data();
-            _send_taa(pool_handle, wallet_handle, trustee_did, &taa_text, &taa_version);
-            (taa_text, taa_version)
-        }
-
-        fn _reset_taa(pool_handle: PoolHandle, wallet_handle: WalletHandle, trustee_did: &str) {
-            let taa_version = _rand_version();
-            _send_taa(pool_handle, wallet_handle, trustee_did, "", &taa_version);
-=======
-        fn _set_taa(pool_handle: i32, wallet_handle: i32, trustee_did: &str) -> (String, String, String, u64) {
+        fn _set_taa(pool_handle: PoolHandle, wallet_handle: WalletHandle, trustee_did: &str) -> (String, String, String, u64) {
             let (taa_text, taa_version, taa_digest, ratification_ts) = _gen_taa_data();
             _send_taa(pool_handle, wallet_handle, trustee_did, &taa_text, &taa_version, ratification_ts);
             (taa_text, taa_version, taa_digest, ratification_ts)
         }
 
-        fn _disable_taa(pool_handle: i32, wallet_handle: i32, trustee_did: &str) {
+        fn _disable_taa(pool_handle: PoolHandle, wallet_handle: WalletHandle, trustee_did: &str) {
             let request = ledger::build_disable_all_txn_author_agreements_request(&trustee_did).unwrap();
             let response = ledger::sign_and_submit_request(pool_handle, wallet_handle, &trustee_did, &request).unwrap();
             pool::check_response_type(&response, ResponseType::REPLY);
->>>>>>> bcb87003
         }
 
         fn _set_aml(pool_handle: PoolHandle, wallet_handle: WalletHandle, trustee_did: &str) -> (String, String, String, String) {
