--- conflicted
+++ resolved
@@ -601,33 +601,6 @@
 
     let proof_json = prover.make_proof(&pool, &proof_request, "attr1_referent", None, to);
 
-<<<<<<< HEAD
-    let cred_defs_json = json!({
-            cred_def_id.clone(): serde_json::from_str::<CredentialDefinition>(&cred_def_json).unwrap()
-        }).to_string();
-
-    let rev_states_json = json!({
-            rev_reg_id.clone(): json!({
-                timestamp.to_string(): serde_json::from_str::<RevocationState>(&rev_state_json).unwrap()
-            })
-        }).to_string();
-
-    let proof_json = anoncreds::prover_create_proof(prover_wallet_handle,
-                                                         &proof_request,
-                                                         &requested_credentials_json,
-                                                         COMMON_MASTER_SECRET,
-                                                         &schemas_json,
-                                                         &cred_defs_json,
-                                                         &rev_states_json).unwrap();
-    let proof: Proof = serde_json::from_str(&proof_json).unwrap();
-    let identifier = proof.identifiers[0].clone();
-
-    // Verifier gets RevocationRegistry from Ledger
-    let get_rev_reg_req = ledger::build_get_revoc_reg_request(Some(DID_MY1), &rev_reg_id, identifier.timestamp.unwrap()).unwrap();
-    let get_rev_reg_resp = ledger::submit_request(pool_handle, &get_rev_reg_req).unwrap();
-    let (rev_reg_id, rev_reg_json, timestamp) = ledger::parse_get_revoc_reg_response(&get_rev_reg_resp).unwrap();
-=======
->>>>>>> 492c0e58
 
     // Verifier verifies revealed attribute
     verifier.verify_revealed(&proof_json,"attr1_referent","Alex");
@@ -823,47 +796,10 @@
 
     let verifier = Verifier::new(&proof_request);
 
-<<<<<<< HEAD
-    let proof_json = anoncreds::prover_create_proof(prover1_wallet_handle,
-                                                         &proof_request,
-                                                         &requested_credentials_json,
-                                                         prover1_master_secret_id,
-                                                         &schemas_json,
-                                                         &cred_defs_json,
-                                                         &rev_states_json).unwrap();
-    let proof: Proof = serde_json::from_str(&proof_json).unwrap();
-    let identifier = proof.identifiers[0].clone();
-
-    // Verifier gets RevocationRegistry from Ledger
-    let get_rev_reg_req = ledger::build_get_revoc_reg_request(Some(DID_MY1), &rev_reg_id, identifier.timestamp.unwrap()).unwrap();
-    let get_rev_reg_resp = ledger::submit_request(pool_handle, &get_rev_reg_req).unwrap();
-    let (rev_reg_id, rev_reg_json, timestamp) = ledger::parse_get_revoc_reg_response(&get_rev_reg_resp).unwrap();
-
-    // Verifier verifies proof from Prover1
-    assert_eq!("Alex", proof.requested_proof.revealed_attrs.get("attr1_referent").unwrap().raw);
-
-    let rev_reg_defs_json = json!({
-            rev_reg_id.clone(): serde_json::from_str::<RevocationRegistryDefinition>(&revoc_reg_def_json).unwrap()
-        }).to_string();
-
-    let rev_regs_json = json!({
-            rev_reg_id.clone(): json!({
-                timestamp.to_string(): serde_json::from_str::<RevocationRegistry>(&rev_reg_json).unwrap()
-            })
-        }).to_string();
-
-    let valid = anoncreds::verifier_verify_proof(&proof_request,
-                                                      &proof_json,
-                                                      &schemas_json,
-                                                      &cred_defs_json,
-                                                      &rev_reg_defs_json,
-                                                      &rev_regs_json).unwrap();
-=======
     let proof_json = prover1.make_proof(&pool, &proof_request, "attr1_referent", None, to);
 
     verifier.verify_revealed(&proof_json,"attr1_referent", "Alex");
     let valid = verifier.verify(&pool, &proof_json);
->>>>>>> 492c0e58
     assert!(valid);
 
     // Verifying Prover2 Credential
