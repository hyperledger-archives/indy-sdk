--- conflicted
+++ resolved
@@ -126,7 +126,6 @@
 }
 
 #[derive(Debug, Deserialize, Serialize, Eq, PartialEq)]
-<<<<<<< HEAD
 pub struct WalletRecord {
     pub id: String,
     #[serde(rename = "type")]
@@ -140,10 +139,10 @@
 pub struct SearchRecords {
     pub total_count: Option<i32>,
     pub records: Option<Vec<WalletRecord>>
-=======
+}
+
 pub struct Utxo {
     pub input: String,
     pub amount: i32,
     pub extra: Option<String>
->>>>>>> 710c424c
 }