--- conflicted
+++ resolved
@@ -32,12 +32,6 @@
 	plumbum \
 	deb-pkg-tools
 
-<<<<<<< HEAD
-=======
-RUN curl https://sh.rustup.rs -sSf | sh -s -- -y --default-toolchain 1.25.0
-ENV PATH="/usr/local/sbin:/usr/local/bin:/usr/sbin:/usr/bin:/sbin:/bin:/root/.cargo/bin"
-
->>>>>>> e0ef8889
 RUN apt-get update && apt-get install openjdk-8-jdk -y
 ENV JAVA_HOME /usr/lib/jvm/java-8-openjdk-amd64
 RUN apt-get update && apt-get install -y maven
