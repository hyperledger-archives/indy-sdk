--- conflicted
+++ resolved
@@ -38,17 +38,6 @@
 	plumbum==1.6.7 six==1.12.0 \
 	deb-pkg-tools
 
-<<<<<<< HEAD
-=======
-RUN cd /tmp && \
-   curl https://download.libsodium.org/libsodium/releases/old/unsupported/libsodium-1.0.14.tar.gz | tar -xz && \
-    cd /tmp/libsodium-1.0.14 && \
-    ./configure --disable-shared && \
-    make && \
-    make install && \
-    rm -rf /tmp/libsodium-1.0.14
-
->>>>>>> ae72157d
 RUN apt-get update && apt-get install openjdk-8-jdk -y
 ENV JAVA_HOME /usr/lib/jvm/java-8-openjdk-amd64
 RUN apt-get update && apt-get install -y maven
