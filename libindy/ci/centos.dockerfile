FROM centos:7

ARG uid=1000

RUN \
    yum clean all \
    && yum upgrade -y \
    && yum groupinstall -y "Development Tools" \
    && yum install -y epel-release \
    && yum-config-manager --enable epel \
    && yum install -y \
           wget \
           cmake \
           pkgconfig \
           openssl-devel \
           sqlite-devel \
           libsodium-devel \
           spectool

# install nodejs and npm
RUN curl --silent --location https://rpm.nodesource.com/setup_8.x | bash -
RUN yum -y install nodejs

<<<<<<< HEAD
=======
RUN cd /tmp && \
    curl https://download.libsodium.org/libsodium/releases/old/unsupported/libsodium-1.0.14.tar.gz | tar -xz && \
    cd /tmp/libsodium-1.0.14 && \
    ./configure && \
    make && \
    make install && \
    rm -rf /tmp/libsodium-1.0.14

>>>>>>> ae72157d
ENV PKG_CONFIG_PATH=$PKG_CONFIG_PATH:/usr/local/lib/pkgconfig
ENV LD_LIBRARY_PATH=$LD_LIBRARY_PATH:/usr/local/lib

RUN yum install -y java-1.8.0-openjdk-devel
ENV JAVA_HOME /usr/lib/jvm/java-1.8.0-openjdk

RUN wget https://repos.fedorapeople.org/repos/dchen/apache-maven/epel-apache-maven.repo -O /etc/yum.repos.d/epel-apache-maven.repo
RUN sed -i s/\$releasever/6/g /etc/yum.repos.d/epel-apache-maven.repo
RUN yum install -y apache-maven

ENV RUST_ARCHIVE=rust-1.39.0-x86_64-unknown-linux-gnu.tar.gz
ENV RUST_DOWNLOAD_URL=https://static.rust-lang.org/dist/$RUST_ARCHIVE

RUN mkdir -p /rust
WORKDIR /rust

RUN curl -fsOSL $RUST_DOWNLOAD_URL \
    && curl -s $RUST_DOWNLOAD_URL.sha256 | sha256sum -c - \
    && tar -C /rust -xzf $RUST_ARCHIVE --strip-components=1 \
    && rm $RUST_ARCHIVE \
    && ./install.sh

ENV PATH="/usr/local/sbin:/usr/local/bin:/usr/sbin:/usr/bin:/sbin:/bin:/root/.cargo/bin"

RUN cd /usr/src && \
    wget https://www.python.org/ftp/python/3.5.2/Python-3.5.2.tgz && \
    tar xzf Python-3.5.2.tgz && \
    cd Python-3.5.2 && \
    ./configure && \
    make altinstall

RUN yum install -y ncurses-devel

RUN cd /tmp && \
    wget https://github.com/zeromq/libzmq/releases/download/v4.2.2/zeromq-4.2.2.tar.gz && \
    tar xfz zeromq-4.2.2.tar.gz && rm zeromq-4.2.2.tar.gz && \
    cd /tmp/zeromq-4.2.2 && \
    ./configure && \
    make && \
    make install && \
    rm -rf /tmp/zeromq-4.2.2

RUN yum install fakeroot -y

RUN useradd -ms /bin/bash -u $uid indy
USER indy

WORKDIR /home/indy<|MERGE_RESOLUTION|>--- conflicted
+++ resolved
@@ -21,17 +21,6 @@
 RUN curl --silent --location https://rpm.nodesource.com/setup_8.x | bash -
 RUN yum -y install nodejs
 
-<<<<<<< HEAD
-=======
-RUN cd /tmp && \
-    curl https://download.libsodium.org/libsodium/releases/old/unsupported/libsodium-1.0.14.tar.gz | tar -xz && \
-    cd /tmp/libsodium-1.0.14 && \
-    ./configure && \
-    make && \
-    make install && \
-    rm -rf /tmp/libsodium-1.0.14
-
->>>>>>> ae72157d
 ENV PKG_CONFIG_PATH=$PKG_CONFIG_PATH:/usr/local/lib/pkgconfig
 ENV LD_LIBRARY_PATH=$LD_LIBRARY_PATH:/usr/local/lib
 
