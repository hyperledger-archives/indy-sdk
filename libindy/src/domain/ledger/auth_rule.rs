use serde_json::Value;

use super::constants::{AUTH_RULE, AUTH_RULES, GET_AUTH_RULE};

#[allow(non_camel_case_types)]
#[derive(Deserialize, Debug, Serialize, PartialEq)]
pub enum AuthAction {
    ADD,
    EDIT
}

/**
   Enum of the constraint type within the GAT_AUTH_RULE result data
    # parameters
   Role - The final constraint
   And - Combine multiple constraints all of them must be met
   Or - Combine multiple constraints any of them must be met
   Forbidden - action is forbidden
*/
#[derive(Serialize, Deserialize, PartialEq, Debug, Clone)]
#[serde(tag = "constraint_id")]
pub enum Constraint {
    #[serde(rename = "OR")]
    OrConstraint(CombinationConstraint),
    #[serde(rename = "AND")]
    AndConstraint(CombinationConstraint),
    #[serde(rename = "ROLE")]
    RoleConstraint(RoleConstraint),
    #[serde(rename = "FORBIDDEN")]
    ForbiddenConstraint(ForbiddenConstraint),
}

/**
   The final constraint
    # parameters
   sig_count - The number of signatures required to execution action
   role - The role which the user must have to execute the action.
   metadata -  An additional parameters of the constraint (contains transaction FEE cost).
   need_to_be_owner - The flag specifying if a user must be an owner of the transaction.
*/
#[derive(Serialize, Deserialize, PartialEq, Debug, Clone)]
pub struct RoleConstraint {
    pub sig_count: u32,
    pub role: String,
    #[serde(skip_serializing_if = "Option::is_none")]
    pub metadata: Option<Value>,
    #[serde(default)]
    pub need_to_be_owner: bool,
}

/**
   Combine multiple constraints
    # parameters
   auth_constraints - The type of the combination
*/
#[derive(Serialize, Deserialize, PartialEq, Debug, Clone)]
pub struct CombinationConstraint {
    pub auth_constraints: Vec<Constraint>
}

/**
   The forbidden constraint means that action is forbidden
*/
#[derive(Serialize, Deserialize, PartialEq, Debug, Clone)]
#[serde(deny_unknown_fields)]
pub struct ForbiddenConstraint {}

#[derive(Serialize, PartialEq, Debug)]
#[serde(untagged)]
pub enum AuthRuleOperation {
    Add(AddAuthRuleOperation),
    Edit(EditAuthRuleOperation),
}

#[derive(Serialize, PartialEq, Debug)]
pub struct AddAuthRuleOperation {
    #[serde(rename = "type")]
    pub _type: String,
    pub auth_type: String,
    pub field: String,
    pub auth_action: AuthAction,
    pub new_value: Option<String>,
    pub constraint: Constraint,
}

#[derive(Serialize, PartialEq, Debug)]
pub struct EditAuthRuleOperation {
    #[serde(rename = "type")]
    pub _type: String,
    pub auth_type: String,
    pub field: String,
    pub auth_action: AuthAction,
    pub old_value: Option<String>,
    pub new_value: Option<String>,
    pub constraint: Constraint,
}

impl AuthRuleOperation {
    pub fn new(auth_type: String, field: String, auth_action: AuthAction,
               old_value: Option<String>, new_value: Option<String>, constraint: Constraint) -> AuthRuleOperation {
        match auth_action {
            AuthAction::ADD =>
                AuthRuleOperation::Add(AddAuthRuleOperation {
                    _type: AUTH_RULE.to_string(),
                    auth_type,
                    field,
                    auth_action,
                    new_value,
                    constraint,
                }),
            AuthAction::EDIT =>
                AuthRuleOperation::Edit(EditAuthRuleOperation {
                    _type: AUTH_RULE.to_string(),
                    auth_type,
                    field,
                    auth_action,
                    old_value,
                    new_value,
                    constraint,
                })
        }
    }
}

#[derive(Serialize, PartialEq, Debug)]
#[serde(untagged)]
pub enum GetAuthRuleOperation {
    All(GetAllAuthRuleOperation),
    Add(GetAddAuthRuleOperation),
    Edit(GetEditAuthRuleOperation),
}

#[derive(Serialize, PartialEq, Debug)]
pub struct GetAllAuthRuleOperation {
    #[serde(rename = "type")]
    pub _type: String,
}

#[derive(Serialize, PartialEq, Debug)]
pub struct GetAddAuthRuleOperation {
    #[serde(rename = "type")]
    pub _type: String,
    pub auth_type: String,
    pub field: String,
    pub auth_action: AuthAction,
    pub new_value: Option<String>,
}

#[derive(Serialize, PartialEq, Debug)]
pub struct GetEditAuthRuleOperation {
    #[serde(rename = "type")]
    pub _type: String,
    pub auth_type: String,
    pub field: String,
    pub auth_action: AuthAction,
    pub old_value: Option<String>,
    pub new_value: Option<String>,
}

impl GetAuthRuleOperation {
    pub fn get_all() -> GetAuthRuleOperation {
        GetAuthRuleOperation::All(GetAllAuthRuleOperation {
            _type: GET_AUTH_RULE.to_string(),
        })
    }

    pub fn get_one(auth_type: String, field: String, auth_action: AuthAction,
                   old_value: Option<String>, new_value: Option<String>) -> GetAuthRuleOperation {
        match auth_action {
            AuthAction::ADD =>
                GetAuthRuleOperation::Add(GetAddAuthRuleOperation {
                    _type: GET_AUTH_RULE.to_string(),
                    auth_type,
                    field,
                    auth_action,
                    new_value,
                }),
            AuthAction::EDIT =>
                GetAuthRuleOperation::Edit(GetEditAuthRuleOperation {
                    _type: GET_AUTH_RULE.to_string(),
                    auth_type,
                    field,
                    auth_action,
                    old_value,
                    new_value,
                })
        }
    }
}

<<<<<<< HEAD
#[derive(Serialize, Deserialize, Debug, PartialEq, Clone)]
pub struct AuthRuleData {
    pub auth_type: String,
    pub auth_action: String,
=======
pub type AuthRules = Vec<AuthRuleData>;

#[derive(Serialize, Deserialize, PartialEq, Debug, Clone)]
#[serde(tag = "auth_action")]
pub enum AuthRuleData {
    #[serde(rename = "ADD")]
    Add(AddAuthRuleData),
    #[serde(rename = "EDIT")]
    Edit(EditAuthRuleData),
}

#[derive(Serialize, Deserialize, PartialEq, Debug, Clone)]
pub struct AddAuthRuleData {
    pub auth_type: String,
    pub field: String,
    pub new_value: Option<String>,
    pub constraint: Constraint,
}

#[derive(Serialize, Deserialize, PartialEq, Debug, Clone)]
pub struct EditAuthRuleData {
    pub auth_type: String,
>>>>>>> 1069ea6b
    pub field: String,
    pub old_value: Option<String>,
    pub new_value: Option<String>,
    pub constraint: Constraint,
<<<<<<< HEAD
=======
}

#[derive(Serialize, PartialEq, Debug)]
pub struct AuthRulesOperation {
    #[serde(rename = "type")]
    pub _type: String,
    pub rules: AuthRules
}

impl AuthRulesOperation {
    pub fn new(rules: AuthRules) -> AuthRulesOperation {
        AuthRulesOperation { _type: AUTH_RULES.to_string(), rules }
    }
>>>>>>> 1069ea6b
}<|MERGE_RESOLUTION|>--- conflicted
+++ resolved
@@ -188,12 +188,6 @@
     }
 }
 
-<<<<<<< HEAD
-#[derive(Serialize, Deserialize, Debug, PartialEq, Clone)]
-pub struct AuthRuleData {
-    pub auth_type: String,
-    pub auth_action: String,
-=======
 pub type AuthRules = Vec<AuthRuleData>;
 
 #[derive(Serialize, Deserialize, PartialEq, Debug, Clone)]
@@ -216,13 +210,10 @@
 #[derive(Serialize, Deserialize, PartialEq, Debug, Clone)]
 pub struct EditAuthRuleData {
     pub auth_type: String,
->>>>>>> 1069ea6b
-    pub field: String,
-    pub old_value: Option<String>,
-    pub new_value: Option<String>,
-    pub constraint: Constraint,
-<<<<<<< HEAD
-=======
+    pub field: String,
+    pub old_value: Option<String>,
+    pub new_value: Option<String>,
+    pub constraint: Constraint,
 }
 
 #[derive(Serialize, PartialEq, Debug)]
@@ -236,5 +227,14 @@
     pub fn new(rules: AuthRules) -> AuthRulesOperation {
         AuthRulesOperation { _type: AUTH_RULES.to_string(), rules }
     }
->>>>>>> 1069ea6b
+}
+
+#[derive(Serialize, Deserialize, Debug, PartialEq, Clone)]
+pub struct AuthRuleData {
+    pub auth_type: String,
+    pub auth_action: String,
+    pub field: String,
+    pub old_value: Option<String>,
+    pub new_value: Option<String>,
+    pub constraint: Constraint,
 }