extern crate indy_crypto;
extern crate serde_json;
extern crate zeroize;

use std::collections::HashMap;

use domain::crypto::key::{Key, KeyInfo, KeyMetadata};
use domain::crypto::pack::*;
use errors::prelude::*;
use services::crypto::CryptoService;
use services::wallet::{RecordOptions, WalletService};

use std::rc::Rc;
use std::str;
use utils::crypto::base64;
use utils::crypto::chacha20poly1305_ietf;
use domain::crypto::combo_box::ComboBox;
use api::WalletHandle;

pub enum CryptoCommand {
    CreateKey(
        WalletHandle,
        KeyInfo, // key info
        Box<Fn(IndyResult<String /*verkey*/>) + Send>,
    ),
    SetKeyMetadata(
        WalletHandle,
        String, // verkey
        String, // metadata
        Box<Fn(IndyResult<()>) + Send>,
    ),
    GetKeyMetadata(
        WalletHandle,
        String, // verkey
        Box<Fn(IndyResult<String>) + Send>,
    ),
    CryptoSign(
        WalletHandle,
        String,  // my vk
        Vec<u8>, // msg
        Box<Fn(IndyResult<Vec<u8>>) + Send>,
    ),
    CryptoVerify(
        String,  // their vk
        Vec<u8>, // msg
        Vec<u8>, // signature
        Box<Fn(IndyResult<bool>) + Send>,
    ),
    AuthenticatedEncrypt(
        WalletHandle,
        String,  // my vk
        String,  // their vk
        Vec<u8>, // msg
        Box<Fn(IndyResult<Vec<u8>>) + Send>,
    ),
    AuthenticatedDecrypt(
        WalletHandle,
        String,  // my vk
        Vec<u8>, // encrypted msg
        Box<Fn(IndyResult<(String, Vec<u8>)>) + Send>,
    ),
    AnonymousEncrypt(
        String,  // their vk
        Vec<u8>, // msg
        Box<Fn(IndyResult<Vec<u8>>) + Send>,
    ),
    AnonymousDecrypt(
        WalletHandle,
        String,  // my vk
        Vec<u8>, // msg
        Box<Fn(IndyResult<Vec<u8>>) + Send>,
    ),
    PackMessage(
        Vec<u8>, // plaintext message
        String,  // list of receiver's keys
        Option<String>,  // senders verkey
        WalletHandle,
        Box<Fn(IndyResult<Vec<u8>>) + Send>,
    ),
    UnpackMessage(
        Vec<u8>, // JWE
        WalletHandle,
        Box<Fn(IndyResult<Vec<u8>>) + Send>,
    ),
}

pub struct CryptoCommandExecutor {
    wallet_service: Rc<WalletService>,
    crypto_service: Rc<CryptoService>,
}

impl CryptoCommandExecutor {
    pub fn new(
        wallet_service: Rc<WalletService>,
        crypto_service: Rc<CryptoService>,
    ) -> CryptoCommandExecutor {
        CryptoCommandExecutor {
            wallet_service,
            crypto_service,
        }
    }

    pub fn execute(&self, command: CryptoCommand) {
        match command {
            CryptoCommand::CreateKey(wallet_handle, key_info, cb) => {
                info!("CreateKey command received");
                cb(self.create_key(wallet_handle, &key_info));
            }
            CryptoCommand::SetKeyMetadata(wallet_handle, verkey, metadata, cb) => {
                info!("SetKeyMetadata command received");
                cb(self.set_key_metadata(wallet_handle, &verkey, &metadata));
            }
            CryptoCommand::GetKeyMetadata(wallet_handle, verkey, cb) => {
                info!("GetKeyMetadata command received");
                cb(self.get_key_metadata(wallet_handle, &verkey));
            }
            CryptoCommand::CryptoSign(wallet_handle, my_vk, msg, cb) => {
                info!("CryptoSign command received");
                cb(self.crypto_sign(wallet_handle, &my_vk, &msg));
            }
            CryptoCommand::CryptoVerify(their_vk, msg, signature, cb) => {
                info!("CryptoVerify command received");
                cb(self.crypto_verify(&their_vk, &msg, &signature));
            }
            CryptoCommand::AuthenticatedEncrypt(wallet_handle, my_vk, their_vk, msg, cb) => {
                info!("AuthenticatedEncrypt command received");
                cb(self.authenticated_encrypt(wallet_handle, &my_vk, &their_vk, &msg));
            }
            CryptoCommand::AuthenticatedDecrypt(wallet_handle, my_vk, encrypted_msg, cb) => {
                info!("AuthenticatedDecrypt command received");
                cb(self.authenticated_decrypt(wallet_handle, &my_vk, &encrypted_msg));
            }
            CryptoCommand::AnonymousEncrypt(their_vk, msg, cb) => {
                info!("AnonymousEncrypt command received");
                cb(self.anonymous_encrypt(&their_vk, &msg));
            }
            CryptoCommand::AnonymousDecrypt(wallet_handle, my_vk, encrypted_msg, cb) => {
                info!("AnonymousDecrypt command received");
                cb(self.anonymous_decrypt(wallet_handle, &my_vk, &encrypted_msg));
            }
            CryptoCommand::PackMessage(message, receivers, sender_vk, wallet_handle, cb) => {
                info!("PackMessage command received");
                cb(self.pack_msg(message, &receivers, sender_vk, wallet_handle));
            }
            CryptoCommand::UnpackMessage(jwe_json, wallet_handle, cb) => {
                info!("UnpackMessage command received");
                cb(self.unpack_msg(jwe_json, wallet_handle));
            }
        };
    }

    fn create_key(&self, wallet_handle: WalletHandle, key_info: &KeyInfo) -> IndyResult<String> {
        debug!(
            "create_key >>> wallet_handle: {:?}, key_info: {:?}",
            wallet_handle,
            secret!(key_info)
        );

        let key = self.crypto_service.create_key(key_info)?;
        self.wallet_service
            .add_indy_object(wallet_handle, &key.verkey, &key, &HashMap::new())?;

        let res = key.verkey.to_string();
        debug!("create_key <<< res: {:?}", res);
        Ok(res)
    }

    fn crypto_sign(&self, wallet_handle: WalletHandle, my_vk: &str, msg: &[u8]) -> IndyResult<Vec<u8>> {
        trace!(
            "crypto_sign >>> wallet_handle: {:?}, sender_vk: {:?}, msg: {:?}",
            wallet_handle, my_vk, msg
        );

        self.crypto_service.validate_key(my_vk)?;

        let key: Key = self.wallet_service.get_indy_object(
            wallet_handle,
            &my_vk,
            &RecordOptions::id_value(),
        )?;

        let res = self.crypto_service.sign(&key, msg)?;

        trace!("crypto_sign <<< res: {:?}", res);

        Ok(res)
    }

    fn crypto_verify(&self,
                     their_vk: &str,
                     msg: &[u8],
                     signature: &[u8]) -> IndyResult<bool> {
        trace!(
            "crypto_verify >>> their_vk: {:?}, msg: {:?}, signature: {:?}",
            their_vk, msg, signature
        );

        self.crypto_service.validate_key(their_vk)?;

        let res = self.crypto_service.verify(their_vk, msg, signature)?;

        trace!("crypto_verify <<< res: {:?}", res);

        Ok(res)
    }

    //TODO begin deprecation process this function. It will be replaced by pack
    fn authenticated_encrypt(
        &self,
        wallet_handle: WalletHandle,
        my_vk: &str,
        their_vk: &str,
        msg: &[u8],
    ) -> IndyResult<Vec<u8>> {
        trace!("authenticated_encrypt >>> wallet_handle: {:?}, my_vk: {:?}, their_vk: {:?}, msg: {:?}", wallet_handle, my_vk, their_vk, msg);

        self.crypto_service.validate_key(my_vk)?;
        self.crypto_service.validate_key(their_vk)?;

        let my_key: Key = self.wallet_service.get_indy_object(
            wallet_handle,
            my_vk,
            &RecordOptions::id_value(),
        )?;

        let msg = self.crypto_service.create_combo_box(&my_key, &their_vk, msg)?;

        let msg = msg.to_msg_pack()
            .map_err(|e| err_msg(IndyErrorKind::InvalidState, format!("Can't serialize ComboBox: {:?}", e)))?;

        let res = self.crypto_service.crypto_box_seal(&their_vk, &msg)?;

        trace!("authenticated_encrypt <<< res: {:?}", res);

        Ok(res)
    }

    //TODO begin deprecation process this function. It will be replaced by unpack
    fn authenticated_decrypt(
        &self,
        wallet_handle: WalletHandle,
        my_vk: &str,
        msg: &[u8],
    ) -> IndyResult<(String, Vec<u8>)> {
        trace!("authenticated_decrypt >>> wallet_handle: {:?}, my_vk: {:?}, msg: {:?}", wallet_handle, my_vk, msg);

        self.crypto_service.validate_key(my_vk)?;

        let my_key: Key = self.wallet_service.get_indy_object(
            wallet_handle,
            my_vk,
            &RecordOptions::id_value(),
        )?;

        let decrypted_msg = self.crypto_service.crypto_box_seal_open(&my_key, &msg)?;

        let parsed_msg = ComboBox::from_msg_pack(decrypted_msg.as_slice())
            .map_err(|err| err_msg(IndyErrorKind::InvalidStructure, format!("Can't deserialize ComboBox: {:?}", err)))?;

        let doc: Vec<u8> = base64::decode(&parsed_msg.msg)
            .map_err(|err| err_msg(IndyErrorKind::InvalidStructure, format!("Can't decode internal msg filed from base64 {}", err)))?;

        let nonce: Vec<u8> = base64::decode(&parsed_msg.nonce)
            .map_err(|err| err_msg(IndyErrorKind::InvalidStructure, format!("Can't decode nonce from base64 {}", err)))?;

        let decrypted_msg = self.crypto_service.crypto_box_open(&my_key, &parsed_msg.sender, &doc, &nonce)?;

        let res = (parsed_msg.sender, decrypted_msg);

        trace!("authenticated_decrypt <<< res: {:?}", res);

        Ok(res)
    }

    fn anonymous_encrypt(&self,
                         their_vk: &str,
                         msg: &[u8]) -> IndyResult<Vec<u8>> {
        trace!(
            "anonymous_encrypt >>> their_vk: {:?}, msg: {:?}",
            their_vk, msg
        );

        self.crypto_service.validate_key(their_vk)?;

        let res = self.crypto_service.crypto_box_seal(their_vk, &msg)?;

        trace!("anonymous_encrypt <<< res: {:?}", res);

        Ok(res)
    }

    fn anonymous_decrypt(&self,
                         wallet_handle: WalletHandle,
                         my_vk: &str,
                         encrypted_msg: &[u8]) -> IndyResult<Vec<u8>> {
        trace!(
            "anonymous_decrypt >>> wallet_handle: {:?}, my_vk: {:?}, encrypted_msg: {:?}",
            wallet_handle, my_vk, encrypted_msg
        );

        self.crypto_service.validate_key(&my_vk)?;

        let my_key: Key = self.wallet_service.get_indy_object(
            wallet_handle,
            &my_vk,
            &RecordOptions::id_value(),
        )?;

        let res = self
            .crypto_service
            .crypto_box_seal_open(&my_key, &encrypted_msg)?;

        trace!("anonymous_decrypt <<< res: {:?}", res);

        Ok(res)
    }

    fn set_key_metadata(&self, wallet_handle: WalletHandle, verkey: &str, metadata: &str) -> IndyResult<()> {
        debug!(
            "set_key_metadata >>> wallet_handle: {:?}, verkey: {:?}, metadata: {:?}",
            wallet_handle, verkey, metadata
        );

        self.crypto_service.validate_key(verkey)?;

        let metadata = KeyMetadata {
            value: metadata.to_string(),
        };

        self.wallet_service
            .upsert_indy_object(wallet_handle, &verkey, &metadata)?;

        debug!("set_key_metadata <<<");

        Ok(())
    }

    fn get_key_metadata(&self, wallet_handle: WalletHandle, verkey: &str) -> IndyResult<String> {
        debug!(
            "get_key_metadata >>> wallet_handle: {:?}, verkey: {:?}",
            wallet_handle, verkey
        );

        self.crypto_service.validate_key(verkey)?;

        let metadata = self.wallet_service.get_indy_object::<KeyMetadata>(
            wallet_handle,
            &verkey,
            &RecordOptions::id_value(),
        )?;

        let res = metadata.value;

        debug!("get_key_metadata <<< res: {:?}", res);

        Ok(res)
    }

    //TODO: Refactor pack to be more modular to version changes or crypto_scheme changes
    //this match statement is super messy, but the easiest way to comply with current architecture
    pub fn pack_msg(
        &self,
        message: Vec<u8>,
        receivers: &str,
        sender_vk: Option<String>,
        wallet_handle: WalletHandle,
    ) -> IndyResult<Vec<u8>> {

        //parse receivers to structs
        let receiver_list: Vec<String> = serde_json::from_str(receivers).map_err(|err| {
            err_msg(IndyErrorKind::InvalidStructure, format!(
                "Failed to deserialize receiver list of keys {}",
                err
            ))
        })?;

        //break early and error out if no receivers keys are provided
        if receiver_list.is_empty() {
            return Err(err_msg(IndyErrorKind::InvalidStructure, format!(
                "No receiver keys found"
            )));
        }

        //generate content encryption key that will encrypt `message`
        let cek = chacha20poly1305_ietf::gen_key();

        let (json_str, base64_protected) = if let Some(sender_vk) = sender_vk {
            self.crypto_service.validate_key(&sender_vk)?;

            //returns authcrypted pack_message format. See Wire message format HIPE for details
            self._prepare_protected_authcrypt(&cek, receiver_list, &sender_vk, wallet_handle)?
        } else {
            //returns anoncrypted pack_message format. See Wire message format HIPE for details
            self._prepare_protected_anoncrypt(&cek, receiver_list)?
        };

<<<<<<< HEAD
        println!("raw={}", &raw.len());
        println!("base64_protected={}", &base64_protected.len());
        println!("message={}", &message.len());

        let raw_s = String::from_utf8(raw).map_err(|err| {
=======
        // Use AEAD to encrypt `message` with "protected" data as "associated data"
        let (ciphertext, iv, tag) =
            self.crypto_service
                .encrypt_plaintext(message, &json_str, &cek);

        self._format_pack_message(&base64_protected, &ciphertext, &iv, &tag)
    }

    pub fn unpack_msg(&self, jwe_json: Vec<u8>, wallet_handle: WalletHandle) -> IndyResult<Vec<u8>> {
        //serialize JWE to struct
        let jwe_struct: JWE = serde_json::from_slice(jwe_json.as_slice()).map_err(|err| {
            err_msg(IndyErrorKind::InvalidStructure, format!(
                "Failed to deserialize JWE {}",
                err
            ))
        })?;
        //decode protected data
        let protected_decoded_vec = base64::decode_urlsafe(&jwe_struct.protected)?;
        let protected_decoded_str = String::from_utf8(protected_decoded_vec).map_err(|err| {
>>>>>>> 116ea7cd
            err_msg(IndyErrorKind::InvalidStructure, format!(
                "Failed to utf8 encode data {}",
                err
            ))
        })?;
        //convert protected_data_str to struct
        let protected_struct: Protected = serde_json::from_str(&protected_decoded_str).map_err(|err| {
            err_msg(IndyErrorKind::InvalidStructure, format!(
                "Failed to deserialize protected data {}",
                err
            ))
        })?;

        //extract recipient that matches a key in the wallet
        let (recipient, is_auth_recipient) = self._find_correct_recipient(protected_struct, wallet_handle)?;

<<<<<<< HEAD
        println!("ciphertext={}", &ciphertext.len());
        self._format_pack_message(&base64_protected, &ciphertext, &iv, &tag)
=======
        //get cek and sender data
        let (sender_verkey_option, cek) = if is_auth_recipient {
            self._unpack_cek_authcrypt(recipient.clone(), wallet_handle)
        } else {
            self._unpack_cek_anoncrypt(recipient.clone(), wallet_handle)
        }?; //close cek and sender_data match statement

        //decrypt message
        let message = self.crypto_service.decrypt_ciphertext(
            &jwe_struct.ciphertext,
            &protected_decoded_str,
            &jwe_struct.iv,
            &jwe_struct.tag,
            &cek,
        )?;

        //serialize and return decrypted message
        let res = UnpackMessage {
            message,
            sender_verkey: sender_verkey_option,
            recipient_verkey: recipient.header.kid
        };

        return serde_json::to_vec(&res).map_err(|err| {
            err_msg(IndyErrorKind::InvalidStructure, format!(
                "Failed to serialize message {}",
                err
            ))
        });
>>>>>>> 116ea7cd
    }

    pub fn unpack_msg(&self, jwe_json: Vec<u8>, wallet_handle: i32) -> IndyResult<Vec<u8>> {
        //serialize JWE to struct
        let jwe_struct: JWE = serde_json::from_slice(jwe_json.as_slice()).map_err(|err| {
            err_msg(IndyErrorKind::InvalidStructure, format!(
                "Failed to deserialize JWE {}",
                err
            ))
        })?;
        //decode protected data
        let protected_decoded_vec = base64::decode_urlsafe(&jwe_struct.protected)?;
        let protected_decoded_str = String::from_utf8(protected_decoded_vec).map_err(|err| {
            err_msg(IndyErrorKind::InvalidStructure, format!(
                "Failed to utf8 encode data {}",
                err
            ))
        })?;
        //convert protected_data_str to struct
        let protected_struct: Protected = serde_json::from_str(&protected_decoded_str).map_err(|err| {
            err_msg(IndyErrorKind::InvalidStructure, format!(
                "Failed to deserialize protected data {}",
                err
            ))
        })?;

        //extract recipient that matches a key in the wallet
        let (recipient, is_auth_recipient) = self._find_correct_recipient(protected_struct, wallet_handle)?;

        //get cek and sender data
        let (sender_verkey_option, cek) = if is_auth_recipient {
            self._unpack_cek_authcrypt(recipient.clone(), wallet_handle)
        } else {
            self._unpack_cek_anoncrypt(recipient.clone(), wallet_handle)
        }?; //close cek and sender_data match statement

        //decrypt message
        let message = self.crypto_service.decrypt_ciphertext(
            &jwe_struct.ciphertext,
            &protected_decoded_str,
            &jwe_struct.iv,
            &jwe_struct.tag,
            &cek,
        )?;

        //serialize and return decrypted message
        let res = UnpackMessage {
            message,
            sender_verkey: sender_verkey_option,
            recipient_verkey: recipient.header.kid
        };

        return serde_json::to_vec(&res).map_err(|err| {
            err_msg(IndyErrorKind::InvalidStructure, format!(
                "Failed to serialize message {}",
                err
            ))
        });
    }

    fn _prepare_protected_anoncrypt(&self,
                                    cek: &chacha20poly1305_ietf::Key,
                                    receiver_list: Vec<String>,
    ) -> IndyResult<(String, String)> {
        let mut encrypted_recipients_struct : Vec<Recipient> = vec![];

        for their_vk in receiver_list {
            //encrypt sender verkey
            let enc_cek = self.crypto_service.crypto_box_seal(&their_vk, &cek[..])?;

            //create recipient struct and push to encrypted list
            encrypted_recipients_struct.push(Recipient {
                encrypted_key: base64::encode_urlsafe(enc_cek.as_slice()),
                header: Header {
                    kid: their_vk,
                    sender: None,
                    iv: None
                },
            });
        } // end for-loop
        Ok(self._base64_encode_protected(encrypted_recipients_struct, false)?)
    }

    fn _prepare_protected_authcrypt(&self,
                                    cek: &chacha20poly1305_ietf::Key,
                                    receiver_list: Vec<String>, sender_vk: &str,
                                    wallet_handle: WalletHandle,
    ) -> IndyResult<(String, String)> {
        let mut encrypted_recipients_struct : Vec<Recipient> = vec![];

        //get my_key from my wallet
        let my_key = self.wallet_service.get_indy_object(
            wallet_handle,
            sender_vk,
            &RecordOptions::id_value()
        )?;

        //encrypt cek for recipient
        for their_vk in receiver_list {
            let (enc_cek, iv) = self.crypto_service.crypto_box(&my_key, &their_vk, &cek[..])?;

            let enc_sender = self.crypto_service.crypto_box_seal(&their_vk, sender_vk.as_bytes())?;

            //create recipient struct and push to encrypted list
            encrypted_recipients_struct.push(Recipient {
                encrypted_key: base64::encode_urlsafe(enc_cek.as_slice()),
                header: Header {
                    kid: their_vk,
                    sender: Some(base64::encode_urlsafe(enc_sender.as_slice())),
                    iv: Some(base64::encode_urlsafe(iv.as_slice()))
                },
            });
        } // end for-loop

        Ok(self._base64_encode_protected(encrypted_recipients_struct, true)?)
    }

    fn _base64_encode_protected(&self, encrypted_recipients_struct: Vec<Recipient>, alg_is_authcrypt: bool) -> IndyResult<(String, String)> {
        let alg_val = if alg_is_authcrypt { String::from("Authcrypt") } else { String::from("Anoncrypt") };

        //structure protected and base64URL encode it
        let protected_struct = Protected {
            enc: "xchacha20poly1305_ietf".to_string(),
            typ: "JWM/1.0".to_string(),
            alg: alg_val,
            recipients: encrypted_recipients_struct,
        };
        let protected_json = serde_json::to_string(&protected_struct).map_err(|err| {
            err_msg(IndyErrorKind::InvalidStructure, format!(
                "Failed to serialize protected field {}",
                err
            ))
        })?;

<<<<<<< HEAD
        let b = protected_encoded.as_bytes();
        let r = base64::encode_urlsafe(b);
        /*println!("b={}", b.len());
        println!("r={}", r.len());*/
        Ok((b.to_vec(), r))
=======
        let protected_json_b64 = base64::encode_urlsafe(protected_json.as_bytes());
        Ok((protected_json, protected_json_b64))
>>>>>>> 116ea7cd
    }

    fn _format_pack_message(
        &self,
        base64_protected: &str,
        ciphertext: &str,
        iv: &str,
        tag: &str
    ) -> IndyResult<Vec<u8>> {

        //serialize pack message and return as vector of bytes
        let jwe_struct = JWE {
            protected: base64_protected.to_string(),
            iv: iv.to_string(),
            ciphertext: ciphertext.to_string(),
            tag: tag.to_string()
        };

        serde_json::to_vec(&jwe_struct).map_err(|err| {
            err_msg(IndyErrorKind::InvalidStructure, format!(
                "Failed to serialize JWE {}",
                err
            ))
        })
    }

<<<<<<< HEAD
    fn _find_correct_recipient(&self, protected_struct: Protected, wallet_handle: i32) -> IndyResult<(Recipient, bool)>{
=======
    fn _find_correct_recipient(&self, protected_struct: Protected, wallet_handle: WalletHandle) -> IndyResult<(Recipient, bool)>{
>>>>>>> 116ea7cd
        for recipient in protected_struct.recipients {
            let my_key_res = self.wallet_service.get_indy_object::<Key>(
                wallet_handle,
                &recipient.header.kid,
                &RecordOptions::id_value()
            );


            if my_key_res.is_ok() {
                return Ok((recipient.clone(), recipient.header.sender.is_some()))
            }
        }
        return Err(IndyError::from(IndyErrorKind::WalletItemNotFound));
    }

    fn _unpack_cek_authcrypt(&self, recipient: Recipient, wallet_handle: WalletHandle) -> IndyResult<(Option<String>, chacha20poly1305_ietf::Key)> {
        let encrypted_key_vec = base64::decode_urlsafe(&recipient.encrypted_key)?;
        let iv = base64::decode_urlsafe(&recipient.header.iv.unwrap())?;
        let enc_sender_vk = base64::decode_urlsafe(&recipient.header.sender.unwrap())?;

        //get my private key
        let my_key = self.wallet_service.get_indy_object(
            wallet_handle,
            &recipient.header.kid,
            &RecordOptions::id_value(),
        )?;

        //decrypt sender_vk
        let sender_vk_vec = self.crypto_service.crypto_box_seal_open(&my_key, enc_sender_vk.as_slice())?;
        let sender_vk = String::from_utf8(sender_vk_vec)
            .map_err(|err| err_msg(IndyErrorKind::InvalidStructure, format!("Failed to utf-8 encode sender_vk {}", err)))?;

        //decrypt cek
        let cek_as_vec = self.crypto_service.crypto_box_open(
            &my_key,
            &sender_vk,
            encrypted_key_vec.as_slice(),
            iv.as_slice())?;

        //convert cek to chacha Key struct
        let cek: chacha20poly1305_ietf::Key =
            chacha20poly1305_ietf::Key::from_slice(&cek_as_vec[..]).map_err(
                |err| {
                    err_msg(IndyErrorKind::InvalidStructure, format!("Failed to decrypt cek {}", err))
                },
            )?;

        Ok((Some(sender_vk), cek))
    }

    fn _unpack_cek_anoncrypt(&self, recipient: Recipient, wallet_handle: WalletHandle) -> IndyResult<(Option<String>, chacha20poly1305_ietf::Key)> {
        let encrypted_key_vec = base64::decode_urlsafe(&recipient.encrypted_key)?;

        //get my private key
        let my_key : Key = self.wallet_service.get_indy_object(
            wallet_handle,
            &recipient.header.kid,
            &RecordOptions::id_value(),
        )?;

        //decrypt cek
        let cek_as_vec = self.crypto_service
            .crypto_box_seal_open(&my_key, encrypted_key_vec.as_slice())?;

        //convert cek to chacha Key struct
        let cek: chacha20poly1305_ietf::Key =
            chacha20poly1305_ietf::Key::from_slice(&cek_as_vec[..]).map_err(
                |err| {
                    err_msg(IndyErrorKind::InvalidStructure, format!("Failed to decrypt cek {}", err))
                },
            )?;

        Ok((None, cek))
    }

}<|MERGE_RESOLUTION|>--- conflicted
+++ resolved
@@ -394,13 +394,6 @@
             self._prepare_protected_anoncrypt(&cek, receiver_list)?
         };
 
-<<<<<<< HEAD
-        println!("raw={}", &raw.len());
-        println!("base64_protected={}", &base64_protected.len());
-        println!("message={}", &message.len());
-
-        let raw_s = String::from_utf8(raw).map_err(|err| {
-=======
         // Use AEAD to encrypt `message` with "protected" data as "associated data"
         let (ciphertext, iv, tag) =
             self.crypto_service
@@ -410,70 +403,6 @@
     }
 
     pub fn unpack_msg(&self, jwe_json: Vec<u8>, wallet_handle: WalletHandle) -> IndyResult<Vec<u8>> {
-        //serialize JWE to struct
-        let jwe_struct: JWE = serde_json::from_slice(jwe_json.as_slice()).map_err(|err| {
-            err_msg(IndyErrorKind::InvalidStructure, format!(
-                "Failed to deserialize JWE {}",
-                err
-            ))
-        })?;
-        //decode protected data
-        let protected_decoded_vec = base64::decode_urlsafe(&jwe_struct.protected)?;
-        let protected_decoded_str = String::from_utf8(protected_decoded_vec).map_err(|err| {
->>>>>>> 116ea7cd
-            err_msg(IndyErrorKind::InvalidStructure, format!(
-                "Failed to utf8 encode data {}",
-                err
-            ))
-        })?;
-        //convert protected_data_str to struct
-        let protected_struct: Protected = serde_json::from_str(&protected_decoded_str).map_err(|err| {
-            err_msg(IndyErrorKind::InvalidStructure, format!(
-                "Failed to deserialize protected data {}",
-                err
-            ))
-        })?;
-
-        //extract recipient that matches a key in the wallet
-        let (recipient, is_auth_recipient) = self._find_correct_recipient(protected_struct, wallet_handle)?;
-
-<<<<<<< HEAD
-        println!("ciphertext={}", &ciphertext.len());
-        self._format_pack_message(&base64_protected, &ciphertext, &iv, &tag)
-=======
-        //get cek and sender data
-        let (sender_verkey_option, cek) = if is_auth_recipient {
-            self._unpack_cek_authcrypt(recipient.clone(), wallet_handle)
-        } else {
-            self._unpack_cek_anoncrypt(recipient.clone(), wallet_handle)
-        }?; //close cek and sender_data match statement
-
-        //decrypt message
-        let message = self.crypto_service.decrypt_ciphertext(
-            &jwe_struct.ciphertext,
-            &protected_decoded_str,
-            &jwe_struct.iv,
-            &jwe_struct.tag,
-            &cek,
-        )?;
-
-        //serialize and return decrypted message
-        let res = UnpackMessage {
-            message,
-            sender_verkey: sender_verkey_option,
-            recipient_verkey: recipient.header.kid
-        };
-
-        return serde_json::to_vec(&res).map_err(|err| {
-            err_msg(IndyErrorKind::InvalidStructure, format!(
-                "Failed to serialize message {}",
-                err
-            ))
-        });
->>>>>>> 116ea7cd
-    }
-
-    pub fn unpack_msg(&self, jwe_json: Vec<u8>, wallet_handle: i32) -> IndyResult<Vec<u8>> {
         //serialize JWE to struct
         let jwe_struct: JWE = serde_json::from_slice(jwe_json.as_slice()).map_err(|err| {
             err_msg(IndyErrorKind::InvalidStructure, format!(
@@ -605,16 +534,8 @@
             ))
         })?;
 
-<<<<<<< HEAD
-        let b = protected_encoded.as_bytes();
-        let r = base64::encode_urlsafe(b);
-        /*println!("b={}", b.len());
-        println!("r={}", r.len());*/
-        Ok((b.to_vec(), r))
-=======
         let protected_json_b64 = base64::encode_urlsafe(protected_json.as_bytes());
         Ok((protected_json, protected_json_b64))
->>>>>>> 116ea7cd
     }
 
     fn _format_pack_message(
@@ -633,6 +554,10 @@
             tag: tag.to_string()
         };
 
+        let x = serde_json::to_string(&jwe_struct).unwrap();
+        println!("js_l={}", x.len());
+        println!("js={}", x);
+
         serde_json::to_vec(&jwe_struct).map_err(|err| {
             err_msg(IndyErrorKind::InvalidStructure, format!(
                 "Failed to serialize JWE {}",
@@ -641,11 +566,7 @@
         })
     }
 
-<<<<<<< HEAD
-    fn _find_correct_recipient(&self, protected_struct: Protected, wallet_handle: i32) -> IndyResult<(Recipient, bool)>{
-=======
     fn _find_correct_recipient(&self, protected_struct: Protected, wallet_handle: WalletHandle) -> IndyResult<(Recipient, bool)>{
->>>>>>> 116ea7cd
         for recipient in protected_struct.recipients {
             let my_key_res = self.wallet_service.get_indy_object::<Key>(
                 wallet_handle,
