extern crate indy_crypto;
extern crate serde_json;
extern crate zeroize;

use std::collections::HashMap;

use domain::crypto::key::{Key, KeyInfo, KeyMetadata};
use domain::crypto::pack::*;
use errors::prelude::*;
use services::crypto::CryptoService;
use services::wallet::{RecordOptions, WalletService};

use std::rc::Rc;
use std::str;
use utils::crypto::base64;
use utils::crypto::chacha20poly1305_ietf;
use domain::crypto::combo_box::ComboBox;
use api::WalletHandle;

pub enum CryptoCommand {
    CreateKey(
        WalletHandle,
        KeyInfo, // key info
        Box<Fn(IndyResult<String /*verkey*/>) + Send>,
    ),
    SetKeyMetadata(
        WalletHandle,
        String, // verkey
        String, // metadata
        Box<Fn(IndyResult<()>) + Send>,
    ),
    GetKeyMetadata(
        WalletHandle,
        String, // verkey
        Box<Fn(IndyResult<String>) + Send>,
    ),
    CryptoSign(
        WalletHandle,
        String,  // my vk
        Vec<u8>, // msg
        Box<Fn(IndyResult<Vec<u8>>) + Send>,
    ),
    CryptoVerify(
        String,  // their vk
        Vec<u8>, // msg
        Vec<u8>, // signature
        Box<Fn(IndyResult<bool>) + Send>,
    ),
    AuthenticatedEncrypt(
        WalletHandle,
        String,  // my vk
        String,  // their vk
        Vec<u8>, // msg
        Box<Fn(IndyResult<Vec<u8>>) + Send>,
    ),
    AuthenticatedDecrypt(
        WalletHandle,
        String,  // my vk
        Vec<u8>, // encrypted msg
        Box<Fn(IndyResult<(String, Vec<u8>)>) + Send>,
    ),
    AnonymousEncrypt(
        String,  // their vk
        Vec<u8>, // msg
        Box<Fn(IndyResult<Vec<u8>>) + Send>,
    ),
    AnonymousDecrypt(
        WalletHandle,
        String,  // my vk
        Vec<u8>, // msg
        Box<Fn(IndyResult<Vec<u8>>) + Send>,
    ),
    PackMessage(
        Vec<u8>, // plaintext message
        String,  // list of receiver's keys
        Option<String>,  // senders verkey
        WalletHandle,
        Box<Fn(IndyResult<Vec<u8>>) + Send>,
    ),
    UnpackMessage(
        Vec<u8>, // JWE
        WalletHandle,
        Box<Fn(IndyResult<Vec<u8>>) + Send>,
    ),
}

pub struct CryptoCommandExecutor {
    wallet_service: Rc<WalletService>,
    crypto_service: Rc<CryptoService>,
}

impl CryptoCommandExecutor {
    pub fn new(
        wallet_service: Rc<WalletService>,
        crypto_service: Rc<CryptoService>,
    ) -> CryptoCommandExecutor {
        CryptoCommandExecutor {
            wallet_service,
            crypto_service,
        }
    }

    pub fn execute(&self, command: CryptoCommand) {
        match command {
            CryptoCommand::CreateKey(wallet_handle, key_info, cb) => {
                info!("CreateKey command received");
                cb(self.create_key(wallet_handle, &key_info));
            }
            CryptoCommand::SetKeyMetadata(wallet_handle, verkey, metadata, cb) => {
                info!("SetKeyMetadata command received");
                cb(self.set_key_metadata(wallet_handle, &verkey, &metadata));
            }
            CryptoCommand::GetKeyMetadata(wallet_handle, verkey, cb) => {
                info!("GetKeyMetadata command received");
                cb(self.get_key_metadata(wallet_handle, &verkey));
            }
            CryptoCommand::CryptoSign(wallet_handle, my_vk, msg, cb) => {
                info!("CryptoSign command received");
                cb(self.crypto_sign(wallet_handle, &my_vk, &msg));
            }
            CryptoCommand::CryptoVerify(their_vk, msg, signature, cb) => {
                info!("CryptoVerify command received");
                cb(self.crypto_verify(&their_vk, &msg, &signature));
            }
            CryptoCommand::AuthenticatedEncrypt(wallet_handle, my_vk, their_vk, msg, cb) => {
                info!("AuthenticatedEncrypt command received");
                cb(self.authenticated_encrypt(wallet_handle, &my_vk, &their_vk, &msg));
            }
            CryptoCommand::AuthenticatedDecrypt(wallet_handle, my_vk, encrypted_msg, cb) => {
                info!("AuthenticatedDecrypt command received");
                cb(self.authenticated_decrypt(wallet_handle, &my_vk, &encrypted_msg));
            }
            CryptoCommand::AnonymousEncrypt(their_vk, msg, cb) => {
                info!("AnonymousEncrypt command received");
                cb(self.anonymous_encrypt(&their_vk, &msg));
            }
            CryptoCommand::AnonymousDecrypt(wallet_handle, my_vk, encrypted_msg, cb) => {
                info!("AnonymousDecrypt command received");
                cb(self.anonymous_decrypt(wallet_handle, &my_vk, &encrypted_msg));
            }
            CryptoCommand::PackMessage(message, receivers, sender_vk, wallet_handle, cb) => {
                info!("PackMessage command received");
                cb(self.pack_msg(message, &receivers, sender_vk, wallet_handle));
            }
            CryptoCommand::UnpackMessage(jwe_json, wallet_handle, cb) => {
                info!("UnpackMessage command received");
                cb(self.unpack_msg(jwe_json, wallet_handle));
            }
        };
    }

    fn create_key(&self, wallet_handle: WalletHandle, key_info: &KeyInfo) -> IndyResult<String> {
        debug!(
            "create_key >>> wallet_handle: {:?}, key_info: {:?}",
            wallet_handle,
            secret!(key_info)
        );

        let key = self.crypto_service.create_key(key_info)?;
        self.wallet_service
            .add_indy_object(wallet_handle, &key.verkey, &key, &HashMap::new())?;

        let res = key.verkey.to_string();
        debug!("create_key <<< res: {:?}", res);
        Ok(res)
    }

    fn crypto_sign(&self, wallet_handle: WalletHandle, my_vk: &str, msg: &[u8]) -> IndyResult<Vec<u8>> {
        trace!(
            "crypto_sign >>> wallet_handle: {:?}, sender_vk: {:?}, msg: {:?}",
            wallet_handle, my_vk, msg
        );

        self.crypto_service.validate_key(my_vk)?;

        let key: Key = self.wallet_service.get_indy_object(
            wallet_handle,
            &my_vk,
            &RecordOptions::id_value(),
        )?;

        let res = self.crypto_service.sign(&key, msg)?;

        trace!("crypto_sign <<< res: {:?}", res);

        Ok(res)
    }

    fn crypto_verify(&self,
                     their_vk: &str,
                     msg: &[u8],
                     signature: &[u8]) -> IndyResult<bool> {
        trace!(
            "crypto_verify >>> their_vk: {:?}, msg: {:?}, signature: {:?}",
            their_vk, msg, signature
        );

        self.crypto_service.validate_key(their_vk)?;

        let res = self.crypto_service.verify(their_vk, msg, signature)?;

        trace!("crypto_verify <<< res: {:?}", res);

        Ok(res)
    }

    //TODO begin deprecation process this function. It will be replaced by pack
    fn authenticated_encrypt(
        &self,
        wallet_handle: WalletHandle,
        my_vk: &str,
        their_vk: &str,
        msg: &[u8],
    ) -> IndyResult<Vec<u8>> {
        trace!("authenticated_encrypt >>> wallet_handle: {:?}, my_vk: {:?}, their_vk: {:?}, msg: {:?}", wallet_handle, my_vk, their_vk, msg);

        self.crypto_service.validate_key(my_vk)?;
        self.crypto_service.validate_key(their_vk)?;

        let my_key: Key = self.wallet_service.get_indy_object(
            wallet_handle,
            my_vk,
            &RecordOptions::id_value(),
        )?;

        let msg = self.crypto_service.create_combo_box(&my_key, &their_vk, msg)?;

        let msg = msg.to_msg_pack()
            .map_err(|e| err_msg(IndyErrorKind::InvalidState, format!("Can't serialize ComboBox: {:?}", e)))?;

        let res = self.crypto_service.crypto_box_seal(&their_vk, &msg)?;

        trace!("authenticated_encrypt <<< res: {:?}", res);

        Ok(res)
    }

    //TODO begin deprecation process this function. It will be replaced by unpack
    fn authenticated_decrypt(
        &self,
        wallet_handle: WalletHandle,
        my_vk: &str,
        msg: &[u8],
    ) -> IndyResult<(String, Vec<u8>)> {
        trace!("authenticated_decrypt >>> wallet_handle: {:?}, my_vk: {:?}, msg: {:?}", wallet_handle, my_vk, msg);

        self.crypto_service.validate_key(my_vk)?;

        let my_key: Key = self.wallet_service.get_indy_object(
            wallet_handle,
            my_vk,
            &RecordOptions::id_value(),
        )?;

        let decrypted_msg = self.crypto_service.crypto_box_seal_open(&my_key, &msg)?;

        let parsed_msg = ComboBox::from_msg_pack(decrypted_msg.as_slice())
            .map_err(|err| err_msg(IndyErrorKind::InvalidStructure, format!("Can't deserialize ComboBox: {:?}", err)))?;

        let doc: Vec<u8> = base64::decode(&parsed_msg.msg)
            .map_err(|err| err_msg(IndyErrorKind::InvalidStructure, format!("Can't decode internal msg filed from base64 {}", err)))?;

        let nonce: Vec<u8> = base64::decode(&parsed_msg.nonce)
            .map_err(|err| err_msg(IndyErrorKind::InvalidStructure, format!("Can't decode nonce from base64 {}", err)))?;

        let decrypted_msg = self.crypto_service.crypto_box_open(&my_key, &parsed_msg.sender, &doc, &nonce)?;

        let res = (parsed_msg.sender, decrypted_msg);

        trace!("authenticated_decrypt <<< res: {:?}", res);

        Ok(res)
    }

    fn anonymous_encrypt(&self,
                         their_vk: &str,
                         msg: &[u8]) -> IndyResult<Vec<u8>> {
        trace!(
            "anonymous_encrypt >>> their_vk: {:?}, msg: {:?}",
            their_vk, msg
        );

        self.crypto_service.validate_key(their_vk)?;

        let res = self.crypto_service.crypto_box_seal(their_vk, &msg)?;

        trace!("anonymous_encrypt <<< res: {:?}", res);

        Ok(res)
    }

    fn anonymous_decrypt(&self,
                         wallet_handle: WalletHandle,
                         my_vk: &str,
                         encrypted_msg: &[u8]) -> IndyResult<Vec<u8>> {
        trace!(
            "anonymous_decrypt >>> wallet_handle: {:?}, my_vk: {:?}, encrypted_msg: {:?}",
            wallet_handle, my_vk, encrypted_msg
        );

        self.crypto_service.validate_key(&my_vk)?;

        let my_key: Key = self.wallet_service.get_indy_object(
            wallet_handle,
            &my_vk,
            &RecordOptions::id_value(),
        )?;

        let res = self
            .crypto_service
            .crypto_box_seal_open(&my_key, &encrypted_msg)?;

        trace!("anonymous_decrypt <<< res: {:?}", res);

        Ok(res)
    }

    fn set_key_metadata(&self, wallet_handle: WalletHandle, verkey: &str, metadata: &str) -> IndyResult<()> {
        debug!(
            "set_key_metadata >>> wallet_handle: {:?}, verkey: {:?}, metadata: {:?}",
            wallet_handle, verkey, metadata
        );

        self.crypto_service.validate_key(verkey)?;

        let metadata = KeyMetadata {
            value: metadata.to_string(),
        };

        self.wallet_service
            .upsert_indy_object(wallet_handle, &verkey, &metadata)?;

        debug!("set_key_metadata <<<");

        Ok(())
    }

    fn get_key_metadata(&self, wallet_handle: WalletHandle, verkey: &str) -> IndyResult<String> {
        debug!(
            "get_key_metadata >>> wallet_handle: {:?}, verkey: {:?}",
            wallet_handle, verkey
        );

        self.crypto_service.validate_key(verkey)?;

        let metadata = self.wallet_service.get_indy_object::<KeyMetadata>(
            wallet_handle,
            &verkey,
            &RecordOptions::id_value(),
        )?;

        let res = metadata.value;

        debug!("get_key_metadata <<< res: {:?}", res);

        Ok(res)
    }

    //TODO: Refactor pack to be more modular to version changes or crypto_scheme changes
    //this match statement is super messy, but the easiest way to comply with current architecture
    pub fn pack_msg(
        &self,
        message: Vec<u8>,
        receivers: &str,
        sender_vk: Option<String>,
        wallet_handle: WalletHandle,
    ) -> IndyResult<Vec<u8>> {

        //parse receivers to structs
        let receiver_list: Vec<String> = serde_json::from_str(receivers).map_err(|err| {
            err_msg(IndyErrorKind::InvalidStructure, format!(
                "Failed to deserialize receiver list of keys {}",
                err
            ))
        })?;

        //break early and error out if no receivers keys are provided
        if receiver_list.is_empty() {
            return Err(err_msg(IndyErrorKind::InvalidStructure, format!(
                "No receiver keys found"
            )));
        }

        //generate content encryption key that will encrypt `message`
        let cek = chacha20poly1305_ietf::gen_key();

        let (json_str, base64_protected) = if let Some(sender_vk) = sender_vk {
            self.crypto_service.validate_key(&sender_vk)?;

            //returns authcrypted pack_message format. See Wire message format HIPE for details
            self._prepare_protected_authcrypt(&cek, receiver_list, &sender_vk, wallet_handle)?
        } else {
            //returns anoncrypted pack_message format. See Wire message format HIPE for details
            self._prepare_protected_anoncrypt(&cek, receiver_list)?
        };
        
        // Use AEAD to encrypt `message` with "protected" data as "associated data"
        let (ciphertext, iv, tag) =
            self.crypto_service
                .encrypt_plaintext(message, &json_str, &cek);

        self._format_pack_message(&base64_protected, &ciphertext, &iv, &tag)
    }

    pub fn unpack_msg(&self, jwe_json: Vec<u8>, wallet_handle: i32) -> IndyResult<Vec<u8>> {
        //serialize JWE to struct
        let jwe_struct: JWE = serde_json::from_slice(jwe_json.as_slice()).map_err(|err| {
            err_msg(IndyErrorKind::InvalidStructure, format!(
                "Failed to deserialize JWE {}",
                err
            ))
        })?;
        //decode protected data
        let protected_decoded_vec = base64::decode_urlsafe(&jwe_struct.protected)?;
        let protected_decoded_str = String::from_utf8(protected_decoded_vec).map_err(|err| {
            err_msg(IndyErrorKind::InvalidStructure, format!(
                "Failed to utf8 encode data {}",
                err
            ))
        })?;
        //convert protected_data_str to struct
        let protected_struct: Protected = serde_json::from_str(&protected_decoded_str).map_err(|err| {
            err_msg(IndyErrorKind::InvalidStructure, format!(
                "Failed to deserialize protected data {}",
                err
            ))
        })?;

        //extract recipient that matches a key in the wallet
        let (recipient, is_auth_recipient) = self._find_correct_recipient(protected_struct, wallet_handle)?;

        //get cek and sender data
        let (sender_verkey_option, cek) = if is_auth_recipient {
            self._unpack_cek_authcrypt(recipient.clone(), wallet_handle)
        } else {
            self._unpack_cek_anoncrypt(recipient.clone(), wallet_handle)
        }?; //close cek and sender_data match statement

        //decrypt message
        let message = self.crypto_service.decrypt_ciphertext(
            &jwe_struct.ciphertext,
            &protected_decoded_str,
            &jwe_struct.iv,
            &jwe_struct.tag,
            &cek,
        )?;

        //serialize and return decrypted message
        let res = UnpackMessage {
            message,
            sender_verkey: sender_verkey_option,
            recipient_verkey: recipient.header.kid
        };

        return serde_json::to_vec(&res).map_err(|err| {
            err_msg(IndyErrorKind::InvalidStructure, format!(
                "Failed to serialize message {}",
                err
            ))
        });
    }

    fn _prepare_protected_anoncrypt(&self,
                                    cek: &chacha20poly1305_ietf::Key,
                                    receiver_list: Vec<String>,
    ) -> IndyResult<(String, String)> {
        let mut encrypted_recipients_struct : Vec<Recipient> = vec![];

        for their_vk in receiver_list {
            //encrypt sender verkey
            let enc_cek = self.crypto_service.crypto_box_seal(&their_vk, &cek[..])?;

            //create recipient struct and push to encrypted list
            encrypted_recipients_struct.push(Recipient {
                encrypted_key: base64::encode_urlsafe(enc_cek.as_slice()),
                header: Header {
                    kid: their_vk,
                    sender: None,
                    iv: None
                },
            });
        } // end for-loop
        Ok(self._base64_encode_protected(encrypted_recipients_struct, false)?)
    }

    fn _prepare_protected_authcrypt(&self,
                                    cek: &chacha20poly1305_ietf::Key,
                                    receiver_list: Vec<String>, sender_vk: &str,
<<<<<<< HEAD
                                    wallet_handle: i32,
    ) -> IndyResult<(String, String)> {
=======
                                    wallet_handle: WalletHandle,
    ) -> IndyResult<(String, chacha20poly1305_ietf::Key)> {
>>>>>>> eb7ea544
        let mut encrypted_recipients_struct : Vec<Recipient> = vec![];

        //get my_key from my wallet
        let my_key = self.wallet_service.get_indy_object(
            wallet_handle,
            sender_vk,
            &RecordOptions::id_value()
        )?;

        //encrypt cek for recipient
        for their_vk in receiver_list {
            let (enc_cek, iv) = self.crypto_service.crypto_box(&my_key, &their_vk, &cek[..])?;

            let enc_sender = self.crypto_service.crypto_box_seal(&their_vk, sender_vk.as_bytes())?;

            //create recipient struct and push to encrypted list
            encrypted_recipients_struct.push(Recipient {
                encrypted_key: base64::encode_urlsafe(enc_cek.as_slice()),
                header: Header {
                    kid: their_vk,
                    sender: Some(base64::encode_urlsafe(enc_sender.as_slice())),
                    iv: Some(base64::encode_urlsafe(iv.as_slice()))
                },
            });
        } // end for-loop

        Ok(self._base64_encode_protected(encrypted_recipients_struct, true)?)
    }

    fn _base64_encode_protected(&self, encrypted_recipients_struct: Vec<Recipient>, alg_is_authcrypt: bool) -> IndyResult<(String, String)> {
        let alg_val = if alg_is_authcrypt { String::from("Authcrypt") } else { String::from("Anoncrypt") };

        //structure protected and base64URL encode it
        let protected_struct = Protected {
            enc: "xchacha20poly1305_ietf".to_string(),
            typ: "JWM/1.0".to_string(),
            alg: alg_val,
            recipients: encrypted_recipients_struct,
        };
        let protected_json = serde_json::to_string(&protected_struct).map_err(|err| {
            err_msg(IndyErrorKind::InvalidStructure, format!(
                "Failed to serialize protected field {}",
                err
            ))
        })?;

//        let protected_json_bytes = protected_json.as_bytes();
        let protected_json_b64 = base64::encode_urlsafe(protected_json.as_bytes());
        Ok((protected_json, protected_json_b64))
    }

    fn _format_pack_message(
        &self,
        base64_protected: &str,
        ciphertext: &str,
        iv: &str,
        tag: &str
    ) -> IndyResult<Vec<u8>> {

        //serialize pack message and return as vector of bytes
        let jwe_struct = JWE {
            protected: base64_protected.to_string(),
            iv: iv.to_string(),
            ciphertext: ciphertext.to_string(),
            tag: tag.to_string()
        };

        serde_json::to_vec(&jwe_struct).map_err(|err| {
            err_msg(IndyErrorKind::InvalidStructure, format!(
                "Failed to serialize JWE {}",
                err
            ))
        })
    }

<<<<<<< HEAD
    fn _find_correct_recipient(&self, protected_struct: Protected, wallet_handle: i32) -> IndyResult<(Recipient, bool)>{
=======
    pub fn unpack_msg(&self, jwe_json: Vec<u8>, wallet_handle: WalletHandle) -> IndyResult<Vec<u8>> {
        //serialize JWE to struct
        let jwe_struct: JWE = serde_json::from_slice(jwe_json.as_slice()).map_err(|err| {
            err_msg(IndyErrorKind::InvalidStructure, format!(
                "Failed to deserialize JWE {}",
                err
            ))
        })?;
        //decode protected data
        let protected_decoded_vec = base64::decode_urlsafe(&jwe_struct.protected)?;
        let protected_decoded_str = String::from_utf8(protected_decoded_vec).map_err(|err| {
            err_msg(IndyErrorKind::InvalidStructure, format!(
                "Failed to utf8 encode data {}",
                err
            ))
        })?;
        //convert protected_data_str to struct
        let protected_struct: Protected = serde_json::from_str(&protected_decoded_str).map_err(|err| {
            err_msg(IndyErrorKind::InvalidStructure, format!(
                "Failed to deserialize protected data {}",
                err
            ))
        })?;

        //extract recipient that matches a key in the wallet
        let (recipient, is_auth_recipient) = self._find_correct_recipient(protected_struct, wallet_handle)?;

        //get cek and sender data
        let (sender_verkey_option, cek) = if is_auth_recipient {
            self._unpack_cek_authcrypt(recipient.clone(), wallet_handle)
        } else {
            self._unpack_cek_anoncrypt(recipient.clone(), wallet_handle)
        }?; //close cek and sender_data match statement

        //decrypt message
        let message = self.crypto_service.decrypt_ciphertext(
            &jwe_struct.ciphertext,
            &jwe_struct.protected,
            &jwe_struct.iv,
            &jwe_struct.tag,
            &cek,
        )?;

        //serialize and return decrypted message
        let res = UnpackMessage {
            message,
            sender_verkey: sender_verkey_option,
            recipient_verkey: recipient.header.kid
        };

        return serde_json::to_vec(&res).map_err(|err| {
            err_msg(IndyErrorKind::InvalidStructure, format!(
                "Failed to serialize message {}",
                err
            ))
        });
    }

    fn _find_correct_recipient(&self, protected_struct: Protected, wallet_handle: WalletHandle) -> IndyResult<(Recipient, bool)>{
>>>>>>> eb7ea544
        for recipient in protected_struct.recipients {
            let my_key_res = self.wallet_service.get_indy_object::<Key>(
                wallet_handle,
                &recipient.header.kid,
                &RecordOptions::id_value()
            );


            if my_key_res.is_ok() {
                return Ok((recipient.clone(), recipient.header.sender.is_some()))
            }
        }
        return Err(IndyError::from(IndyErrorKind::WalletItemNotFound));
    }

    fn _unpack_cek_authcrypt(&self, recipient: Recipient, wallet_handle: WalletHandle) -> IndyResult<(Option<String>, chacha20poly1305_ietf::Key)> {
        let encrypted_key_vec = base64::decode_urlsafe(&recipient.encrypted_key)?;
        let iv = base64::decode_urlsafe(&recipient.header.iv.unwrap())?;
        let enc_sender_vk = base64::decode_urlsafe(&recipient.header.sender.unwrap())?;

        //get my private key
        let my_key = self.wallet_service.get_indy_object(
            wallet_handle,
            &recipient.header.kid,
            &RecordOptions::id_value(),
        )?;

        //decrypt sender_vk
        let sender_vk_vec = self.crypto_service.crypto_box_seal_open(&my_key, enc_sender_vk.as_slice())?;
        let sender_vk = String::from_utf8(sender_vk_vec)
            .map_err(|err| err_msg(IndyErrorKind::InvalidStructure, format!("Failed to utf-8 encode sender_vk {}", err)))?;

        //decrypt cek
        let cek_as_vec = self.crypto_service.crypto_box_open(
            &my_key,
            &sender_vk,
            encrypted_key_vec.as_slice(),
            iv.as_slice())?;

        //convert cek to chacha Key struct
        let cek: chacha20poly1305_ietf::Key =
            chacha20poly1305_ietf::Key::from_slice(&cek_as_vec[..]).map_err(
                |err| {
                    err_msg(IndyErrorKind::InvalidStructure, format!("Failed to decrypt cek {}", err))
                },
            )?;

        Ok((Some(sender_vk), cek))
    }

    fn _unpack_cek_anoncrypt(&self, recipient: Recipient, wallet_handle: WalletHandle) -> IndyResult<(Option<String>, chacha20poly1305_ietf::Key)> {
        let encrypted_key_vec = base64::decode_urlsafe(&recipient.encrypted_key)?;

        //get my private key
        let my_key : Key = self.wallet_service.get_indy_object(
            wallet_handle,
            &recipient.header.kid,
            &RecordOptions::id_value(),
        )?;

        //decrypt cek
        let cek_as_vec = self.crypto_service
            .crypto_box_seal_open(&my_key, encrypted_key_vec.as_slice())?;

        //convert cek to chacha Key struct
        let cek: chacha20poly1305_ietf::Key =
            chacha20poly1305_ietf::Key::from_slice(&cek_as_vec[..]).map_err(
                |err| {
                    err_msg(IndyErrorKind::InvalidStructure, format!("Failed to decrypt cek {}", err))
                },
            )?;

        Ok((None, cek))
    }

}<|MERGE_RESOLUTION|>--- conflicted
+++ resolved
@@ -393,7 +393,7 @@
             //returns anoncrypted pack_message format. See Wire message format HIPE for details
             self._prepare_protected_anoncrypt(&cek, receiver_list)?
         };
-        
+
         // Use AEAD to encrypt `message` with "protected" data as "associated data"
         let (ciphertext, iv, tag) =
             self.crypto_service
@@ -402,175 +402,6 @@
         self._format_pack_message(&base64_protected, &ciphertext, &iv, &tag)
     }
 
-    pub fn unpack_msg(&self, jwe_json: Vec<u8>, wallet_handle: i32) -> IndyResult<Vec<u8>> {
-        //serialize JWE to struct
-        let jwe_struct: JWE = serde_json::from_slice(jwe_json.as_slice()).map_err(|err| {
-            err_msg(IndyErrorKind::InvalidStructure, format!(
-                "Failed to deserialize JWE {}",
-                err
-            ))
-        })?;
-        //decode protected data
-        let protected_decoded_vec = base64::decode_urlsafe(&jwe_struct.protected)?;
-        let protected_decoded_str = String::from_utf8(protected_decoded_vec).map_err(|err| {
-            err_msg(IndyErrorKind::InvalidStructure, format!(
-                "Failed to utf8 encode data {}",
-                err
-            ))
-        })?;
-        //convert protected_data_str to struct
-        let protected_struct: Protected = serde_json::from_str(&protected_decoded_str).map_err(|err| {
-            err_msg(IndyErrorKind::InvalidStructure, format!(
-                "Failed to deserialize protected data {}",
-                err
-            ))
-        })?;
-
-        //extract recipient that matches a key in the wallet
-        let (recipient, is_auth_recipient) = self._find_correct_recipient(protected_struct, wallet_handle)?;
-
-        //get cek and sender data
-        let (sender_verkey_option, cek) = if is_auth_recipient {
-            self._unpack_cek_authcrypt(recipient.clone(), wallet_handle)
-        } else {
-            self._unpack_cek_anoncrypt(recipient.clone(), wallet_handle)
-        }?; //close cek and sender_data match statement
-
-        //decrypt message
-        let message = self.crypto_service.decrypt_ciphertext(
-            &jwe_struct.ciphertext,
-            &protected_decoded_str,
-            &jwe_struct.iv,
-            &jwe_struct.tag,
-            &cek,
-        )?;
-
-        //serialize and return decrypted message
-        let res = UnpackMessage {
-            message,
-            sender_verkey: sender_verkey_option,
-            recipient_verkey: recipient.header.kid
-        };
-
-        return serde_json::to_vec(&res).map_err(|err| {
-            err_msg(IndyErrorKind::InvalidStructure, format!(
-                "Failed to serialize message {}",
-                err
-            ))
-        });
-    }
-
-    fn _prepare_protected_anoncrypt(&self,
-                                    cek: &chacha20poly1305_ietf::Key,
-                                    receiver_list: Vec<String>,
-    ) -> IndyResult<(String, String)> {
-        let mut encrypted_recipients_struct : Vec<Recipient> = vec![];
-
-        for their_vk in receiver_list {
-            //encrypt sender verkey
-            let enc_cek = self.crypto_service.crypto_box_seal(&their_vk, &cek[..])?;
-
-            //create recipient struct and push to encrypted list
-            encrypted_recipients_struct.push(Recipient {
-                encrypted_key: base64::encode_urlsafe(enc_cek.as_slice()),
-                header: Header {
-                    kid: their_vk,
-                    sender: None,
-                    iv: None
-                },
-            });
-        } // end for-loop
-        Ok(self._base64_encode_protected(encrypted_recipients_struct, false)?)
-    }
-
-    fn _prepare_protected_authcrypt(&self,
-                                    cek: &chacha20poly1305_ietf::Key,
-                                    receiver_list: Vec<String>, sender_vk: &str,
-<<<<<<< HEAD
-                                    wallet_handle: i32,
-    ) -> IndyResult<(String, String)> {
-=======
-                                    wallet_handle: WalletHandle,
-    ) -> IndyResult<(String, chacha20poly1305_ietf::Key)> {
->>>>>>> eb7ea544
-        let mut encrypted_recipients_struct : Vec<Recipient> = vec![];
-
-        //get my_key from my wallet
-        let my_key = self.wallet_service.get_indy_object(
-            wallet_handle,
-            sender_vk,
-            &RecordOptions::id_value()
-        )?;
-
-        //encrypt cek for recipient
-        for their_vk in receiver_list {
-            let (enc_cek, iv) = self.crypto_service.crypto_box(&my_key, &their_vk, &cek[..])?;
-
-            let enc_sender = self.crypto_service.crypto_box_seal(&their_vk, sender_vk.as_bytes())?;
-
-            //create recipient struct and push to encrypted list
-            encrypted_recipients_struct.push(Recipient {
-                encrypted_key: base64::encode_urlsafe(enc_cek.as_slice()),
-                header: Header {
-                    kid: their_vk,
-                    sender: Some(base64::encode_urlsafe(enc_sender.as_slice())),
-                    iv: Some(base64::encode_urlsafe(iv.as_slice()))
-                },
-            });
-        } // end for-loop
-
-        Ok(self._base64_encode_protected(encrypted_recipients_struct, true)?)
-    }
-
-    fn _base64_encode_protected(&self, encrypted_recipients_struct: Vec<Recipient>, alg_is_authcrypt: bool) -> IndyResult<(String, String)> {
-        let alg_val = if alg_is_authcrypt { String::from("Authcrypt") } else { String::from("Anoncrypt") };
-
-        //structure protected and base64URL encode it
-        let protected_struct = Protected {
-            enc: "xchacha20poly1305_ietf".to_string(),
-            typ: "JWM/1.0".to_string(),
-            alg: alg_val,
-            recipients: encrypted_recipients_struct,
-        };
-        let protected_json = serde_json::to_string(&protected_struct).map_err(|err| {
-            err_msg(IndyErrorKind::InvalidStructure, format!(
-                "Failed to serialize protected field {}",
-                err
-            ))
-        })?;
-
-//        let protected_json_bytes = protected_json.as_bytes();
-        let protected_json_b64 = base64::encode_urlsafe(protected_json.as_bytes());
-        Ok((protected_json, protected_json_b64))
-    }
-
-    fn _format_pack_message(
-        &self,
-        base64_protected: &str,
-        ciphertext: &str,
-        iv: &str,
-        tag: &str
-    ) -> IndyResult<Vec<u8>> {
-
-        //serialize pack message and return as vector of bytes
-        let jwe_struct = JWE {
-            protected: base64_protected.to_string(),
-            iv: iv.to_string(),
-            ciphertext: ciphertext.to_string(),
-            tag: tag.to_string()
-        };
-
-        serde_json::to_vec(&jwe_struct).map_err(|err| {
-            err_msg(IndyErrorKind::InvalidStructure, format!(
-                "Failed to serialize JWE {}",
-                err
-            ))
-        })
-    }
-
-<<<<<<< HEAD
-    fn _find_correct_recipient(&self, protected_struct: Protected, wallet_handle: i32) -> IndyResult<(Recipient, bool)>{
-=======
     pub fn unpack_msg(&self, jwe_json: Vec<u8>, wallet_handle: WalletHandle) -> IndyResult<Vec<u8>> {
         //serialize JWE to struct
         let jwe_struct: JWE = serde_json::from_slice(jwe_json.as_slice()).map_err(|err| {
@@ -608,7 +439,7 @@
         //decrypt message
         let message = self.crypto_service.decrypt_ciphertext(
             &jwe_struct.ciphertext,
-            &jwe_struct.protected,
+            &protected_decoded_str,
             &jwe_struct.iv,
             &jwe_struct.tag,
             &cek,
@@ -629,8 +460,110 @@
         });
     }
 
+    fn _prepare_protected_anoncrypt(&self,
+                                    cek: &chacha20poly1305_ietf::Key,
+                                    receiver_list: Vec<String>,
+    ) -> IndyResult<(String, String)> {
+        let mut encrypted_recipients_struct : Vec<Recipient> = vec![];
+
+        for their_vk in receiver_list {
+            //encrypt sender verkey
+            let enc_cek = self.crypto_service.crypto_box_seal(&their_vk, &cek[..])?;
+
+            //create recipient struct and push to encrypted list
+            encrypted_recipients_struct.push(Recipient {
+                encrypted_key: base64::encode_urlsafe(enc_cek.as_slice()),
+                header: Header {
+                    kid: their_vk,
+                    sender: None,
+                    iv: None
+                },
+            });
+        } // end for-loop
+        Ok(self._base64_encode_protected(encrypted_recipients_struct, false)?)
+    }
+
+    fn _prepare_protected_authcrypt(&self,
+                                    cek: &chacha20poly1305_ietf::Key,
+                                    receiver_list: Vec<String>, sender_vk: &str,
+                                    wallet_handle: WalletHandle,
+    ) -> IndyResult<(String, String)> {
+        let mut encrypted_recipients_struct : Vec<Recipient> = vec![];
+
+        //get my_key from my wallet
+        let my_key = self.wallet_service.get_indy_object(
+            wallet_handle,
+            sender_vk,
+            &RecordOptions::id_value()
+        )?;
+
+        //encrypt cek for recipient
+        for their_vk in receiver_list {
+            let (enc_cek, iv) = self.crypto_service.crypto_box(&my_key, &their_vk, &cek[..])?;
+
+            let enc_sender = self.crypto_service.crypto_box_seal(&their_vk, sender_vk.as_bytes())?;
+
+            //create recipient struct and push to encrypted list
+            encrypted_recipients_struct.push(Recipient {
+                encrypted_key: base64::encode_urlsafe(enc_cek.as_slice()),
+                header: Header {
+                    kid: their_vk,
+                    sender: Some(base64::encode_urlsafe(enc_sender.as_slice())),
+                    iv: Some(base64::encode_urlsafe(iv.as_slice()))
+                },
+            });
+        } // end for-loop
+
+        Ok(self._base64_encode_protected(encrypted_recipients_struct, true)?)
+    }
+
+    fn _base64_encode_protected(&self, encrypted_recipients_struct: Vec<Recipient>, alg_is_authcrypt: bool) -> IndyResult<(String, String)> {
+        let alg_val = if alg_is_authcrypt { String::from("Authcrypt") } else { String::from("Anoncrypt") };
+
+        //structure protected and base64URL encode it
+        let protected_struct = Protected {
+            enc: "xchacha20poly1305_ietf".to_string(),
+            typ: "JWM/1.0".to_string(),
+            alg: alg_val,
+            recipients: encrypted_recipients_struct,
+        };
+        let protected_json = serde_json::to_string(&protected_struct).map_err(|err| {
+            err_msg(IndyErrorKind::InvalidStructure, format!(
+                "Failed to serialize protected field {}",
+                err
+            ))
+        })?;
+
+//        let protected_json_bytes = protected_json.as_bytes();
+        let protected_json_b64 = base64::encode_urlsafe(protected_json.as_bytes());
+        Ok((protected_json, protected_json_b64))
+    }
+
+    fn _format_pack_message(
+        &self,
+        base64_protected: &str,
+        ciphertext: &str,
+        iv: &str,
+        tag: &str
+    ) -> IndyResult<Vec<u8>> {
+
+        //serialize pack message and return as vector of bytes
+        let jwe_struct = JWE {
+            protected: base64_protected.to_string(),
+            iv: iv.to_string(),
+            ciphertext: ciphertext.to_string(),
+            tag: tag.to_string()
+        };
+
+        serde_json::to_vec(&jwe_struct).map_err(|err| {
+            err_msg(IndyErrorKind::InvalidStructure, format!(
+                "Failed to serialize JWE {}",
+                err
+            ))
+        })
+    }
+
     fn _find_correct_recipient(&self, protected_struct: Protected, wallet_handle: WalletHandle) -> IndyResult<(Recipient, bool)>{
->>>>>>> eb7ea544
         for recipient in protected_struct.recipients {
             let my_key_res = self.wallet_service.get_indy_object::<Key>(
                 wallet_handle,
