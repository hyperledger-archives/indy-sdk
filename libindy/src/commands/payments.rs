--- conflicted
+++ resolved
@@ -275,7 +275,6 @@
             _ => (),
         };
 
-<<<<<<< HEAD
         match self.wallet_service.search_records(wallet_handle, "PaymentAddress", "{}", &RecordOptions::id_value()) {
             Ok(mut search) => {
                 let mut list_addresses: Vec<String> = Vec::new();
@@ -287,14 +286,6 @@
                     }
                 }
 
-=======
-        match self.wallet_service.list(wallet_handle, "pay_addr::").map_err(map_err_err!()) {
-            Ok(vec) => {
-                let list_addresses =
-                    vec.iter()
-                        .map(|&(_, ref value)| value.to_string())
-                        .collect::<Vec<String>>();
->>>>>>> 2a6ff8db
                 let json_string =
                     serde_json::to_string(&list_addresses)
                         .map_err(|err|
