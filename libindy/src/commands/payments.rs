--- conflicted
+++ resolved
@@ -211,13 +211,8 @@
                 self.list_addresses(wallet_handle, cb);
             }
             PaymentsCommand::AddRequestFees(wallet_handle, submitter_did, req, inputs, outputs, extra, cb) => {
-<<<<<<< HEAD
-                info!(target: "payments_command_executor", "AddRequestFees command received");
+                debug!(target: "payments_command_executor", "AddRequestFees command received");
                 self.add_request_fees(wallet_handle, submitter_did.as_ref(), &req, &inputs, &outputs, extra.as_ref().map(String::as_str), cb);
-=======
-                debug!(target: "payments_command_executor", "AddRequestFees command received");
-                self.add_request_fees(wallet_handle, submitter_did.as_ref().map(String::as_str), &req, &inputs, &outputs, extra.as_ref().map(String::as_str), cb);
->>>>>>> 22e1e0e6
             }
             PaymentsCommand::AddRequestFeesAck(cmd_handle, result) => {
                 debug!(target: "payments_command_executor", "AddRequestFeesAck command received");
@@ -232,13 +227,8 @@
                 self.parse_response_with_fees_ack(cmd_handle, result);
             }
             PaymentsCommand::BuildGetPaymentSourcesRequest(wallet_handle, submitter_did, payment_address, from, cb) => {
-<<<<<<< HEAD
-                info!(target: "payments_command_executor", "BuildGetPaymentSourcesRequest command received");
+                debug!(target: "payments_command_executor", "BuildGetPaymentSourcesRequest command received");
                 self.build_get_payment_sources_request(wallet_handle, submitter_did.as_ref(), &payment_address, from, cb);
-=======
-                debug!(target: "payments_command_executor", "BuildGetPaymentSourcesRequest command received");
-                self.build_get_payment_sources_request(wallet_handle, submitter_did.as_ref().map(String::as_str), &payment_address, from, cb);
->>>>>>> 22e1e0e6
             }
             PaymentsCommand::BuildGetPaymentSourcesRequestAck(cmd_handle, result) => {
                 debug!(target: "payments_command_executor", "BuildGetPaymentSourcesRequestAck command received");
@@ -253,13 +243,8 @@
                 self.parse_get_payment_sources_response_ack(cmd_handle, result);
             }
             PaymentsCommand::BuildPaymentReq(wallet_handle, submitter_did, inputs, outputs, extra, cb) => {
-<<<<<<< HEAD
-                info!(target: "payments_command_executor", "BuildPaymentReq command received");
+                debug!(target: "payments_command_executor", "BuildPaymentReq command received");
                 self.build_payment_req(wallet_handle, submitter_did.as_ref(), &inputs, &outputs, extra.as_ref().map(String::as_str), cb);
-=======
-                debug!(target: "payments_command_executor", "BuildPaymentReq command received");
-                self.build_payment_req(wallet_handle, submitter_did.as_ref().map(String::as_str), &inputs, &outputs, extra.as_ref().map(String::as_str), cb);
->>>>>>> 22e1e0e6
             }
             PaymentsCommand::BuildPaymentReqAck(cmd_handle, result) => {
                 debug!(target: "payments_command_executor", "BuildPaymentReqAck command received");
@@ -283,39 +268,24 @@
                                                                         time));
             }
             PaymentsCommand::BuildMintReq(wallet_handle, submitter_did, outputs, extra, cb) => {
-<<<<<<< HEAD
-                info!(target: "payments_command_executor", "BuildMintReq command received");
+                debug!(target: "payments_command_executor", "BuildMintReq command received");
                 self.build_mint_req(wallet_handle, submitter_did.as_ref(), &outputs, extra.as_ref().map(String::as_str), cb);
-=======
-                debug!(target: "payments_command_executor", "BuildMintReq command received");
-                self.build_mint_req(wallet_handle, submitter_did.as_ref().map(String::as_str), &outputs, extra.as_ref().map(String::as_str), cb);
->>>>>>> 22e1e0e6
             }
             PaymentsCommand::BuildMintReqAck(cmd_handle, result) => {
                 debug!(target: "payments_command_executor", "BuildMintReqAck command received");
                 self.build_mint_req_ack(cmd_handle, result);
             }
             PaymentsCommand::BuildSetTxnFeesReq(wallet_handle, submitter_did, type_, fees, cb) => {
-<<<<<<< HEAD
-                info!(target: "payments_command_executor", "BuildSetTxnFeesReq command received");
+                debug!(target: "payments_command_executor", "BuildSetTxnFeesReq command received");
                 self.build_set_txn_fees_req(wallet_handle, submitter_did.as_ref(), &type_, &fees, cb);
-=======
-                debug!(target: "payments_command_executor", "BuildSetTxnFeesReq command received");
-                self.build_set_txn_fees_req(wallet_handle, submitter_did.as_ref().map(String::as_str), &type_, &fees, cb);
->>>>>>> 22e1e0e6
             }
             PaymentsCommand::BuildSetTxnFeesReqAck(cmd_handle, result) => {
                 debug!(target: "payments_command_executor", "BuildSetTxnFeesReqAck command received");
                 self.build_set_txn_fees_req_ack(cmd_handle, result);
             }
             PaymentsCommand::BuildGetTxnFeesReq(wallet_handle, submitter_did, type_, cb) => {
-<<<<<<< HEAD
-                info!(target: "payments_command_executor", "BuildGetTxnFeesReq command received");
+                debug!(target: "payments_command_executor", "BuildGetTxnFeesReq command received");
                 self.build_get_txn_fees_req(wallet_handle, submitter_did.as_ref(), &type_, cb);
-=======
-                debug!(target: "payments_command_executor", "BuildGetTxnFeesReq command received");
-                self.build_get_txn_fees_req(wallet_handle, submitter_did.as_ref().map(String::as_str), &type_, cb);
->>>>>>> 22e1e0e6
             }
             PaymentsCommand::BuildGetTxnFeesReqAck(cmd_handle, result) => {
                 debug!(target: "payments_command_executor", "BuildGetTxnFeesReqAck command received");
@@ -330,13 +300,8 @@
                 self.parse_get_txn_fees_response_ack(cmd_handle, result);
             }
             PaymentsCommand::BuildVerifyPaymentReq(wallet_handle, submitter_did, receipt, cb) => {
-<<<<<<< HEAD
-                info!(target: "payments_command_executor", "BuildVerifyPaymentReq command received");
+                debug!(target: "payments_command_executor", "BuildVerifyPaymentReq command received");
                 self.build_verify_payment_request(wallet_handle, submitter_did.as_ref(), &receipt, cb);
-=======
-                debug!(target: "payments_command_executor", "BuildVerifyPaymentReq command received");
-                self.build_verify_payment_request(wallet_handle, submitter_did.as_ref().map(String::as_str), &receipt, cb);
->>>>>>> 22e1e0e6
             }
             PaymentsCommand::BuildVerifyPaymentReqAck(command_handle, result) => {
                 debug!(target: "payments_command_executor", "BuildVerifyReqAck command received");
