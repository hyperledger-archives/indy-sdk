extern crate indy_crypto;
extern crate serde_json;

use errors::common::CommonError;
use errors::did::DidError;
use errors::wallet::WalletError;
use errors::indy::IndyError;
use domain::crypto::key::KeyInfo;
use domain::crypto::did::{MyDidInfo, Did, TheirDidInfo, TheirDid, TemporaryDid, DidWithMeta};
use domain::ledger::response::Reply;
use domain::ledger::nym::{GetNymReplyResult, GetNymResultDataV0};
use domain::ledger::attrib::{GetAttrReplyResult, AttribData, Endpoint};
use services::pool::PoolService;
use services::wallet::{WalletService, RecordOptions, SearchOptions};
use services::crypto::CryptoService;
use services::ledger::LedgerService;

use std::error::Error;
use std::rc::Rc;
use std::str;
use std::cell::RefCell;

use commands::ledger::LedgerCommand;
use commands::{Command, CommandExecutor};
use std::collections::HashMap;
use utils::sequence::SequenceUtils;
use utils::crypto::base58::Base58;
use self::indy_crypto::utils::json::{JsonEncodable, JsonDecodable};

use super::utils::check_wallet_and_pool_handles_consistency;

pub enum DidCommand {
    CreateAndStoreMyDid(
        i32, // wallet handle
        String, // my did info json
        Box<Fn(Result<(String, String), IndyError>) + Send>),
    ReplaceKeysStart(
        i32, // wallet handle
        String, // key info json
        String, // did
        Box<Fn(Result<String, IndyError>) + Send>),
    ReplaceKeysApply(
        i32, // wallet handle
        String, // my did
        Box<Fn(Result<(), IndyError>) + Send>),
    StoreTheirDid(
        i32, // wallet handle
        String, // their did info json
        Box<Fn(Result<(), IndyError>) + Send>),
    GetMyDidWithMeta(
        i32, // wallet handle
        String, // my did
        Box<Fn(Result<String, IndyError>) + Send>),
    ListMyDidsWithMeta(
        i32, // wallet handle
        Box<Fn(Result<String, IndyError>) + Send>),
    KeyForDid(
        i32, // pool handle
        i32, // wallet handle
        String, // did (my or their)
        Box<Fn(Result<String/*key*/, IndyError>) + Send>),
    KeyForLocalDid(
        i32, // wallet handle
        String, // did (my or their)
        Box<Fn(Result<String/*key*/, IndyError>) + Send>),
    SetEndpointForDid(
        i32, // wallet handle
        String, // did
        String, // address
        String, // transport_key
        Box<Fn(Result<(), IndyError>) + Send>),
    GetEndpointForDid(
        i32, // wallet handle
        i32, // pool handle
        String, // did
        Box<Fn(Result<(String, Option<String>), IndyError>) + Send>),
    SetDidMetadata(
        i32, // wallet handle
        String, // did
        String, // metadata
        Box<Fn(Result<(), IndyError>) + Send>),
    GetDidMetadata(
        i32, // wallet handle
        String, // did
        Box<Fn(Result<String, IndyError>) + Send>),
    AbbreviateVerkey(
        String, // did
        String, // verkey
        Box<Fn(Result<String, IndyError>) + Send>),
    // Internal commands
    GetNymAck(
        i32, // wallet_handle
        Result<String, IndyError>, // GetNym Result
        i32, // deferred cmd id
    ),
    // Internal commands
    GetAttribAck(
        i32, // wallet_handle
        Result<String, IndyError>, // GetAttrib Result
        i32, // deferred cmd id
    )
}

macro_rules! ensure_their_did {
    ($self_:ident, $wallet_handle:ident, $pool_handle:ident, $their_did:ident, $deferred_cmd:expr, $cb:ident) => (match $self_._wallet_get_their_did($wallet_handle, &$their_did) {
          Ok(val) => val,
          Err(WalletError::ItemNotFound) => {

              check_wallet_and_pool_handles_consistency!($self_.wallet_service, $self_.pool_service,
                                                         $wallet_handle, $pool_handle, $cb);

              // No their their_did present in the wallet. Deffer this command until it is fetched from ledger.
              return $self_._fetch_their_did_from_ledger($wallet_handle, $pool_handle, &$their_did, $deferred_cmd);
            }
            Err(err) => return $cb(Err(IndyError::from(err)))
        });
}

pub struct DidCommandExecutor {
    pool_service: Rc<PoolService>,
    wallet_service: Rc<WalletService>,
    crypto_service: Rc<CryptoService>,
    ledger_service: Rc<LedgerService>,
    deferred_commands: RefCell<HashMap<i32, DidCommand>>,
}

impl DidCommandExecutor {
    pub fn new(pool_service: Rc<PoolService>,
               wallet_service: Rc<WalletService>,
               crypto_service: Rc<CryptoService>,
               ledger_service: Rc<LedgerService>) -> DidCommandExecutor {
        DidCommandExecutor {
            pool_service,
            wallet_service,
            crypto_service,
            ledger_service,
            deferred_commands: RefCell::new(HashMap::new()),
        }
    }

    pub fn execute(&self, command: DidCommand) {
        match command {
            DidCommand::CreateAndStoreMyDid(wallet_handle, my_did_info_json, cb) => {
                info!("CreateAndStoreMyDid command received");
                cb(self.create_and_store_my_did(wallet_handle, &my_did_info_json));
            }
            DidCommand::ReplaceKeysStart(wallet_handle, key_info_json, did, cb) => {
                info!("ReplaceKeysStart command received");
                cb(self.replace_keys_start(wallet_handle, &key_info_json, &did));
            }
            DidCommand::ReplaceKeysApply(wallet_handle, did, cb) => {
                info!("ReplaceKeysApply command received");
                cb(self.replace_keys_apply(wallet_handle, &did));
            }
            DidCommand::StoreTheirDid(wallet_handle, identity_json, cb) => {
                info!("StoreTheirDid command received");
                cb(self.store_their_did(wallet_handle, &identity_json));
            }
            DidCommand::GetMyDidWithMeta(wallet_handle, my_did, cb) => {
                info!("GetMyDidWithMeta command received");
                cb(self.get_my_did_with_meta(wallet_handle, my_did))
            }
            DidCommand::ListMyDidsWithMeta(wallet_handle, cb) => {
                info!("ListMyDidsWithMeta command received");
                cb(self.list_my_dids_with_meta(wallet_handle));
            }
            DidCommand::KeyForDid(pool_handle, wallet_handle, did, cb) => {
                info!("KeyForDid command received");
                self.key_for_did(pool_handle, wallet_handle, did, cb);
            }
            DidCommand::KeyForLocalDid(wallet_handle, did, cb) => {
                info!("KeyForLocalDid command received");
                cb(self.key_for_local_did(wallet_handle, did));
            }
            DidCommand::SetEndpointForDid(wallet_handle, did, address, transport_key, cb) => {
                info!("SetEndpointForDid command received");
                cb(self.set_endpoint_for_did(wallet_handle, did, address, transport_key));
            }
            DidCommand::GetEndpointForDid(wallet_handle, pool_handle, did, cb) => {
                info!("GetEndpointForDid command received");
                self.get_endpoint_for_did(wallet_handle, pool_handle, did, cb);
            }
            DidCommand::SetDidMetadata(wallet_handle, did, metadata, cb) => {
                info!("SetDidMetadata command received");
                cb(self.set_did_metadata(wallet_handle, did, metadata));
            }
            DidCommand::GetDidMetadata(wallet_handle, did, cb) => {
                info!("GetDidMetadata command received");
                cb(self.get_did_metadata(wallet_handle, did));
            }
            DidCommand::AbbreviateVerkey(did, verkey, cb) => {
                info!("AbbreviateVerkey command received");
                cb(self.abbreviate_verkey(did, verkey));
            }
            DidCommand::GetNymAck(wallet_handle, result, deferred_cmd_id) => {
                info!("GetNymAck command received");
                self.get_nym_ack(wallet_handle, result, deferred_cmd_id);
            }
            DidCommand::GetAttribAck(wallet_handle, result, deferred_cmd_id) => {
                info!("GetAttribAck command received");
                self.get_attrib_ack(wallet_handle, result, deferred_cmd_id);
            }
        };
    }

    fn create_and_store_my_did(&self,
                               wallet_handle: i32,
                               my_did_info_json: &str) -> Result<(String, String), IndyError> {
        debug!("create_and_store_my_did >>> wallet_handle: {:?}, my_did_info_json: {:?}", wallet_handle, my_did_info_json);

        let my_did_info = MyDidInfo::from_json(&my_did_info_json)
            .map_err(map_err_trace!())
            .map_err(|err|
                CommonError::InvalidStructure(
                    format!("Invalid MyDidInfo json: {:?}", err)))?;

        if let Some(ref did) = my_did_info.did.as_ref() {
            if self.wallet_service.record_exists::<Did>(wallet_handle, did)? {
                return Err(IndyError::DidError(DidError::AlreadyExistsError(format!("Did already exists"))));
            };
        }

        let (my_did, key) = self.crypto_service.create_my_did(&my_did_info)?;

        self.wallet_service.add_indy_object(wallet_handle, &my_did.did, &my_did, &HashMap::new())?;
        self.wallet_service.add_indy_object(wallet_handle, &key.verkey, &key, &HashMap::new())?;

        let res = (my_did.did, my_did.verkey);

        debug!("create_and_store_my_did <<< res: {:?}", res);

        Ok(res)
    }

    fn replace_keys_start(&self,
                          wallet_handle: i32,
                          key_info_json: &str,
                          my_did: &str) -> Result<String, IndyError> {
        debug!("replace_keys_start >>> wallet_handle: {:?}, key_info_json: {:?}, my_did: {:?}", wallet_handle, key_info_json, my_did);

        self.crypto_service.validate_did(my_did)?;

        let key_info: KeyInfo = KeyInfo::from_json(key_info_json)
            .map_err(map_err_trace!())
            .map_err(|err|
                CommonError::InvalidStructure(format!("Invalid KeyInfo json: {}", err.description())))?;

        let my_did = self._wallet_get_my_did(wallet_handle, my_did)?;

        let temporary_key = self.crypto_service.create_key(&key_info)?;
        let my_temporary_did = TemporaryDid { did: my_did.did, verkey: temporary_key.verkey.clone() };

        self.wallet_service.add_indy_object(wallet_handle, &temporary_key.verkey, &temporary_key, &HashMap::new())?;
        self.wallet_service.add_indy_object(wallet_handle, &my_temporary_did.did, &my_temporary_did, &HashMap::new())?;

        let res = my_temporary_did.verkey;

        debug!("replace_keys_start <<< res: {:?}", res);

        Ok(res)
    }

    fn replace_keys_apply(&self,
                          wallet_handle: i32,
                          my_did: &str) -> Result<(), IndyError> {
        debug!("replace_keys_apply >>> wallet_handle: {:?}, my_did: {:?}", wallet_handle, my_did);

        self.crypto_service.validate_did(my_did)?;

        let my_did = self._wallet_get_my_did(wallet_handle, my_did)?;
        let my_temporary_did: TemporaryDid =
            self.wallet_service.get_indy_object(wallet_handle, &my_did.did, &RecordOptions::id_value(), &mut String::new())?;

        let my_did = Did::from(my_temporary_did);

        self.wallet_service.update_indy_object(wallet_handle, &my_did.did, &my_did)?;
        self.wallet_service.delete_indy_record::<TemporaryDid>(wallet_handle, &my_did.did)?;

        debug!("replace_keys_apply <<<");

        Ok(())
    }

    fn store_their_did(&self,
                       wallet_handle: i32,
                       their_did_info_json: &str) -> Result<(), IndyError> {
        debug!("store_their_did >>> wallet_handle: {:?}, their_did_info_json: {:?}", wallet_handle, their_did_info_json);

        let their_did_info = TheirDidInfo::from_json(their_did_info_json)
            .map_err(map_err_trace!())
            .map_err(|err|
                CommonError::InvalidStructure(format!("Invalid TheirDidInfo json: {}", err.description())))?;

        let their_did = self.crypto_service.create_their_did(&their_did_info)?;

        self.wallet_service.add_indy_object(wallet_handle, &their_did.did, &their_did, &HashMap::new())?;

        debug!("store_their_did <<<");

        Ok(())
    }

    fn get_my_did_with_meta(&self, wallet_handle: i32, my_did: String) -> Result<String, IndyError> {
        debug!("get_my_did_with_meta >>> wallet_handle: {:?}, my_did: {:?}", wallet_handle, my_did);

        self.crypto_service.validate_did(&my_did)?;

        let did_record = self.wallet_service.get_indy_record::<Did>(wallet_handle, &my_did, &RecordOptions::full())?;

        let did = did_record.get_value()
            .and_then(|tags_json| Did::from_json(&tags_json).ok())
            .ok_or(CommonError::InvalidStructure(format!("Cannot deserialize Did: {:?}", my_did)))?;

        let meta: Option<String> = did_record.get_tags()
            .and_then(|tags: &HashMap<String, String>| tags.get("metadata").map(|s| s.clone()));

        let did_with_meta = DidWithMeta {
            did: did.did,
            verkey: did.verkey,
            metadata: meta
        };

        let res = did_with_meta.to_json()
            .map_err(|err|
                IndyError::CommonError(CommonError::InvalidState(format!("Can't serialize DID {}", err))))?;

        debug!("get_my_did_with_meta <<< res: {:?}", res);

        Ok(res)
    }

    fn list_my_dids_with_meta(&self, wallet_handle: i32) -> Result<String, IndyError> {
        debug!("list_my_dids_with_meta >>> wallet_handle: {:?}", wallet_handle);

        let mut did_search =
            self.wallet_service.search_indy_records::<Did>(wallet_handle, "{}", &SearchOptions::full())?;

        let mut dids: Vec<DidWithMeta> = Vec::new();

        while let Some(did_record) = did_search.fetch_next_record()? {
            let did_id = did_record.get_id();

            let did = did_record.get_value()
                .and_then(|tags_json| Did::from_json(&tags_json).ok())
                .ok_or(CommonError::InvalidStructure(format!("Cannot deserialize Did: {:?}", did_id)))?;

            let meta: Option<String> = did_record.get_tags()
                .and_then(|tags: &HashMap<String, String>| tags.get("metadata").map(|s| s.clone()));

            let did_with_meta = DidWithMeta {
                did: did.did,
                verkey: did.verkey,
                metadata: meta
            };

            dids.push(did_with_meta);
        }

        let res = serde_json::to_string(&dids)
            .map_err(|err|
                IndyError::CommonError(CommonError::InvalidState(format!("Can't serialize DIDs list {}", err))))?;

        debug!("list_my_dids_with_meta <<< res: {:?}", res);

        Ok(res)
    }

    fn key_for_did(&self,
                   pool_handle: i32,
                   wallet_handle: i32,
                   did: String,
                   cb: Box<Fn(Result<String, IndyError>) + Send>) {
        debug!("key_for_did >>> pool_handle: {:?}, wallet_handle: {:?}, did: {:?}", pool_handle, wallet_handle, did);

        try_cb!(self.crypto_service.validate_did(&did), cb);

        // Look to my did
        match self._wallet_get_my_did(wallet_handle, &did) {
            Ok(my_did) => return cb(Ok(my_did.verkey)),
            Err(WalletError::ItemNotFound) => {}
            Err(err) => return cb(Err(IndyError::from(err)))
        };

        // look to their did
        let their_did = ensure_their_did!(self,
                                          wallet_handle,
                                          pool_handle,
                                          did,
                                          DidCommand::KeyForDid(
                                              pool_handle,
                                              wallet_handle,
                                              did.clone(),
                                              cb),
                                           cb);

        let res = their_did.verkey;

        debug!("key_for_did <<< res: {:?}", res);

        cb(Ok(res))
    }

    fn key_for_local_did(&self,
                         wallet_handle: i32,
                         did: String) -> Result<String, IndyError> {
        info!("key_for_local_did >>> wallet_handle: {:?}, did: {:?}", wallet_handle, did);

        self.crypto_service.validate_did(&did)?;

        // Look to my did
        match self._wallet_get_my_did(wallet_handle, &did) {
            Ok(my_did) => return Ok(my_did.verkey),
            Err(WalletError::ItemNotFound) => {}
            Err(err) => return Err(IndyError::from(err))
        };

        // look to their did
        let their_did = self._wallet_get_their_did(wallet_handle, &did)?;

        let res = their_did.verkey;

        info!("key_for_local_did <<< res: {:?}", res);

        Ok(res)
    }

    fn set_endpoint_for_did(&self,
                            wallet_handle: i32,
                            did: String,
                            address: String,
                            transport_key: String) -> Result<(), IndyError> {
        debug!("set_endpoint_for_did >>> wallet_handle: {:?}, did: {:?}, address: {:?}, transport_key: {:?}", wallet_handle, did, address, transport_key);

        self.crypto_service.validate_did(&did)?;
        self.crypto_service.validate_key(&transport_key)?;

        let endpoint = Endpoint::new(address.to_string(), Some(transport_key.to_string()));

        let res = self.wallet_service.upsert_indy_object(wallet_handle, &did, &endpoint)?;

        debug!("set_endpoint_for_did <<< res: {:?}", res);

        Ok(res)
    }

    fn get_endpoint_for_did(&self,
                            wallet_handle: i32,
                            pool_handle: i32,
                            did: String,
                            cb: Box<Fn(Result<(String, Option<String>), IndyError>) + Send>) {
        debug!("get_endpoint_for_did >>> wallet_handle: {:?}, pool_handle: {:?}, did: {:?}", wallet_handle, pool_handle, did);

        try_cb!(self.crypto_service.validate_did(&did), cb);

        let endpoint =
            self.wallet_service.get_indy_object::<Endpoint>(wallet_handle, &did, &RecordOptions::id_value(), &mut String::new());

        match endpoint {
            Ok(endpoint) => cb(Ok((endpoint.ha, endpoint.verkey))),
            Err(WalletError::ItemNotFound) => {
                check_wallet_and_pool_handles_consistency!(self.wallet_service, self.pool_service,
                                                           wallet_handle, pool_handle, cb);

                return self._fetch_attrib_from_ledger(wallet_handle,
                                                      pool_handle,
                                                      &did,
                                                      DidCommand::GetEndpointForDid(
                                                          wallet_handle,
                                                          pool_handle,
                                                          did.clone(),
                                                          cb));
            }
            Err(err) => cb(Err(IndyError::from(err)))
        };
    }

    fn set_did_metadata(&self,
                        wallet_handle: i32,
                        did: String,
                        metadata: String) -> Result<(), IndyError> {
        debug!("set_did_metadata >>> wallet_handle: {:?}, did: {:?}, metadata: {:?}", wallet_handle, did, metadata);

        self.crypto_service.validate_did(&did)?;

        self.wallet_service.get_indy_record::<Did>(wallet_handle, &did, &RecordOptions::id())?;

        let mut tags = HashMap::new();
        tags.insert(String::from("metadata"), metadata);

        let res = self.wallet_service.add_indy_record_tags::<Did>(wallet_handle, &did, &tags)?;

        debug!("set_did_metadata >>> res: {:?}", res);

        Ok(res)
    }

    fn get_did_metadata(&self,
                        wallet_handle: i32,
                        did: String) -> Result<String, IndyError> {
        debug!("get_did_metadata >>> wallet_handle: {:?}, did: {:?}", wallet_handle, did);

        self.crypto_service.validate_did(&did)?;

        let res = self.wallet_service.get_indy_record::<Did>(wallet_handle, &did, &RecordOptions::full())?
            .get_tags()
<<<<<<< HEAD
            .and_then(|tags: &HashMap<String, String>| tags.get("metadata").map(|s| s.clone()))
            .ok_or(WalletError::NotFound(format!("Metadata not found for did: {}", did)))?;
=======
            .and_then(|tags_json| serde_json::from_str(&tags_json).ok())
            .and_then(|tags: serde_json::Value| tags["metadata"].as_str().map(String::from))
            .ok_or(WalletError::ItemNotFound)?;
>>>>>>> 70081745

        debug!("get_did_metadata <<< res: {:?}", res);

        Ok(res)
    }

    fn abbreviate_verkey(&self,
                         did: String,
                         verkey: String) -> Result<String, IndyError> {
        info!("abbreviate_verkey >>> did: {:?}, verkey: {:?}", did, verkey);

        self.crypto_service.validate_did(&did)?;
        self.crypto_service.validate_key(&verkey)?;

        let did = Base58::decode(&did)?;
        let dverkey = Base58::decode(&verkey)?;

        let (first_part, second_part) = dverkey.split_at(16);

        let res = if first_part.eq(did.as_slice()) {
            format!("~{}", Base58::encode(second_part))
        } else {
            verkey
        };

        debug!("abbreviate_verkey <<< res: {:?}", res);

        Ok(res)
    }

    fn get_nym_ack(&self,
                   wallet_handle: i32,
                   get_nym_reply_result: Result<String, IndyError>,
                   deferred_cmd_id: i32) {
        let res = self._get_nym_ack(wallet_handle, get_nym_reply_result);
        self._execute_deferred_command(deferred_cmd_id, res.err());
    }

    fn _get_nym_ack(&self, wallet_handle: i32, get_nym_reply_result: Result<String, IndyError>) -> Result<(), IndyError> {
        trace!("_get_nym_ack >>> wallet_handle: {:?}, get_nym_reply_result: {:?}", wallet_handle, get_nym_reply_result);

        let get_nym_reply = get_nym_reply_result?;

        let get_nym_response: Reply<GetNymReplyResult> = Reply::from_json(&get_nym_reply)
            .map_err(map_err_trace!())
            .map_err(|err| CommonError::InvalidState(format!("Invalid GetNymReplyResult json: {:?}", err)))?;

        let their_did_info = match get_nym_response.result() {
            GetNymReplyResult::GetNymReplyResultV0(res) => {
                let gen_nym_result_data = GetNymResultDataV0::from_json(&res.data)
                    .map_err(map_err_trace!())
                    .map_err(|_| CommonError::InvalidState(format!("Invalid GetNymResultData json")))?;

                TheirDidInfo::new(gen_nym_result_data.dest, gen_nym_result_data.verkey)
            },
            GetNymReplyResult::GetNymReplyResultV1(res) => TheirDidInfo::new(res.txn.data.did, res.txn.data.verkey)
        };

        let their_did = self.crypto_service.create_their_did(&their_did_info)?;

        self.wallet_service.add_indy_object(wallet_handle, &their_did.did, &their_did, &HashMap::new())?;

        trace!("_get_nym_ack <<<");

        Ok(())
    }

    fn get_attrib_ack(&self,
                      wallet_handle: i32,
                      get_attrib_reply_result: Result<String, IndyError>,
                      deferred_cmd_id: i32) {
        let res = self._get_attrib_ack(wallet_handle, get_attrib_reply_result);
        self._execute_deferred_command(deferred_cmd_id, res.err());
    }

    fn _get_attrib_ack(&self, wallet_handle: i32, get_attrib_reply_result: Result<String, IndyError>) -> Result<(), IndyError> {
        trace!("_get_attrib_ack >>> wallet_handle: {:?}, get_attrib_reply_result: {:?}", wallet_handle, get_attrib_reply_result);

        let get_attrib_reply = get_attrib_reply_result?;

        let get_attrib_reply: Reply<GetAttrReplyResult> = Reply::from_json(&get_attrib_reply)
            .map_err(map_err_trace!())
            .map_err(|err| CommonError::InvalidState(format!("Invalid GetAttrReplyResult json {:?}", err)))?;

        let (raw, did) = match get_attrib_reply.result() {
            GetAttrReplyResult::GetAttrReplyResultV0(res) => (res.data, res.dest),
            GetAttrReplyResult::GetAttrReplyResultV1(res) => (res.txn.data.raw, res.txn.data.did)
        };

        let attrib_data = AttribData::from_json(&raw)
            .map_err(map_err_trace!())
            .map_err(|err| CommonError::InvalidState(format!("Invalid GetAttReply json: {:?}", err)))?;

        let endpoint = Endpoint::new(attrib_data.endpoint.ha, attrib_data.endpoint.verkey);

<<<<<<< HEAD
        self.wallet_service.add_indy_object(wallet_handle, &get_attrib_response.result.dest, &endpoint, &HashMap::new())?;
=======
        self.wallet_service.add_indy_object(wallet_handle, &did, &endpoint, "{}")?;

        trace!("_get_attrib_ack <<<");
>>>>>>> 70081745

        Ok(())
    }

    fn _defer_command(&self, cmd: DidCommand) -> i32 {
        let deferred_cmd_id = SequenceUtils::get_next_id();
        self.deferred_commands.borrow_mut().insert(deferred_cmd_id, cmd);
        deferred_cmd_id
    }

    fn _execute_deferred_command(&self, deferred_cmd_id: i32, err: Option<IndyError>) {
        if let Some(cmd) = self.deferred_commands.borrow_mut().remove(&deferred_cmd_id) {
            if let Some(err) = err {
                self._call_error_cb(cmd, err);
            } else {
                self.execute(cmd);
            }
        } else {
            error!("No deferred command for id: {}", deferred_cmd_id)
        }
    }

    fn _call_error_cb(&self, command: DidCommand, err: IndyError) {
        match command {
            DidCommand::CreateAndStoreMyDid(_, _, cb) => {
                return cb(Err(err));
            }
            DidCommand::ReplaceKeysStart(_, _, _, cb) => {
                return cb(Err(err));
            }
            DidCommand::ReplaceKeysApply(_, _, cb) => {
                return cb(Err(err));
            }
            DidCommand::StoreTheirDid(_, _, cb) => {
                return cb(Err(err));
            }
            DidCommand::KeyForDid(_, _, _, cb) => {
                return cb(Err(err));
            }
            DidCommand::GetEndpointForDid(_, _, _, cb) => {
                return cb(Err(err));
            }
            _ => {}
        }
    }

    fn _fetch_their_did_from_ledger(&self,
                                    wallet_handle: i32, pool_handle: i32,
                                    did: &str, deferred_cmd: DidCommand) {
        // Deffer this command until their did is fetched from ledger.
        let deferred_cmd_id = self._defer_command(deferred_cmd);

        // TODO we need passing of my_did as identifier
        let get_nym_request = self.ledger_service.build_get_nym_request(did, did)
            .map_err(map_err_trace!())
            .map_err(|err|
                CommonError::InvalidState(
                    // TODO: FIXME: Remove this unwrap by sending GetNymAck with the error.
                    format!("Invalid Get Nym Request: {}", err.description()))).unwrap();

        CommandExecutor::instance()
            .send(Command::Ledger(LedgerCommand::SubmitRequest(
                pool_handle,
                get_nym_request,
                Box::new(move |result| {
                    CommandExecutor::instance()
                        .send(Command::Did(DidCommand::GetNymAck(
                            wallet_handle,
                            result,
                            deferred_cmd_id
                        ))).unwrap();
                })
            ))).unwrap();
    }

    fn _fetch_attrib_from_ledger(&self,
                                 wallet_handle: i32, pool_handle: i32,
                                 did: &str, deferred_cmd: DidCommand) {
        // Deffer this command until their did is fetched from ledger.
        let deferred_cmd_id = self._defer_command(deferred_cmd);

        // TODO we need passing of my_did as identifier
        let get_attrib_request = self.ledger_service.build_get_attrib_request(did, did, Some("endpoint"), None, None)
            .map_err(map_err_trace!())
            .map_err(|err|
                CommonError::InvalidState(
                    // TODO: FIXME: Remove this unwrap by sending GetAttribAck with the error.
                    format!("Invalid Get Attrib Request: {}", err.description()))).unwrap();

        CommandExecutor::instance()
            .send(Command::Ledger(LedgerCommand::SubmitRequest(
                pool_handle,
                get_attrib_request,
                Box::new(move |result| {
                    CommandExecutor::instance()
                        .send(Command::Did(DidCommand::GetAttribAck(
                            wallet_handle,
                            result,
                            deferred_cmd_id
                        ))).unwrap();
                })
            ))).unwrap();
    }

    fn _wallet_get_my_did(&self, wallet_handle: i32, my_did: &str) -> Result<Did, WalletError> {
        self.wallet_service.get_indy_object(wallet_handle, &my_did, &RecordOptions::id_value(), &mut String::new())
    }

    fn _wallet_get_their_did(&self, wallet_handle: i32, their_did: &str) -> Result<TheirDid, WalletError> {
        self.wallet_service.get_indy_object(wallet_handle, &their_did, &RecordOptions::id_value(), &mut String::new())
    }

//    fn _wallet_get_did_metadata(&self, wallet_handle: i32, did: &str) -> Option<String> {
//        self.wallet_service.get_indy_record::<Did>(wallet_handle, &did, &RecordOptions::full()).ok()
//            .and_then(|rec| rec.get_tags().map(String::from))
//            .and_then(|tags_json| serde_json::from_str(&tags_json).ok())
//            .and_then(|tags: serde_json::Value| tags["metadata"].as_str().map(String::from))
//    }

    fn _wallet_get_did_metadata(&self, wallet_handle: i32, did: &str) -> Option<String> {
        self.wallet_service.get_indy_record::<Did>(wallet_handle, did, &RecordOptions::full()).ok()
            .and_then(|rec|
                rec.get_tags().map(|tags| tags.get("metadata").unwrap_or(&String::new()).to_string())
            )
    }
}<|MERGE_RESOLUTION|>--- conflicted
+++ resolved
@@ -503,14 +503,8 @@
 
         let res = self.wallet_service.get_indy_record::<Did>(wallet_handle, &did, &RecordOptions::full())?
             .get_tags()
-<<<<<<< HEAD
             .and_then(|tags: &HashMap<String, String>| tags.get("metadata").map(|s| s.clone()))
-            .ok_or(WalletError::NotFound(format!("Metadata not found for did: {}", did)))?;
-=======
-            .and_then(|tags_json| serde_json::from_str(&tags_json).ok())
-            .and_then(|tags: serde_json::Value| tags["metadata"].as_str().map(String::from))
             .ok_or(WalletError::ItemNotFound)?;
->>>>>>> 70081745
 
         debug!("get_did_metadata <<< res: {:?}", res);
 
@@ -606,13 +600,9 @@
 
         let endpoint = Endpoint::new(attrib_data.endpoint.ha, attrib_data.endpoint.verkey);
 
-<<<<<<< HEAD
-        self.wallet_service.add_indy_object(wallet_handle, &get_attrib_response.result.dest, &endpoint, &HashMap::new())?;
-=======
-        self.wallet_service.add_indy_object(wallet_handle, &did, &endpoint, "{}")?;
+        self.wallet_service.add_indy_object(wallet_handle, &did, &endpoint, &HashMap::new())?;
 
         trace!("_get_attrib_ack <<<");
->>>>>>> 70081745
 
         Ok(())
     }
