--- conflicted
+++ resolved
@@ -66,10 +66,6 @@
     }
 
     fn new() -> CommandExecutor {
-<<<<<<< HEAD
-        ::utils::logger::init();
-=======
->>>>>>> 890e2bbb
         let (sender, receiver) = channel();
 
         CommandExecutor {
