--- conflicted
+++ resolved
@@ -20,14 +20,9 @@
 impl MetricsService {
     pub fn new() -> Self {
         MetricsService {
-<<<<<<< HEAD
-            queued_counters: RefCell::new([CommandCounters::new(0,0,[0,0,0,0,0,0,0,0,0,0,0,0,0,0,0,0]); COMMANDS_COUNT]),
-            executed_counters: RefCell::new([CommandCounters::new(0,0,[0,0,0,0,0,0,0,0,0,0,0,0,0,0,0,0]); COMMANDS_COUNT]),
-            callback_counters: RefCell::new([CommandCounters::new(0,0,[0,0,0,0,0,0,0,0,0,0,0,0,0,0,0,0]); COMMANDS_COUNT]),
-=======
             queued_counters: RefCell::new([CommandCounters::new(); COMMANDS_COUNT]),
             executed_counters: RefCell::new([CommandCounters::new(); COMMANDS_COUNT]),
->>>>>>> 1e55ec14
+            callback_counters: RefCell::new([CommandCounters::new(); COMMANDS_COUNT]),
         }
     }
 
@@ -308,7 +303,6 @@
             .as_array()
             .unwrap();
 
-<<<<<<< HEAD
         let expected_commands_duration_ms_bucket = [
             generate_json("payments_command_build_set_txn_fees_req_ack".to_owned(), "executed".to_owned(), 0),
             generate_json("metrics_command_collect_metrics".to_owned(), "queued".to_owned(), 0),
@@ -326,28 +320,6 @@
     fn test_append_command_callback_metrics() {
         let metrics_service = MetricsService::new();
         let mut metrics_map = serde_json::Map::new();
-=======
-        let expected_commands_count = [
-            generate_json("payments_command_build_set_txn_fees_req_ack", "executed", 0),
-            generate_json("metrics_command_collect_metrics", "queued", 0),
-            generate_json("cache_command_purge_cred_def_cache", "executed", 0),
-            generate_json("non_secrets_command_fetch_search_next_records", "queued", 0)
-        ];
-
-        let expected_commands_duration_ms = [
-            generate_json("payments_command_build_set_txn_fees_req_ack", "executed", 0),
-            generate_json("metrics_command_collect_metrics", "queued", 0),
-            generate_json("cache_command_purge_cred_def_cache", "executed", 0),
-            generate_json("non_secrets_command_fetch_search_next_records", "queued", 0)
-        ];
-
-        let expected_commands_duration_ms_bucket = [
-            generate_json("payments_command_build_set_txn_fees_req_ack", "executed", 0),
-            generate_json("metrics_command_collect_metrics", "queued", 0),
-            generate_json("cache_command_purge_cred_def_cache", "executed", 0),
-            generate_json("non_secrets_command_fetch_search_next_records", "queued", 0)
-        ];
->>>>>>> 1e55ec14
 
         metrics_service.append_command_metrics(&mut metrics_map);
 
