--- conflicted
+++ resolved
@@ -93,11 +93,7 @@
         let inputs = CString::new(inputs)?;
         let outputs = CString::new(outputs)?;
 
-<<<<<<< HEAD
-        let err = add_request_fees(cmd_handle, req.as_ptr(), inputs.as_ptr(), outputs.as_ptr(), wallet_handle, cbs::add_request_fees_cb(cmd_handle));
-=======
         let err = add_request_fees(cmd_handle, wallet_handle, req.as_ptr(), inputs.as_ptr(), outputs.as_ptr(), cbs::add_request_fees_cb(cmd_handle));
->>>>>>> a921cf47
 
         PaymentsService::consume_result(err)
     }
@@ -117,12 +113,8 @@
             .ok_or(PaymentsError::UnknownType(format!("Unknown payment method {}", type_)))?.build_get_utxo_request;
 
         let address = CString::new(address)?;
-<<<<<<< HEAD
-        let err = build_get_utxo_request(cmd_handle, address.as_ptr(), wallet_handle, cbs::build_get_utxo_request_cb(cmd_handle));
-=======
 
         let err = build_get_utxo_request(cmd_handle, wallet_handle, address.as_ptr(), cbs::build_get_utxo_request_cb(cmd_handle));
->>>>>>> a921cf47
 
         PaymentsService::consume_result(err)
     }
