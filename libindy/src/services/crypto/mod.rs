--- conflicted
+++ resolved
@@ -10,13 +10,10 @@
 use utils::crypto::base58;
 use utils::crypto::base64;
 use utils::crypto::ed25519_box;
-<<<<<<< HEAD
 use utils::crypto::chacha20poly1305_ietf;
 use utils::crypto::chacha20poly1305_ietf::{ gen_nonce_and_encrypt_detached};
-=======
 use utils::crypto::ed25519_sign;
 use utils::crypto::verkey_builder::build_full_verkey;
->>>>>>> 38307cbe
 
 use self::ed25519::ED25519CryptoType;
 use self::hex::FromHex;
@@ -28,27 +25,15 @@
 //TODO fix this crypto trait so it matches the functions below
 //TODO create a second crypto trait for additional functions
 trait CryptoType {
-<<<<<<< HEAD
-    fn crypto_box(&self, sk: &ed25519_sign::SecretKey, vk: &ed25519_sign::PublicKey, doc: &[u8], nonce: &ed25519_box::Nonce) -> Result<Vec<u8>, CryptoError>;
-    fn crypto_box_open(&self, sk: &ed25519_sign::SecretKey, vk: &ed25519_sign::PublicKey, doc: &[u8], nonce: &ed25519_box::Nonce) -> Result<Vec<u8>, CryptoError>;
-    fn gen_nonce(&self) -> ed25519_box::Nonce;
-    fn create_key(&self, seed: Option<&ed25519_sign::Seed>) -> Result<(ed25519_sign::PublicKey, ed25519_sign::SecretKey), CryptoError>;
-    fn validate_key(&self, _vk: &ed25519_sign::PublicKey) -> Result<(), CryptoError>;
-    fn sign(&self, sk: &ed25519_sign::SecretKey, doc: &[u8]) -> Result<ed25519_sign::Signature, CryptoError>;
-    fn verify(&self, vk: &ed25519_sign::PublicKey, doc: &[u8], signature: &ed25519_sign::Signature) -> Result<bool, CryptoError>;
-    fn crypto_box_seal(&self, vk: &ed25519_sign::PublicKey, doc: &[u8]) -> Result<Vec<u8>, CryptoError>;
-    fn crypto_box_seal_open(&self, vk: &ed25519_sign::PublicKey, sk: &ed25519_sign::SecretKey, doc: &[u8]) -> Result<Vec<u8>, CryptoError>;
-=======
-    fn encrypt(&self, sk: &ed25519_sign::SecretKey, vk: &ed25519_sign::PublicKey, doc: &[u8], nonce: &ed25519_box::Nonce) -> IndyResult<Vec<u8>>;
-    fn decrypt(&self, sk: &ed25519_sign::SecretKey, vk: &ed25519_sign::PublicKey, doc: &[u8], nonce: &ed25519_box::Nonce) -> IndyResult<Vec<u8>>;
+    fn crypto_box(&self, sk: &ed25519_sign::SecretKey, vk: &ed25519_sign::PublicKey, doc: &[u8], nonce: &ed25519_box::Nonce) -> IndyResult<Vec<u8>>;
+    fn crypto_box_open(&self, sk: &ed25519_sign::SecretKey, vk: &ed25519_sign::PublicKey, doc: &[u8], nonce: &ed25519_box::Nonce) -> IndyResult<Vec<u8>>;
     fn gen_nonce(&self) -> ed25519_box::Nonce;
     fn create_key(&self, seed: Option<&ed25519_sign::Seed>) -> IndyResult<(ed25519_sign::PublicKey, ed25519_sign::SecretKey)>;
     fn validate_key(&self, _vk: &ed25519_sign::PublicKey) -> IndyResult<()>;
     fn sign(&self, sk: &ed25519_sign::SecretKey, doc: &[u8]) -> IndyResult<ed25519_sign::Signature>;
     fn verify(&self, vk: &ed25519_sign::PublicKey, doc: &[u8], signature: &ed25519_sign::Signature) -> IndyResult<bool>;
-    fn encrypt_sealed(&self, vk: &ed25519_sign::PublicKey, doc: &[u8]) -> IndyResult<Vec<u8>>;
-    fn decrypt_sealed(&self, vk: &ed25519_sign::PublicKey, sk: &ed25519_sign::SecretKey, doc: &[u8]) -> IndyResult<Vec<u8>>;
->>>>>>> 38307cbe
+    fn crypto_box_seal(&self, vk: &ed25519_sign::PublicKey, doc: &[u8]) -> IndyResult<Vec<u8>>;
+    fn crypto_box_seal_open(&self, vk: &ed25519_sign::PublicKey, sk: &ed25519_sign::SecretKey, doc: &[u8]) -> IndyResult<Vec<u8>>;
 }
 
 pub struct CryptoService {
@@ -204,8 +189,7 @@
         Ok(valid)
     }
 
-<<<<<<< HEAD
-    pub fn create_combo_box(&self, my_key: &Key, their_vk: &str, doc: &[u8]) -> Result<ComboBox, CryptoError> {
+    pub fn create_combo_box(&self, my_key: &Key, their_vk: &str, doc: &[u8]) -> IndyResult<ComboBox> {
         trace!("create_combo_box >>> my_key: {:?}, their_vk: {:?}, doc: {:?}", my_key, their_vk, doc);
 
         let (msg, nonce) = self.crypto_box(my_key, their_vk, doc)?;
@@ -221,10 +205,7 @@
         Ok(res)
     }
 
-    pub fn crypto_box(&self, my_key: &Key, their_vk: &str, doc: &[u8]) -> Result<(Vec<u8>, Vec<u8>), CryptoError> {
-=======
     pub fn crypto_box(&self, my_key: &Key, their_vk: &str, doc: &[u8]) -> IndyResult<(Vec<u8>, Vec<u8>)> {
->>>>>>> 38307cbe
         trace!("crypto_box >>> my_key: {:?}, their_vk: {:?}, doc: {:?}", my_key, their_vk, doc);
 
         let (_my_vk, crypto_type_name) = if my_key.verkey.contains(':') {
@@ -310,47 +291,7 @@
         Ok(decrypted_doc)
     }
 
-<<<<<<< HEAD
-    pub fn crypto_box_seal(&self, their_vk: &str, doc: &[u8]) -> Result<Vec<u8>, CryptoError> {
-=======
-    pub fn authenticated_encrypt(&self, my_key: &Key, their_vk: &str, doc: &[u8]) -> IndyResult<Vec<u8>> {
-        let (msg, nonce) = self.crypto_box(my_key, their_vk, doc)?;
-
-        let combo_box = ComboBox {
-            msg: base64::encode(msg.as_slice()),
-            sender: my_key.verkey.to_string(),
-            nonce: base64::encode(nonce.as_slice()),
-        };
-
-        let msg_pack = combo_box.to_msg_pack()
-            .to_indy(IndyErrorKind::InvalidState, "Can't serialize ComboBox")?;
-
-        let res = self.crypto_box_seal(&their_vk, &msg_pack)?;
-
-        Ok(res)
-    }
-
-    pub fn authenticated_decrypt(&self, my_key: &Key, doc: &[u8]) -> IndyResult<(String, Vec<u8>)> {
-        let decrypted_msg = self.crypto_box_seal_open(&my_key, &doc)?;
-
-        let parsed_msg = ComboBox::from_msg_pack(decrypted_msg.as_slice())
-            .to_indy(IndyErrorKind::InvalidStructure, "Can't deserialize ComboBox")?;
-
-        let doc: Vec<u8> = base64::decode(&parsed_msg.msg)
-            .to_indy(IndyErrorKind::InvalidStructure, "Can't decode internal msg filed from base6")?;
-
-        let nonce: Vec<u8> = base64::decode(&parsed_msg.nonce)
-            .to_indy(IndyErrorKind::InvalidStructure, "Can't decode nonce from base64")?;
-
-        let decrypted_msg = self.crypto_box_open(&my_key, &parsed_msg.sender, &doc, &nonce)?;
-
-        let res = (parsed_msg.sender, decrypted_msg);
-
-        Ok(res)
-    }
-
     pub fn crypto_box_seal(&self, their_vk: &str, doc: &[u8]) -> IndyResult<Vec<u8>> {
->>>>>>> 38307cbe
         trace!("crypto_box_seal >>> their_vk: {:?}, doc: {:?}", their_vk, doc);
 
         let (their_vk, crypto_type_name) = if their_vk.contains(':') {
@@ -504,38 +445,30 @@
         iv: &str,
         tag: &str,
         cek: &chacha20poly1305_ietf::Key,
-    ) -> Result<String, CryptoError> {
+    ) -> Result<String, IndyError> {
 
         //convert ciphertext to bytes
         let ciphertext_as_vec = base64::decode_urlsafe(ciphertext).map_err(|err| {
-            CryptoError::CommonError(
-                CommonError::InvalidStructure(format!("Failed to decode ciphertext {}", err))
-            )
+            err_msg(IndyErrorKind::InvalidStructure, format!("Failed to decode ciphertext {}", err))
         })?;
         let ciphertext_as_bytes = ciphertext_as_vec.as_ref();
 
         //convert IV from &str to &Nonce
         let nonce_as_vec = base64::decode_urlsafe(iv).map_err(|err|
-            CryptoError::CommonError(
-                CommonError::InvalidStructure(format!("Failed to decode IV {}", err)))
+            err_msg(IndyErrorKind::InvalidStructure, format!("Failed to decode IV {}", err))
         )?;
         let nonce_as_slice = nonce_as_vec.as_slice();
         let nonce = chacha20poly1305_ietf::Nonce::from_slice(nonce_as_slice).map_err(|err| {
-            CryptoError::CommonError(
-                CommonError::InvalidStructure(format!("Failed to convert IV to Nonce type {}", err))
-            )
+            err_msg(IndyErrorKind::InvalidStructure, format!("Failed to convert IV to Nonce type {}", err))
         })?;
 
         //convert tag from &str to &Tag
         let tag_as_vec = base64::decode_urlsafe(tag).map_err(|err|
-            CryptoError::CommonError(
-                CommonError::InvalidStructure(format!("Failed to decode tag {}", err)))
+            err_msg(IndyErrorKind::InvalidStructure, format!("Failed to decode tag {}", err))
         )?;
         let tag_as_slice = tag_as_vec.as_slice();
         let tag = chacha20poly1305_ietf::Tag::from_slice(tag_as_slice).map_err(|err| {
-            CryptoError::CommonError(
-                CommonError::InvalidStructure(format!("Failed to convert tag to Tag type {}", err))
-            )
+            err_msg(IndyErrorKind::InvalidStructure, format!("Failed to convert tag to Tag type {}", err))
         })?;
 
         //decrypt message
@@ -546,14 +479,12 @@
                                                     &tag,
                                                     Some(aad.as_bytes()))
                 .map_err(|err| {
-                CryptoError::UnknownCryptoError(format!("Failed to decrypt ciphertext {}", err))
+                    err_msg(IndyErrorKind::UnknownCrypto, format!("Failed to decrypt ciphertext {}", err))
             })?;
 
         //convert message to readable (UTF-8) string
         String::from_utf8(plaintext_bytes).map_err(|err| {
-            CryptoError::CommonError(
-                CommonError::InvalidStructure(format!("Failed to convert message to UTF-8 {}", err))
-            )
+            err_msg(IndyErrorKind::InvalidStructure, format!("Failed to convert message to UTF-8 {}", err))
         })
     }
 }
@@ -807,7 +738,6 @@
     }
 
     #[test]
-<<<<<<< HEAD
     pub fn test_encrypt_plaintext_and_decrypt_ciphertext_works() {
         let service: CryptoService = CryptoService::new();
         let plaintext = "Hello World".as_bytes().to_vec();
@@ -822,22 +752,10 @@
             .decrypt_ciphertext(&expected_ciphertext, aad, &iv_encoded, &tag, &cek).unwrap();
 
         assert_eq!(expected_plaintext.as_bytes().to_vec(), plaintext);
-=======
-    fn authenticated_encrypt_works() {
-        let service = CryptoService::new();
-        let msg = "some message".as_bytes();
-        let did_info = MyDidInfo { did: None, cid: None, seed: None, crypto_type: None };
-        let (_, my_key) = service.create_my_did(&did_info).unwrap();
-        let (their_did, _their_key) = service.create_my_did(&did_info.clone()).unwrap();
-        let their_did_for_encrypt = Did::new(their_did.did, their_did.verkey);
-        let encrypted_message = service.authenticated_encrypt(&my_key, &their_did_for_encrypt.verkey, msg);
-        assert!(encrypted_message.is_ok());
->>>>>>> 38307cbe
-    }
-
-
-    #[test]
-<<<<<<< HEAD
+    }
+
+
+    #[test]
     pub fn test_encrypt_plaintext_decrypt_ciphertext_empty_string_works() {
         let service: CryptoService = CryptoService::new();
         let plaintext = "".as_bytes().to_vec();
@@ -938,21 +856,5 @@
         let expected_error = service
             .decrypt_ciphertext(&expected_ciphertext, &iv_encoded, &tag, bad_aad, &cek);
         assert!(expected_error.is_err());
-=======
-    fn authenticated_encrypt_and_authenticated_decrypt_works() {
-        let service = CryptoService::new();
-        let msg = "some message";
-        let did_info = MyDidInfo { did: None, cid: None, seed: None, crypto_type: None };
-        let (my_did, my_key) = service.create_my_did(&did_info).unwrap();
-        let my_key_for_encrypt = my_key.clone();
-        let their_did_for_decrypt = Did::new(my_did.did, my_did.verkey);
-        let (their_did, their_key) = service.create_my_did(&did_info.clone()).unwrap();
-        let my_key_for_decrypt = their_key.clone();
-        let their_did_for_encrypt = Did::new(their_did.did, their_did.verkey);
-        let encrypted_message = service.authenticated_encrypt(&my_key_for_encrypt, &their_did_for_encrypt.verkey, msg.as_bytes()).unwrap();
-        let (their_vk, decrypted_message) = service.authenticated_decrypt(&my_key_for_decrypt, &encrypted_message).unwrap();
-        assert_eq!(msg.as_bytes().to_vec(), decrypted_message);
-        assert_eq!(&their_vk, &their_did_for_decrypt.verkey);
->>>>>>> 38307cbe
     }
 }