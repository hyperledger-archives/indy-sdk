--- conflicted
+++ resolved
@@ -12,16 +12,12 @@
 
 use ursa::cl::{CredentialPublicKey, new_nonce, Nonce};
 use ursa::cl::verifier::Verifier as CryptoVerifier;
-<<<<<<< HEAD
-use services::wallet::language::{parse_from_json, Operator};
+use utils::wql::Query;
 use regex::Regex;
 
 lazy_static! {
     pub static ref INTERNAL_TAG_REGEX: Regex = Regex::new("^attr::.*::[marker,value]").unwrap();
 }
-=======
-use utils::wql::Query;
->>>>>>> 6a49a9f4
 
 #[derive(Debug, Serialize, Deserialize, Clone, PartialEq)]
 pub struct Filter {
@@ -535,19 +531,17 @@
 
     fn issuer_did_tag() -> String { "issuer_did".to_string() }
 
-<<<<<<< HEAD
-    fn zip_marker() -> TagName { encrypted_tag("attr::zip::marker".to_string()) }
-
-    fn zip_value() -> TagName { encrypted_tag("attr::zip::value".to_string()) }
-
-    fn extra_marker() -> TagName { encrypted_tag("attr::extra::marker".to_string()) }
-
-    fn extra_value() -> TagName { encrypted_tag("attr::extra::value".to_string()) }
-=======
     fn attr_tag() -> String { "attr::zip::marker".to_string() }
->>>>>>> 6a49a9f4
 
     fn attr_tag_value() -> String { "attr::zip::value".to_string() }
+
+    fn zip_marker() -> String { "attr::zip::marker".to_string() }
+
+    fn zip_value() -> String { "attr::zip::value".to_string() }
+
+    fn extra_marker() -> String { "attr::extra::marker".to_string() }
+
+    fn extra_value() -> String { "attr::extra::value".to_string() }
 
     fn bad_attr_tag() -> String { "bad::zip::marker".to_string() }
 
@@ -569,15 +563,9 @@
         let mut op = Query::Eq(schema_id_tag(), SCHEMA_ID.to_string());
         Verifier::_process_operator("zip", &op, &filter, None).unwrap();
 
-<<<<<<< HEAD
-        op = Operator::And(vec![
-            Operator::Eq(zip_marker(), unencrypted_target("1".to_string())),
-            Operator::Eq(schema_id_tag(), unencrypted_target(SCHEMA_ID.to_string())),
-=======
         op = Query::And(vec![
             Query::Eq(attr_tag(), "1".to_string()),
             Query::Eq(schema_id_tag(), SCHEMA_ID.to_string()),
->>>>>>> 6a49a9f4
         ]);
         Verifier::_process_operator("zip", &op, &filter, None).unwrap();
 
@@ -808,41 +796,41 @@
     fn test_process_op_eq_internal_tags() {
         let filter = filter();
 
-        let mut op = Operator::Eq(zip_value(), unencrypted_target(VALUE.to_string()));
+        let mut op = Query::Eq(zip_value(), VALUE.to_string());
         Verifier::_process_operator("zip", &op, &filter, None).unwrap();
 
-        op = Operator::And(vec![
-            Operator::Eq(zip_marker(), unencrypted_target("1".to_string())),
-            Operator::Eq(zip_value(), unencrypted_target(VALUE.to_string())),
+        op = Query::And(vec![
+            Query::Eq(zip_marker(), "1".to_string()),
+            Query::Eq(zip_value(), VALUE.to_string()),
         ]);
         Verifier::_process_operator("zip", &op, &filter, None).unwrap();
 
-        op = Operator::And(vec![
-            Operator::Eq(zip_marker(), unencrypted_target("1".to_string())),
-            Operator::Eq(zip_value(), unencrypted_target(VALUE.to_string())),
-            Operator::Eq(extra_marker(), unencrypted_target("1".to_string())),
-            Operator::Eq(extra_value(), unencrypted_target(VALUE.to_string())),
+        op = Query::And(vec![
+            Query::Eq(zip_marker(), "1".to_string()),
+            Query::Eq(zip_value(), VALUE.to_string()),
+            Query::Eq(extra_marker(), "1".to_string()),
+            Query::Eq(extra_value(), VALUE.to_string()),
         ]);
         Verifier::_process_operator("zip", &op, &filter, None).unwrap();
 
-        op = Operator::Eq(encrypted_tag("attr::zip::NOT HERE".to_string()), unencrypted_target(VALUE.to_string()));
-        assert!(Verifier::_process_operator("zip", &op, &filter, None).is_err());
-
-        op = Operator::Eq(encrypted_tag("NOT HEREattrNOT HERE::zip::value".to_string()), unencrypted_target(VALUE.to_string()));
-        assert!(Verifier::_process_operator("zip", &op, &filter, None).is_err());
-
-        op = Operator::Eq(encrypted_tag("NOT HERE::zip::marker".to_string()), unencrypted_target(VALUE.to_string()));
-        assert!(Verifier::_process_operator("zip", &op, &filter, None).is_err());
-
-        op = Operator::And(vec![
-            Operator::Eq(zip_marker(), unencrypted_target("1".to_string())),
-            Operator::Eq(encrypted_tag("attr::zip::NOT HERE".to_string()), unencrypted_target(VALUE.to_string())),
-        ]);
-        assert!(Verifier::_process_operator("zip", &op, &filter, None).is_err());
-
-        op = Operator::Or(vec![
-            Operator::Eq(zip_marker(), unencrypted_target("1".to_string())),
-            Operator::Eq(encrypted_tag("attr::zip::NOT HERE".to_string()), unencrypted_target(VALUE.to_string())),
+        op = Query::Eq("attr::zip::NOT HERE".to_string(), VALUE.to_string());
+        assert!(Verifier::_process_operator("zip", &op, &filter, None).is_err());
+
+        op = Query::Eq("NOT HEREattrNOT HERE::zip::value".to_string(), VALUE.to_string());
+        assert!(Verifier::_process_operator("zip", &op, &filter, None).is_err());
+
+        op = Query::Eq("NOT HERE::zip::marker".to_string(), VALUE.to_string());
+        assert!(Verifier::_process_operator("zip", &op, &filter, None).is_err());
+
+        op = Query::And(vec![
+            Query::Eq(zip_marker(), "1".to_string()),
+            Query::Eq("attr::zip::NOT HERE".to_string(), VALUE.to_string()),
+        ]);
+        assert!(Verifier::_process_operator("zip", &op, &filter, None).is_err());
+
+        op = Query::Or(vec![
+            Query::Eq(zip_marker(), "1".to_string()),
+            Query::Eq("attr::zip::NOT HERE".to_string(), VALUE.to_string()),
         ]);
         Verifier::_process_operator("zip", &op, &filter, None).unwrap();
     }
