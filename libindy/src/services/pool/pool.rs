use std::cell::RefCell;
use std::collections::HashMap;
use std::collections::VecDeque;
use std::marker::PhantomData;
use std::rc::Rc;
use std::thread;
use std::thread::JoinHandle;

use failure::Context;

use commands::Command;
use commands::CommandExecutor;
use commands::ledger::LedgerCommand;
use commands::pool::PoolCommand;
use domain::ledger::request::ProtocolVersion;
use domain::pool::PoolOpenConfig;
use errors::prelude::*;
use services::ledger::merkletree::merkletree::MerkleTree;
use services::pool::commander::Commander;
use services::pool::events::*;
use services::pool::merkle_tree_factory;
use services::pool::networker::{Networker, ZMQNetworker};
use services::pool::request_handler::{RequestHandler, RequestHandlerImpl};
use rust_base58::{FromBase58, ToBase58};
use services::pool::types::{LedgerStatus, RemoteNode};
use utils::crypto::ed25519_sign;

use super::ursa::bls::VerKey;
use super::zmq;
use api::{PoolHandle, CommandHandle};

struct PoolSM<T: Networker, R: RequestHandler<T>> {
    pool_name: String,
    id: PoolHandle,
    timeout: i64,
    extended_timeout: i64,
    state: PoolState<T, R>,
}

/// Transitions of pool state
/// Initialization -> GettingCatchupTarget, Active, Terminated, Closed
/// GettingCatchupTarget -> SyncCatchup, Active, Terminated, Closed
/// Active -> GettingCatchupTarget, Terminated, Closed
/// SyncCatchup -> Active, Terminated, Closed
/// Terminated -> GettingCatchupTarget, Closed
/// Closed -> Closed
enum PoolState<T: Networker, R: RequestHandler<T>> {
    Initialization(InitializationState<T>),
    GettingCatchupTarget(GettingCatchupTargetState<T, R>),
    Active(ActiveState<T, R>),
    SyncCatchup(SyncCatchupState<T, R>),
    Terminated(TerminatedState<T>),
    Closed(ClosedState),
}

struct InitializationState<T: Networker> {
    networker: Rc<RefCell<T>>
}

struct GettingCatchupTargetState<T: Networker, R: RequestHandler<T>> {
    networker: Rc<RefCell<T>>,
    request_handler: R,
    cmd_id: CommandHandle,
    refresh: bool,
}

struct ActiveState<T: Networker, R: RequestHandler<T>> {
    networker: Rc<RefCell<T>>,
    request_handlers: HashMap<String, R>,
    nodes: HashMap<String, Option<VerKey>>,
}

struct SyncCatchupState<T: Networker, R: RequestHandler<T>> {
    networker: Rc<RefCell<T>>,
    request_handler: R,
    cmd_id: CommandHandle,
    refresh: bool,
}

struct TerminatedState<T: Networker> {
    networker: Rc<RefCell<T>>
}

struct ClosedState {}

impl<T: Networker, R: RequestHandler<T>> PoolSM<T, R> {
    pub fn new(networker: Rc<RefCell<T>>, pname: &str, id: PoolHandle, timeout: i64, extended_timeout: i64) -> PoolSM<T, R> {
        PoolSM {
            pool_name: pname.to_string(),
            id,
            timeout,
            extended_timeout,
            state: PoolState::Initialization(InitializationState {
                networker
            }),
        }
    }

    pub fn step(pool_name: String, id: PoolHandle, timeout: i64, extended_timeout: i64, state: PoolState<T, R>) -> Self {
        PoolSM { pool_name, id, timeout, extended_timeout, state }
    }
}

// transitions from Initialization

impl<T: Networker, R: RequestHandler<T>> From<(R, CommandHandle, InitializationState<T>)> for GettingCatchupTargetState<T, R> {
    fn from((request_handler, cmd_id, state): (R, CommandHandle, InitializationState<T>)) -> GettingCatchupTargetState<T, R> {
        trace!("PoolSM: from init to getting catchup target");
        //TODO: fill it up!
        GettingCatchupTargetState {
            networker: state.networker,
            request_handler,
            cmd_id,
            refresh: false,
        }
    }
}

impl<T: Networker> From<InitializationState<T>> for ClosedState {
    fn from(_state: InitializationState<T>) -> ClosedState {
        trace!("PoolSM: from init to closed");
        ClosedState {}
    }
}

impl<T: Networker> From<InitializationState<T>> for TerminatedState<T> {
    fn from(state: InitializationState<T>) -> TerminatedState<T> {
        trace!("PoolSM: from init to terminated");
        TerminatedState { networker: state.networker }
    }
}

impl<T: Networker, R: RequestHandler<T>> From<(InitializationState<T>, HashMap<String, Option<VerKey>>)> for ActiveState<T, R> {
    fn from((state, nodes): (InitializationState<T>, HashMap<String, Option<VerKey>>)) -> ActiveState<T, R> {
        trace!("PoolSM: from init to active");
        ActiveState {
            networker: state.networker,
            request_handlers: HashMap::new(),
            nodes,
        }
    }
}

// transitions from GettingCatchupTarget

impl<T: Networker, R: RequestHandler<T>> From<(R, GettingCatchupTargetState<T, R>)> for SyncCatchupState<T, R> {
    fn from((request_handler, state): (R, GettingCatchupTargetState<T, R>)) -> Self {
        trace!("PoolSM: from getting catchup target to sync catchup");
        SyncCatchupState {
            networker: state.networker,
            request_handler,
            cmd_id: state.cmd_id,
            refresh: state.refresh,
        }
    }
}

impl<T: Networker, R: RequestHandler<T>> From<(GettingCatchupTargetState<T, R>, HashMap<String, Option<VerKey>>)> for ActiveState<T, R> {
    fn from((state, nodes): (GettingCatchupTargetState<T, R>, HashMap<String, Option<VerKey>>)) -> Self {
        ActiveState {
            networker: state.networker,
            request_handlers: HashMap::new(),
            nodes,
        }
    }
}

impl<T: Networker, R: RequestHandler<T>> From<GettingCatchupTargetState<T, R>> for TerminatedState<T> {
    fn from(state: GettingCatchupTargetState<T, R>) -> Self {
        trace!("PoolSM: from getting catchup target to terminated");
        TerminatedState {
            networker: state.networker
        }
    }
}

impl<T: Networker, R: RequestHandler<T>> From<GettingCatchupTargetState<T, R>> for ClosedState {
    fn from(mut state: GettingCatchupTargetState<T, R>) -> Self {
        trace!("PoolSM: from getting catchup target to closed");
        state.request_handler.process_event(Some(RequestEvent::Terminate));
        ClosedState {}
    }
}

// transitions from Active

impl<T: Networker, R: RequestHandler<T>> From<(ActiveState<T, R>, R, CommandHandle)> for GettingCatchupTargetState<T, R> {
    fn from((state, request_handler, cmd_id): (ActiveState<T, R>, R, CommandHandle)) -> Self {
        trace!("PoolSM: from active to getting catchup target");
        //TODO: close connections!
        GettingCatchupTargetState {
            networker: state.networker,
            cmd_id,
            request_handler,
            refresh: true,
        }
    }
}

impl<T: Networker, R: RequestHandler<T>> From<ActiveState<T, R>> for TerminatedState<T> {
    fn from(state: ActiveState<T, R>) -> Self {
        trace!("PoolSM: from active to terminated");
        TerminatedState { networker: state.networker }
    }
}

impl<T: Networker, R: RequestHandler<T>> From<ActiveState<T, R>> for ClosedState {
    fn from(mut state: ActiveState<T, R>) -> Self {
        state.request_handlers.iter_mut().for_each(|(_, ref mut p)| {
            trace!("Termintating ongoing request");
            p.process_event(Some(RequestEvent::Terminate));
        });
        trace!("PoolSM: from active to closed");
        ClosedState {}
    }
}

// transitions from SyncCatchup

impl<T: Networker, R: RequestHandler<T>> From<(SyncCatchupState<T, R>, HashMap<String, Option<VerKey>>)> for ActiveState<T, R> {
    fn from((state, nodes): (SyncCatchupState<T, R>, HashMap<String, Option<VerKey>>)) -> Self {
        trace!("PoolSM: from sync catchup to active");
        ActiveState {
            networker: state.networker,
            request_handlers: HashMap::new(),
            nodes,
        }
    }
}

impl<T: Networker, R: RequestHandler<T>> From<SyncCatchupState<T, R>> for TerminatedState<T> {
    fn from(state: SyncCatchupState<T, R>) -> Self {
        trace!("PoolSM: from sync catchup to terminated");
        TerminatedState { networker: state.networker }
    }
}

impl<T: Networker, R: RequestHandler<T>> From<SyncCatchupState<T, R>> for ClosedState {
    fn from(mut state: SyncCatchupState<T, R>) -> Self {
        trace!("PoolSM: from sync catchup to closed");
        state.request_handler.process_event(Some(RequestEvent::Terminate));
        ClosedState {}
    }
}

// transitions from Terminated

impl<T: Networker, R: RequestHandler<T>> From<(TerminatedState<T>, R, CommandHandle)> for GettingCatchupTargetState<T, R> {
    fn from((state, request_handler, cmd_id): (TerminatedState<T>, R, CommandHandle)) -> Self {
        trace!("PoolSM: from terminated to getting catchup target");
        GettingCatchupTargetState {
            networker: state.networker,
            cmd_id,
            request_handler,
            refresh: true,
        }
    }
}

impl<T: Networker> From<TerminatedState<T>> for ClosedState {
    fn from(_state: TerminatedState<T>) -> Self {
        trace!("PoolSM: from terminated to closed");
        ClosedState {}
    }
}

impl<T: Networker, R: RequestHandler<T>> PoolSM<T, R> {
    pub fn handle_event(self, pe: PoolEvent) -> Self {
        let PoolSM { pool_name, id, state, timeout, extended_timeout } = self;
        let state = match state {
            PoolState::Initialization(state) => match pe {
                PoolEvent::CheckCache(cmd_id) => {
                    //TODO: check cache freshness
                    let fresh = false;
                    if fresh {
                        //                        PoolWrapper::Active(pool.into())
                        unimplemented!()
                    } else {
                        match _get_request_handler_with_ledger_status_sent(state.networker.clone(), &pool_name, timeout, extended_timeout) {
                            Ok(request_handler) => PoolState::GettingCatchupTarget((request_handler, cmd_id, state).into()),
                            Err(err) => {
                                CommandExecutor::instance().send(
                                    Command::Pool(
                                        PoolCommand::OpenAck(cmd_id, id, Err(err)))
                                ).unwrap();
                                PoolState::Terminated(state.into())
                            }
                        }
                    }
                }
                PoolEvent::Close(cmd_id) => {
                    _close_pool_ack(cmd_id);
                    PoolState::Closed(state.into())
                }
                _ => PoolState::Initialization(state)
            }
            PoolState::GettingCatchupTarget(mut state) => {
                let pe = state.request_handler.process_event(pe.clone().into()).unwrap_or(pe);
                match pe {
                    PoolEvent::Close(cmd_id) => {
                        _close_pool_ack(cmd_id);
                        PoolState::Closed(state.into())
                    }
                    PoolEvent::CatchupTargetNotFound(err) => {
                        let pc = PoolCommand::OpenAck(state.cmd_id, id, Err(err));
                        CommandExecutor::instance().send(Command::Pool(pc)).unwrap();
                        PoolState::Terminated(state.into())
                    }
                    PoolEvent::CatchupRestart(merkle_tree) => {
                        if let Ok((nodes, remotes)) = _get_nodes_and_remotes(&merkle_tree) {
                            state.networker.borrow_mut().process_event(Some(NetworkerEvent::NodesStateUpdated(remotes)));
                            state.request_handler = R::new(state.networker.clone(), _get_f(nodes.len()), &vec![], &nodes, &pool_name, timeout, extended_timeout);
                            let ls = _ledger_status(&merkle_tree);
                            state.request_handler.process_event(Some(RequestEvent::LedgerStatus(ls, None, Some(merkle_tree))));
                            PoolState::GettingCatchupTarget(state)
                        } else {
                            PoolState::Terminated(state.into())
                        }
                    }
                    PoolEvent::CatchupTargetFound(target_mt_root, target_mt_size, merkle_tree) => {
                        if let Ok((nodes, remotes)) = _get_nodes_and_remotes(&merkle_tree) {
                            state.networker.borrow_mut().process_event(Some(NetworkerEvent::NodesStateUpdated(remotes)));
                            let mut request_handler = R::new(state.networker.clone(), _get_f(nodes.len()), &vec![], &nodes, &pool_name, timeout, extended_timeout);
                            request_handler.process_event(Some(RequestEvent::CatchupReq(merkle_tree, target_mt_size, target_mt_root)));
                            PoolState::SyncCatchup((request_handler, state).into())
                        } else {
                            PoolState::Terminated(state.into())
                        }
                    }
                    PoolEvent::Synced(merkle) => {
                        if let Ok((nodes, remotes)) = _get_nodes_and_remotes(&merkle) {
                            state.networker.borrow_mut().process_event(Some(NetworkerEvent::NodesStateUpdated(remotes)));
                            _send_open_refresh_ack(state.cmd_id, id, state.refresh);
                            PoolState::Active((state, nodes).into())
                        } else {
                            PoolState::Terminated(state.into())
                        }
                    }
                    _ => PoolState::GettingCatchupTarget(state)
                }
            }
            PoolState::Terminated(state) => {
                match pe {
                    PoolEvent::Close(cmd_id) => {
                        _close_pool_ack(cmd_id);
                        PoolState::Closed(state.into())
                    }
                    PoolEvent::Refresh(cmd_id) => {
                        if let Ok(request_handler) = _get_request_handler_with_ledger_status_sent(state.networker.clone(), &pool_name, timeout, extended_timeout) {
                            PoolState::GettingCatchupTarget((state, request_handler, cmd_id).into())
                        } else {
                            PoolState::Terminated(state)
                        }
                    }
                    PoolEvent::Timeout(req_id, node_alias) => {
                        if "".eq(&req_id) {
                            state.networker.borrow_mut().process_event(Some(NetworkerEvent::Timeout));
                        } else {
                            warn!("Unexpected timeout: req_id {}, node_alias {}", req_id, node_alias)
                        }
                        PoolState::Terminated(state)
                    }
                    _ => PoolState::Terminated(state)
                }
            }
            PoolState::Closed(state) => PoolState::Closed(state),
            PoolState::Active(mut state) => {
                match pe.clone() {
                    PoolEvent::PoolOutdated => PoolState::Terminated(state.into()),
                    PoolEvent::Close(cmd_id) => {
                        _close_pool_ack(cmd_id);
                        PoolState::Closed(state.into())
                    }
                    PoolEvent::Refresh(cmd_id) => {
                        if let Ok(request_handler) = _get_request_handler_with_ledger_status_sent(state.networker.clone(), &pool_name, timeout, extended_timeout) {
                            PoolState::GettingCatchupTarget((state, request_handler, cmd_id).into())
                        } else {
                            PoolState::Terminated(state.into())
                        }
                    }
                    PoolEvent::SendRequest(cmd_id, _, _, _) => {
                        trace!("received request to send");
                        let re: Option<RequestEvent> = pe.into();
                        match re.as_ref().map(|r| r.get_req_id()) {
                            Some(req_id) => {
                                let mut request_handler = R::new(state.networker.clone(), _get_f(state.nodes.len()), &vec![cmd_id], &state.nodes, &pool_name, timeout, extended_timeout);
                                request_handler.process_event(re);
                                state.request_handlers.insert(req_id.to_string(), request_handler); //FIXME check already exists
                            }
                            None => {
                                let res = Err(err_msg(IndyErrorKind::InvalidStructure, "Request id not found"));
                                _send_submit_ack(cmd_id, res)
                            }
                        };
                        PoolState::Active(state)
                    }
                    PoolEvent::NodeReply(reply, node) => {
                        trace!("received reply from node {:?}: {:?}", node, reply);
                        let re: Option<RequestEvent> = pe.into();
                        match re.as_ref().map(|r| r.get_req_id()) {
                            Some(req_id) => {
                                let remove = if let Some(rh) = state.request_handlers.get_mut(&req_id) {
                                    rh.process_event(re);
                                    rh.is_terminal()
                                } else {
                                    false
                                };
                                if remove {
                                    state.request_handlers.remove(&req_id);
                                }
                            }
                            None => warn!("Request id not found in Reply: {:?}", reply)
                        };

                        PoolState::Active(state)
                    }
                    PoolEvent::Timeout(req_id, node_alias) => {
                        if let Some(rh) = state.request_handlers.get_mut(&req_id) {
                            rh.process_event(pe.into());
                        } else if "".eq(&req_id) {
                            state.networker.borrow_mut().process_event(Some(NetworkerEvent::Timeout));
                        } else {
                            warn!("Unexpected timeout: req_id {}, node_alias {}", req_id, node_alias)
                        }
                        PoolState::Active(state)
                    }
                    _ => PoolState::Active(state)
                }
            }
            PoolState::SyncCatchup(mut state) => {
                let pe = state.request_handler.process_event(pe.clone().into()).unwrap_or(pe);
                match pe {
                    PoolEvent::Close(cmd_id) => {
                        _close_pool_ack(cmd_id);
                        PoolState::Closed(state.into())
                    }
                    PoolEvent::NodesBlacklisted => PoolState::Terminated(state.into()),
                    PoolEvent::Synced(merkle) => {
                        if let Ok((nodes, remotes)) = _get_nodes_and_remotes(&merkle).map_err(map_err_err!()) {
                            state.networker.borrow_mut().process_event(Some(NetworkerEvent::NodesStateUpdated(remotes)));
                            _send_open_refresh_ack(state.cmd_id, id, state.refresh);
                            PoolState::Active((state, nodes).into())
                        } else {
                            PoolState::Terminated(state.into())
                        }
                    }
                    _ => PoolState::SyncCatchup(state)
                }
            }
        };
        PoolSM::step(pool_name, id, timeout, extended_timeout, state)
    }

    pub fn is_terminal(&self) -> bool {
        match self.state {
            PoolState::Initialization(_) |
            PoolState::GettingCatchupTarget(_) |
            PoolState::Active(_) |
            PoolState::SyncCatchup(_) |
            PoolState::Terminated(_) => false,
            PoolState::Closed(_) => true,
        }
    }
}

pub struct Pool<S: Networker, R: RequestHandler<S>> {
    _pd: PhantomData<(S, R)>,
    worker: Option<JoinHandle<()>>,
    name: String,
    id: PoolHandle,
    timeout: i64,
    extended_timeout: i64,
    active_timeout: i64,
    conn_limit: usize,
    preordered_nodes: Vec<String>,
}

impl<S: Networker, R: RequestHandler<S>> Pool<S, R> {
    pub fn new(name: &str, id: PoolHandle, config: PoolOpenConfig) -> Self {
        trace!("Pool::new name {}, id {:?}, config {:?}", name, id, config);
        Pool {
            _pd: PhantomData::<(S, R)>,
            worker: None,
            name: name.to_string(),
            id,
            timeout: config.timeout,
            extended_timeout: config.extended_timeout,
            active_timeout: config.conn_active_timeout,
            conn_limit: config.conn_limit,
            preordered_nodes: config.preordered_nodes,
        }
    }

    pub fn work(&mut self, cmd_socket: zmq::Socket) {
        let name = self.name.as_str().to_string();
        let id = self.id;
        let timeout = self.timeout;
        let extended_timeout = self.extended_timeout;
        let active_timeout = self.active_timeout;
        let conn_limit = self.conn_limit;
        let preordered_nodes = self.preordered_nodes.clone();
        self.worker = Some(thread::spawn(move || {
            let mut pool_thread: PoolThread<S, R> = PoolThread::new(cmd_socket, name, id,
                                                                    timeout, extended_timeout,
                                                                    active_timeout, conn_limit,
                                                                    preordered_nodes);
            pool_thread.work();
        }));
    }

    pub fn get_name(&self) -> &str {
        &self.name
    }

    pub fn get_id(&self) -> PoolHandle {
        self.id
    }
}

struct PoolThread<S: Networker, R: RequestHandler<S>> {
    pool_sm: Option<PoolSM<S, R>>,
    events: VecDeque<PoolEvent>,
    commander: Commander,
    networker: Rc<RefCell<S>>,
}

impl<S: Networker, R: RequestHandler<S>> PoolThread<S, R> {
    pub fn new(cmd_socket: zmq::Socket, name: String, id: PoolHandle, timeout: i64, extended_timeout: i64, active_timeout: i64, conn_limit: usize, preordered_nodes: Vec<String>) -> Self {
        let networker = Rc::new(RefCell::new(S::new(active_timeout, conn_limit, preordered_nodes)));
        PoolThread {
            pool_sm: Some(PoolSM::new(networker.clone(), &name, id, timeout, extended_timeout)),
            events: VecDeque::new(),
            commander: Commander::new(cmd_socket),
            networker,
        }
    }

    pub fn work(&mut self) {
        loop {
            self._poll();

            if self._loop() {
                break;
            }
        }
    }

    fn _loop(&mut self) -> bool {
        while !self.events.is_empty() {
            let pe = self.events.pop_front();
            trace!("received pool event: {:?}", pe);
            match pe {
                Some(pe) => {
                    self.pool_sm = self.pool_sm.take().map(|w| w.handle_event(pe));
                }
                _ => ()
            }
        }
        self.pool_sm.as_ref().map(|w| w.is_terminal()).unwrap_or(true)
    }

    fn _poll(&mut self) {
        let events = {
            let networker = self.networker.borrow();

            let mut poll_items = networker.get_poll_items();
            //            trace!("prevents: {:?}", poll_items.iter().map(|pi| pi.revents));
            poll_items.push(self.commander.get_poll_item());

            let ((req_id, alias), timeout) = networker.get_timeout();
            //            trace!("next timeout: {:?}", timeout);

            let poll_res = zmq::poll(&mut poll_items, ::std::cmp::max(timeout, 0))
                .map_err(map_err_err!())
                .map_err(|_| unimplemented!() /* FIXME */).unwrap();
            //            trace!("poll_res: {:?}", poll_res);
            if poll_res == 0 {
                self.events.push_back(PoolEvent::Timeout(req_id, alias)); // TODO check duplicate ?
            }
            //            trace!("poll_items: {:?}", poll_items.len());

            let mut events = networker.fetch_events(poll_items.as_slice());
            //            trace!("events: {:?}", events);
            if poll_items[poll_items.len() - 1].is_readable() {
                //TODO move into fetch events?
                events.extend(self.commander.fetch_events());
            }

            events
        };

        self.events.extend(events);
    }
}

fn _get_f(cnt: usize) -> usize {
    if cnt < 4 {
        return 0;
    }
    (cnt - 1) / 3
}

fn _get_request_handler_with_ledger_status_sent<T: Networker, R: RequestHandler<T>>(
    networker: Rc<RefCell<T>>,
    pool_name: &str,
    timeout: i64,
    extended_timeout: i64) -> IndyResult<R>
{
    let mut merkle = merkle_tree_factory::create(pool_name)?;

    let (nodes, remotes) = match _get_nodes_and_remotes(&merkle) {
        Ok(n) => n,
        Err(err) => {
            match merkle_tree_factory::drop_cache(pool_name) {
                Ok(_) => {
                    merkle = merkle_tree_factory::create(pool_name)?;
                    _get_nodes_and_remotes(&merkle)?
                }
                Err(_) => { return Err(err); }
            }
        }
    };
    networker.borrow_mut().process_event(Some(NetworkerEvent::NodesStateUpdated(remotes)));
    let mut request_handler = R::new(networker.clone(), _get_f(nodes.len()), &vec![], &nodes, pool_name, timeout, extended_timeout);
    let ls = _ledger_status(&merkle);
    request_handler.process_event(Some(RequestEvent::LedgerStatus(ls, None, Some(merkle))));
    Ok(request_handler)
}

fn _ledger_status(merkle: &MerkleTree) -> LedgerStatus {
    let protocol_version = ProtocolVersion::get();

    LedgerStatus {
        txnSeqNo: merkle.count(),
        merkleRoot: merkle.root_hash().as_slice().to_base58(),
        ledgerId: 0,
        ppSeqNo: None,
        viewNo: None,
        protocolVersion: if protocol_version > 1 { Some(protocol_version) } else { None },
    }
}

fn _get_nodes_and_remotes(merkle: &MerkleTree) -> IndyResult<(HashMap<String, Option<VerKey>>, Vec<RemoteNode>)> {
    let nodes = merkle_tree_factory::build_node_state(merkle)?;

    Ok(nodes.iter().map(|(_, txn)| {
        let node_alias = txn.txn.data.data.alias.clone();

        let node_verkey = txn.txn.data.dest
            .as_str()
            .from_base58()
            .map_err(Context::new)
            .to_indy(IndyErrorKind::InvalidStructure, "Invalid field dest in genesis transaction")?;

        let node_verkey = ed25519_sign::PublicKey::from_slice(&node_verkey)
            .and_then(|vk| ed25519_sign::vk_to_curve25519(&vk))
            .to_indy(IndyErrorKind::InvalidStructure, "Invalid field dest in genesis transaction")?;

        if txn.txn.data.data.services.is_none() || !txn.txn.data.data.services.as_ref().unwrap().contains(&"VALIDATOR".to_string()) {
            return Err(err_msg(IndyErrorKind::InvalidState, "Node is not a validator")); // FIXME: review error kind
        }

        let address = match (&txn.txn.data.data.client_ip, &txn.txn.data.data.client_port) {
            (&Some(ref client_ip), &Some(ref client_port)) => format!("tcp://{}:{}", client_ip, client_port),
            _ => return Err(err_msg(IndyErrorKind::InvalidState, "Client address not found")),
        };

        let remote = RemoteNode {
            name: node_alias.clone(),
            public_key: node_verkey[..].to_vec(),
            // TODO:FIXME
            zaddr: address,
            is_blacklisted: false,
        };

        let verkey: Option<VerKey> = match txn.txn.data.data.blskey {
            Some(ref blskey) => {
                let key = blskey
                    .as_str()
                    .from_base58()
                    .map_err(Context::new)
                    .to_indy(IndyErrorKind::InvalidStructure, "Invalid field blskey in genesis transaction")?;

                Some(VerKey::from_bytes(&key)
                    .to_indy(IndyErrorKind::InvalidStructure, "Invalid field blskey in genesis transaction")?)
            }
            None => None,
        };
        Ok(((node_alias, verkey), remote))
    }
    ).fold(
        (HashMap::new(), vec![]), |(mut map, mut vec), res| {
            match res {
                Err(e) => {
                    error!("Error during retrieving nodes: {:?}", e);
                }
                Ok(((alias, verkey), remote)) => {
                    map.insert(alias.clone(), verkey);
                    vec.push(remote);
                }
            }
            (map, vec)
        },
    ))
}

fn _close_pool_ack(cmd_id: CommandHandle) {
    let pc = PoolCommand::CloseAck(cmd_id, Ok(()));
    CommandExecutor::instance().send(Command::Pool(pc)).unwrap();
}

<<<<<<< HEAD
fn _send_submit_ack(cmd_id: i32, res: IndyResult<String>) {
    let lc = LedgerCommand::SubmitAck(cmd_id, res);
=======
fn _send_submit_ack(cmd_id: CommandHandle, res: IndyResult<String>) {
    let lc = LedgerCommand::SubmitAck(cmd_id.clone(), res);
>>>>>>> d82c4b60
    CommandExecutor::instance().send(Command::Ledger(lc)).unwrap();
}

fn _send_open_refresh_ack(cmd_id: CommandHandle, id: PoolHandle, is_refresh: bool) {
    trace!("PoolSM: from getting catchup target to active");
    let pc = if is_refresh {
        PoolCommand::RefreshAck(cmd_id, Ok(()))
    } else {
        PoolCommand::OpenAck(cmd_id, id, Ok(()))
    };
    CommandExecutor::instance().send(Command::Pool(pc)).unwrap();
}

pub struct ZMQPool {
    pub(super) pool: Pool<ZMQNetworker, RequestHandlerImpl<ZMQNetworker>>,
    pub(super) cmd_socket: zmq::Socket,
}

impl ZMQPool {
    pub fn new(pool: Pool<ZMQNetworker, RequestHandlerImpl<ZMQNetworker>>, cmd_socket: zmq::Socket) -> ZMQPool {
        ZMQPool {
            pool,
            cmd_socket,
        }
    }
}

impl Drop for ZMQPool {
    fn drop(&mut self) {
        info!("Drop started");

        if let Err(err) = self.cmd_socket.send(COMMAND_EXIT.as_bytes(), zmq::DONTWAIT) {
            warn!("Can't send exit command to pool worker thread (may be already finished) {}", err);
        }

        // Option worker type and this kludge is workaround for rust
        if let Some(worker) = self.pool.worker.take() {
            info!("Drop wait worker");
            worker.join().unwrap();
        }
        info!("Drop finished");
    }
}

#[cfg(test)]
mod tests {
    use services::pool::networker::MockNetworker;
    use services::pool::request_handler::tests::MockRequestHandler;
    use services::pool::types::{Message, Reply, ReplyResultV1, ReplyTxnV1, ReplyV1, ResponseMetadata};
    use utils::test;
    use utils::test::test_pool_create_poolfile;

    use api::next_command_handle;

    use super::*;

    mod pool {
        use super::*;
        use services::pool::next_pool_handle;

        #[test]
        pub fn pool_new_works() {
            let _p: Pool<MockNetworker, MockRequestHandler> = Pool::new("pool_new_works", next_pool_handle(), PoolOpenConfig::default());
        }

        #[test]
        pub fn pool_get_name_works() {
            let name = "pool_get_name_works";
            let p: Pool<MockNetworker, MockRequestHandler> = Pool::new(name, next_pool_handle(), PoolOpenConfig::default());
            assert_eq!(name, p.get_name());
        }

        #[test]
        pub fn pool_get_id_works() {
            let name = "pool_get_id_works";
            let id = next_pool_handle();;
            let p: Pool<MockNetworker, MockRequestHandler> = Pool::new(name, id, PoolOpenConfig::default());
            assert_eq!(id, p.get_id());
        }
    }

    mod pool_sm {
        use std::io::Write;

        use serde_json;

        use super::*;
        use services::pool::next_pool_handle;

        #[test]
        pub fn pool_wrapper_new_initialization_works() {
            let _p: PoolSM<MockNetworker, MockRequestHandler> = PoolSM::new(Rc::new(RefCell::new(MockNetworker::new(0, 0, vec![]))), "name", next_pool_handle(), 0, 0);
        }

        #[test]
        pub fn pool_wrapper_check_cache_works() {
            test::cleanup_storage("pool_wrapper_check_cache_works");

            ProtocolVersion::set(2);
            _write_genesis_txns("pool_wrapper_check_cache_works");

            let p: PoolSM<MockNetworker, MockRequestHandler> = PoolSM::new(Rc::new(RefCell::new(MockNetworker::new(0, 0, vec![]))), "pool_wrapper_check_cache_works", next_pool_handle(), 0, 0);
            let cmd_id: CommandHandle = next_command_handle();
            let p = p.handle_event(PoolEvent::CheckCache(cmd_id));
            assert_match!(PoolState::GettingCatchupTarget(_), p.state);

            test::cleanup_storage("pool_wrapper_check_cache_works");
        }

        #[test]
        pub fn pool_wrapper_check_cache_works_for_no_pool_created() {
            let p: PoolSM<MockNetworker, MockRequestHandler> =
                PoolSM::new(Rc::new(RefCell::new(MockNetworker::new(0, 0, vec![]))),
                            "pool_wrapper_check_cache_works_for_no_pool_created", next_pool_handle(), 0, 0);
            let cmd_id: CommandHandle = next_command_handle();
            let p = p.handle_event(PoolEvent::CheckCache(cmd_id));
            assert_match!(PoolState::Terminated(_), p.state);
        }

        #[test]
        pub fn pool_wrapper_terminated_close_works() {
            let p: PoolSM<MockNetworker, MockRequestHandler> = PoolSM::new(Rc::new(RefCell::new(MockNetworker::new(0, 0, vec![]))), "pool_wrapper_terminated_close_works", next_pool_handle(), 0, 0);
            let cmd_id: CommandHandle = next_command_handle();
            let p = p.handle_event(PoolEvent::CheckCache(cmd_id));
            let cmd_id: CommandHandle = next_command_handle();
            let p = p.handle_event(PoolEvent::Close(cmd_id));
            assert_match!(PoolState::Closed(_), p.state);
        }

        #[test]
        pub fn pool_wrapper_terminated_refresh_works() {
            test::cleanup_pool("pool_wrapper_terminated_refresh_works");
            let p: PoolSM<MockNetworker, MockRequestHandler> = PoolSM::new(Rc::new(RefCell::new(MockNetworker::new(0, 0, vec![]))), "pool_wrapper_terminated_refresh_works", next_pool_handle(), 0, 0);
            let cmd_id: CommandHandle = next_command_handle();
            let p = p.handle_event(PoolEvent::CheckCache(cmd_id));

            ProtocolVersion::set(2);
            _write_genesis_txns("pool_wrapper_terminated_refresh_works");

            let cmd_id: CommandHandle = next_command_handle();
            let p = p.handle_event(PoolEvent::Refresh(cmd_id));
            assert_match!(PoolState::GettingCatchupTarget(_), p.state);
            test::cleanup_pool("pool_wrapper_terminated_refresh_works");
        }

        #[test]
        pub fn pool_wrapper_terminated_timeout_works() {
            let p: PoolSM<MockNetworker, MockRequestHandler> = PoolSM {
                pool_name: "pool_wrapper_terminated_timeout_works".to_string(),
                id: next_pool_handle(),
                state: PoolState::Terminated(TerminatedState {
                    networker: Rc::new(RefCell::new(MockNetworker::new(0, 0, vec![]))),
                }),
                timeout: 0,
                extended_timeout: 0,
            };

            let p = p.handle_event(PoolEvent::Timeout("".to_string(), "".to_string()));
            assert_match!(PoolState::Terminated(_), p.state);
            match p.state {
                PoolState::Terminated(state) => {
                    assert_eq!(state.networker.borrow().events.len(), 1);
                    let event = state.networker.borrow_mut().events.remove(0);
                    assert_match!(Some(NetworkerEvent::Timeout), event);
                }
                _ => assert!(false)
            }
        }

        #[test]
        pub fn pool_wrapper_cloe_works_from_initialization() {
            let p: PoolSM<MockNetworker, MockRequestHandler> = PoolSM::new(Rc::new(RefCell::new(MockNetworker::new(0, 0, vec![]))), "pool_wrapper_cloe_works_from_initialization", next_pool_handle(), 0, 0);
            let cmd_id: CommandHandle = next_command_handle();
            let p = p.handle_event(PoolEvent::Close(cmd_id));
            assert_match!(PoolState::Closed(_), p.state);
        }

        #[test]
        pub fn pool_wrapper_close_works_from_getting_catchup_target() {
            test::cleanup_storage("pool_wrapper_close_works_from_getting_catchup_target");

            ProtocolVersion::set(2);
            _write_genesis_txns("pool_wrapper_close_works_from_getting_catchup_target");

            let p: PoolSM<MockNetworker, MockRequestHandler> =
                PoolSM::new(Rc::new(RefCell::new(MockNetworker::new(0, 0, vec![]))), "pool_wrapper_close_works_from_getting_catchup_target", next_pool_handle(), 0, 0);
            let cmd_id: CommandHandle = next_command_handle();
            let p = p.handle_event(PoolEvent::CheckCache(cmd_id));
            let cmd_id: CommandHandle = next_command_handle();
            let p = p.handle_event(PoolEvent::Close(cmd_id));
            assert_match!(PoolState::Closed(_), p.state);

            test::cleanup_storage("pool_wrapper_close_works_from_getting_catchup_target");
        }

        #[test]
        pub fn pool_wrapper_catchup_target_not_found_works() {
            test::cleanup_storage("pool_wrapper_catchup_target_not_found_works");

            ProtocolVersion::set(2);
            _write_genesis_txns("pool_wrapper_catchup_target_not_found_works");

            let p: PoolSM<MockNetworker, MockRequestHandler> =
                PoolSM::new(Rc::new(RefCell::new(MockNetworker::new(0, 0, vec![]))), "pool_wrapper_catchup_target_not_found_works", next_pool_handle(), 0, 0);
            let cmd_id: CommandHandle = next_command_handle();
            let p = p.handle_event(PoolEvent::CheckCache(cmd_id));
            let p = p.handle_event(PoolEvent::CatchupTargetNotFound(err_msg(IndyErrorKind::PoolTimeout, "Pool timeout")));
            assert_match!(PoolState::Terminated(_), p.state);

            test::cleanup_storage("pool_wrapper_catchup_target_not_found_works");
        }

        #[test]
        pub fn pool_wrapper_getting_catchup_target_synced_works() {
            test::cleanup_storage("pool_wrapper_getting_catchup_target_synced_works");

            ProtocolVersion::set(2);
            _write_genesis_txns("pool_wrapper_getting_catchup_target_synced_works");

            let p: PoolSM<MockNetworker, MockRequestHandler> =
                PoolSM::new(Rc::new(RefCell::new(MockNetworker::new(0, 0, vec![]))), "pool_wrapper_getting_catchup_target_synced_works", next_pool_handle(), 0, 0);
            let cmd_id: CommandHandle = next_command_handle();
            let p = p.handle_event(PoolEvent::CheckCache(cmd_id));
            let p = p.handle_event(PoolEvent::Synced(MerkleTree::from_vec(vec![]).unwrap()));
            assert_match!(PoolState::Active(_), p.state);

            test::cleanup_storage("pool_wrapper_getting_catchup_target_synced_works");
        }

        #[test]
        pub fn pool_wrapper_getting_catchup_target_synced_works_for_node_state_error() {
            test::cleanup_storage("pool_wrapper_getting_catchup_target_synced_works_for_node_state_error");

            ProtocolVersion::set(2);
            _write_genesis_txns("pool_wrapper_getting_catchup_target_synced_works_for_node_state_error");

            let p: PoolSM<MockNetworker, MockRequestHandler> = PoolSM::new(
                Rc::new(RefCell::new(
                    MockNetworker::new(0,
                                       0, vec![]))),
                "pool_wrapper_getting_catchup_target_synced_works_for_node_state_error",
                next_pool_handle(),
                0,
                0);
            let cmd_id: CommandHandle = next_command_handle();
            let p = p.handle_event(PoolEvent::CheckCache(cmd_id));
            ProtocolVersion::set(1);
            let p = p.handle_event(PoolEvent::Synced(merkle_tree_factory::create("pool_wrapper_getting_catchup_target_synced_works_for_node_state_error").unwrap()));
            assert_match!(PoolState::Terminated(_), p.state);

            test::cleanup_storage("pool_wrapper_getting_catchup_target_synced_works_for_node_state_error");
        }

        #[test]
        pub fn pool_wrapper_getting_catchup_target_catchup_target_found_works() {
            test::cleanup_storage("pool_wrapper_getting_catchup_target_catchup_target_found_works");

            ProtocolVersion::set(2);
            _write_genesis_txns("pool_wrapper_getting_catchup_target_catchup_target_found_works");

            let mt = merkle_tree_factory::create("pool_wrapper_getting_catchup_target_catchup_target_found_works").unwrap();

            let p: PoolSM<MockNetworker, MockRequestHandler> = PoolSM::new(
                Rc::new(RefCell::new(
                    MockNetworker::new(0,
                                       0,
                                       vec![]))),
                "pool_wrapper_getting_catchup_target_catchup_target_found_works",
                next_pool_handle(),
                0,
                0);
            let cmd_id: CommandHandle = next_command_handle();
            let p = p.handle_event(PoolEvent::CheckCache(cmd_id));
            let p = p.handle_event(PoolEvent::CatchupTargetFound(mt.root_hash().to_vec(), mt.count, mt));
            assert_match!(PoolState::SyncCatchup(_), p.state);

            test::cleanup_storage("pool_wrapper_getting_catchup_target_catchup_target_found_works");
        }

        #[test]
        pub fn pool_wrapper_getting_catchup_target_catchup_target_found_works_for_node_state_error() {
            test::cleanup_storage("pool_wrapper_getting_catchup_target_catchup_target_found_works_for_node_state_error");

            ProtocolVersion::set(2);
            _write_genesis_txns("pool_wrapper_getting_catchup_target_catchup_target_found_works_for_node_state_error");

            let mt = merkle_tree_factory::create("pool_wrapper_getting_catchup_target_catchup_target_found_works_for_node_state_error").unwrap();

            let p: PoolSM<MockNetworker, MockRequestHandler> =
                PoolSM::new(Rc::new(RefCell::new(
                    MockNetworker::new(0, 0, vec![]))),
                            "pool_wrapper_getting_catchup_target_catchup_target_found_works_for_node_state_error",
                            next_pool_handle(),
                            0,
                            0);
            let cmd_id: CommandHandle = next_command_handle();
            let p = p.handle_event(PoolEvent::CheckCache(cmd_id));
            ProtocolVersion::set(1);
            let p = p.handle_event(PoolEvent::CatchupTargetFound(mt.root_hash().to_vec(), mt.count, mt));
            assert_match!(PoolState::Terminated(_), p.state);

            test::cleanup_storage("pool_wrapper_getting_catchup_target_catchup_target_found_works_for_node_state_error");
        }

        #[test]
        pub fn pool_wrapper_sync_catchup_close_works() {
            test::cleanup_storage("pool_wrapper_sync_catchup_close_works");

            ProtocolVersion::set(2);
            _write_genesis_txns("pool_wrapper_sync_catchup_close_works");

            let mt = merkle_tree_factory::create("pool_wrapper_sync_catchup_close_works").unwrap();

            let p: PoolSM<MockNetworker, MockRequestHandler> =
                PoolSM::new(Rc::new(
                    RefCell::new(
                        MockNetworker::new(0,
                                           0,
                                           vec![]))),
                            "pool_wrapper_sync_catchup_close_works",
                            next_pool_handle(),
                            0,
                            0);
            let cmd_id: CommandHandle = next_command_handle();
            let p = p.handle_event(PoolEvent::CheckCache(cmd_id));
            let p = p.handle_event(PoolEvent::CatchupTargetFound(mt.root_hash().to_vec(), mt.count, mt));
            let cmd_id: CommandHandle = next_command_handle();
            let p = p.handle_event(PoolEvent::Close(cmd_id));
            assert_match!(PoolState::Closed(_), p.state);

            test::cleanup_storage("pool_wrapper_sync_catchup_close_works");
        }

        #[test]
        pub fn pool_wrapper_sync_catchup_synced_works() {
            test::cleanup_storage("pool_wrapper_sync_catchup_synced_works");

            ProtocolVersion::set(2);
            _write_genesis_txns("pool_wrapper_sync_catchup_synced_works");

            let mt = merkle_tree_factory::create("pool_wrapper_sync_catchup_synced_works").unwrap();

            let p: PoolSM<MockNetworker, MockRequestHandler> = PoolSM::new(
                Rc::new(RefCell::new(
                    MockNetworker::new(0,
                                       0,
                                       vec![]))),
                "pool_wrapper_sync_catchup_synced_works",
                next_pool_handle(),
                0,
                0);
            let cmd_id: CommandHandle = next_command_handle();
            let p = p.handle_event(PoolEvent::CheckCache(cmd_id));
            let p = p.handle_event(PoolEvent::CatchupTargetFound(mt.root_hash().to_vec(), mt.count, mt));
            let p = p.handle_event(PoolEvent::Synced(merkle_tree_factory::create("pool_wrapper_sync_catchup_synced_works").unwrap()));
            assert_match!(PoolState::Active(_), p.state);

            test::cleanup_storage("pool_wrapper_sync_catchup_synced_works");
        }

        #[test]
        pub fn pool_wrapper_sync_catchup_synced_works_for_node_state_error() {
            test::cleanup_storage("pool_wrapper_sync_catchup_synced_works_for_node_state_error");

            ProtocolVersion::set(2);
            _write_genesis_txns("pool_wrapper_sync_catchup_synced_works_for_node_state_error");

            let mt = merkle_tree_factory::create("pool_wrapper_sync_catchup_synced_works_for_node_state_error").unwrap();

            let p: PoolSM<MockNetworker, MockRequestHandler> = PoolSM::new(
                Rc::new(RefCell::new(
                    MockNetworker::new(0,
                                       0,
                                       vec![]))),
                "pool_wrapper_sync_catchup_synced_works_for_node_state_error",
                next_pool_handle(),
                0,
                0);
            let cmd_id: CommandHandle = next_command_handle();
            let p = p.handle_event(PoolEvent::CheckCache(cmd_id));
            let p = p.handle_event(PoolEvent::CatchupTargetFound(mt.root_hash().to_vec(), mt.count, mt));
            ProtocolVersion::set(1);
            let p = p.handle_event(PoolEvent::Synced(merkle_tree_factory::create("pool_wrapper_sync_catchup_synced_works_for_node_state_error").unwrap()));
            assert_match!(PoolState::Terminated(_), p.state);

            test::cleanup_storage("pool_wrapper_sync_catchup_synced_works_for_node_state_error");
        }

        #[test]
        pub fn pool_wrapper_active_send_request_works() {
            test::cleanup_storage("pool_wrapper_active_send_request_works");

            ProtocolVersion::set(2);
            _write_genesis_txns("pool_wrapper_active_send_request_works");

            let req = json!({
                "reqId": 1,
                "operation": {
                    "type": "1"
                }
            }).to_string();

            let p: PoolSM<MockNetworker, MockRequestHandler> = PoolSM::new(Rc::new(
                RefCell::new(MockNetworker::new(0,
                                                0,
                                                vec![]))),
                                                                           "pool_wrapper_active_send_request_works",
                                                                           next_pool_handle(),
                                                                           0,
                                                                           0);
            let cmd_id: CommandHandle = next_command_handle();
            let p = p.handle_event(PoolEvent::CheckCache(cmd_id));
            let p = p.handle_event(PoolEvent::Synced(MerkleTree::from_vec(vec![]).unwrap()));
            let cmd_id: CommandHandle = next_command_handle();
            let p = p.handle_event(PoolEvent::SendRequest(cmd_id, req, None, None));
            assert_match!(PoolState::Active(_), p.state);
            match p.state {
                PoolState::Active(state) => {
                    assert_eq!(state.request_handlers.len(), 1);
                    assert!(state.request_handlers.contains_key("1"));
                }
                _ => assert!(false)
            };

            test::cleanup_storage("pool_wrapper_active_send_request_works");
        }

        #[test]
        pub fn pool_wrapper_active_send_request_works_for_no_req_id() {
            test::cleanup_storage("pool_wrapper_active_send_request_works_for_no_req_id");

            ProtocolVersion::set(2);
            _write_genesis_txns("pool_wrapper_active_send_request_works_for_no_req_id");

            let req = json!({
                "operation": {
                    "type": "1"
                }
            }).to_string();

            let p: PoolSM<MockNetworker, MockRequestHandler> =
                PoolSM::new(Rc::new(RefCell::new(
                    MockNetworker::new(
                        0,
                        0,
                        vec![]))),
                            "pool_wrapper_active_send_request_works_for_no_req_id",
                            next_pool_handle(),
                            0,
                            0);
            let cmd_id: CommandHandle = next_command_handle();
            let p = p.handle_event(PoolEvent::CheckCache(cmd_id));
            let p = p.handle_event(PoolEvent::Synced(MerkleTree::from_vec(vec![]).unwrap()));
            let cmd_id: CommandHandle = next_command_handle();
            let p = p.handle_event(PoolEvent::SendRequest(cmd_id, req, None, None));
            assert_match!(PoolState::Active(_), p.state);
            match p.state {
                PoolState::Active(state) => {
                    assert_eq!(state.request_handlers.len(), 0);
                }
                _ => assert!(false)
            };

            test::cleanup_storage("pool_wrapper_active_send_request_works_for_no_req_id");
        }

        #[test]
        pub fn pool_wrapper_active_node_reply_works() {
            test::cleanup_storage("pool_wrapper_active_node_reply_works");

            ProtocolVersion::set(2);
            _write_genesis_txns("pool_wrapper_active_node_reply_works");

            let req = json!({
                "reqId": 1,
                "operation": {
                    "type": "1"
                }
            }).to_string();

            let rep = Message::Reply(Reply::ReplyV1(
                ReplyV1 {
                    result: ReplyResultV1 {
                        txn: ReplyTxnV1 {
                            metadata: ResponseMetadata {
                                req_id: 1
                            }
                        }
                    }
                }
            ));

            let rep = serde_json::to_string(&rep).unwrap();

            let p: PoolSM<MockNetworker, MockRequestHandler> = PoolSM::new(
                Rc::new(RefCell::new(
                    MockNetworker::new(0,
                                       0,
                                       vec![]))),
                "pool_wrapper_active_node_reply_works",
                next_pool_handle(),
                0,
                0);
            let cmd_id: CommandHandle = next_command_handle();
            let p = p.handle_event(PoolEvent::CheckCache(cmd_id));
            let p = p.handle_event(PoolEvent::Synced(MerkleTree::from_vec(vec![]).unwrap()));
            let cmd_id: CommandHandle = next_command_handle();
            let p = p.handle_event(PoolEvent::SendRequest(cmd_id, req, None, None));
            let p = p.handle_event(PoolEvent::NodeReply(rep, "node".to_string()));
            assert_match!(PoolState::Active(_), p.state);
            match p.state {
                PoolState::Active(state) => {
                    assert_eq!(state.request_handlers.len(), 0);
                }
                _ => assert!(false)
            };

            test::cleanup_storage("pool_wrapper_active_node_reply_works");
        }

        #[test]
        pub fn pool_wrapper_sends_requests_to_two_nodes() {
            test::cleanup_storage("pool_wrapper_sends_requests_to_two_nodes");

            ProtocolVersion::set(2);
            _write_genesis_txns("pool_wrapper_sends_requests_to_two_nodes");

            let req = json!({
                "reqId": 1,
                "operation": {
                    "type": "105"
                }
            }).to_string();

            let p: PoolSM<MockNetworker, MockRequestHandler> =
                PoolSM::new(Rc::new(RefCell::new(
                    MockNetworker::new(0,
                                       0,
                                       vec![]))),
                            "pool_wrapper_sends_requests_to_two_nodes",
                            next_pool_handle(), 0, 0);
            let cmd_id: CommandHandle = next_command_handle();
            let p = p.handle_event(PoolEvent::CheckCache(cmd_id));
            let p = p.handle_event(PoolEvent::Synced(MerkleTree::from_vec(vec![]).unwrap()));
            let cmd_id: CommandHandle = next_command_handle();
            let p = p.handle_event(PoolEvent::SendRequest(cmd_id, req, None, None));
            assert_match!(PoolState::Active(_), p.state);
            match p.state {
                PoolState::Active(state) => {
                    assert_eq!(state.networker.borrow().events.len(), 2);
                }
                _ => assert!(false)
            };

            test::cleanup_storage("pool_wrapper_sends_requests_to_two_nodes");
        }

        #[test]
        pub fn pool_wrapper_active_node_reply_works_for_no_request() {
            test::cleanup_storage("pool_wrapper_active_node_reply_works_for_no_request");

            ProtocolVersion::set(2);
            _write_genesis_txns("pool_wrapper_active_node_reply_works_for_no_request");

            let req = json!({
                "reqId": 1,
                "operation": {
                    "type": "1"
                }
            }).to_string();

            let rep = Message::Reply(Reply::ReplyV1(
                ReplyV1 {
                    result: ReplyResultV1 {
                        txn: ReplyTxnV1 {
                            metadata: ResponseMetadata {
                                req_id: 2
                            }
                        }
                    }
                }
            ));

            let rep = serde_json::to_string(&rep).unwrap();

            let p: PoolSM<MockNetworker, MockRequestHandler> = PoolSM::new(Rc::new(
                RefCell::new(MockNetworker::new(0,
                                                0,
                                                vec![]))),
                                                                           "pool_wrapper_active_node_reply_works_for_no_request",
                                                                           next_pool_handle(),
                                                                           0,
                                                                           0);
            let cmd_id: CommandHandle = next_command_handle();
            let p = p.handle_event(PoolEvent::CheckCache(cmd_id));
            let p = p.handle_event(PoolEvent::Synced(MerkleTree::from_vec(vec![]).unwrap()));
            let cmd_id: CommandHandle = next_command_handle();
            let p = p.handle_event(PoolEvent::SendRequest(cmd_id, req, None, None));
            let p = p.handle_event(PoolEvent::NodeReply(rep, "node".to_string()));
            assert_match!(PoolState::Active(_), p.state);
            match p.state {
                PoolState::Active(state) => {
                    assert_eq!(state.request_handlers.len(), 1);
                    assert!(state.request_handlers.contains_key("1"));
                }
                _ => assert!(false)
            };

            test::cleanup_storage("pool_wrapper_active_node_reply_works_for_no_request");
        }

        #[test]
        pub fn pool_wrapper_active_node_reply_works_for_invalid_reply() {
            test::cleanup_storage("pool_wrapper_active_node_reply_works_for_invalid_reply");

            ProtocolVersion::set(2);
            _write_genesis_txns("pool_wrapper_active_node_reply_works_for_invalid_reply");

            let req = json!({
                "reqId": 1,
                "operation": {
                    "type": "1"
                }
            }).to_string();

            let rep = r#"{}"#;

            let p: PoolSM<MockNetworker, MockRequestHandler> =
                PoolSM::new(Rc::new(RefCell::new(MockNetworker::new(
                    0,
                    0,
                    vec![]))),
                            "pool_wrapper_active_node_reply_works_for_invalid_reply",
                            next_pool_handle(),
                            0,
                            0);
            let cmd_id: CommandHandle = next_command_handle();
            let p = p.handle_event(PoolEvent::CheckCache(cmd_id));
            let p = p.handle_event(PoolEvent::Synced(MerkleTree::from_vec(vec![]).unwrap()));
            let cmd_id: CommandHandle = next_command_handle();
            let p = p.handle_event(PoolEvent::SendRequest(cmd_id, req, None, None));
            let p = p.handle_event(PoolEvent::NodeReply(rep.to_string(), "node".to_string()));
            assert_match!(PoolState::Active(_), p.state);
            match p.state {
                PoolState::Active(state) => {
                    assert_eq!(state.request_handlers.len(), 1);
                }
                _ => assert!(false)
            };

            test::cleanup_storage("pool_wrapper_active_node_reply_works_for_invalid_reply");
        }

        fn _write_genesis_txns(pool_name: &str) {
            let txns = test::gen_txns().join("\n");

            let mut f = test_pool_create_poolfile(pool_name);
            f.write(txns.as_bytes()).unwrap();
            f.flush().unwrap();
            f.sync_all().unwrap();
        }
    }

    mod other {
        use super::*;

        #[test]
        fn get_f_works() {
            test::cleanup_storage("get_f_works");

            assert_eq!(_get_f(0), 0);
            assert_eq!(_get_f(3), 0);
            assert_eq!(_get_f(4), 1);
            assert_eq!(_get_f(5), 1);
            assert_eq!(_get_f(6), 1);
            assert_eq!(_get_f(7), 2);
        }
    }
}<|MERGE_RESOLUTION|>--- conflicted
+++ resolved
@@ -709,13 +709,8 @@
     CommandExecutor::instance().send(Command::Pool(pc)).unwrap();
 }
 
-<<<<<<< HEAD
-fn _send_submit_ack(cmd_id: i32, res: IndyResult<String>) {
+fn _send_submit_ack(cmd_id: CommandHandle, res: IndyResult<String>) {
     let lc = LedgerCommand::SubmitAck(cmd_id, res);
-=======
-fn _send_submit_ack(cmd_id: CommandHandle, res: IndyResult<String>) {
-    let lc = LedgerCommand::SubmitAck(cmd_id.clone(), res);
->>>>>>> d82c4b60
     CommandExecutor::instance().send(Command::Ledger(lc)).unwrap();
 }
 
