--- conflicted
+++ resolved
@@ -63,13 +63,8 @@
 #[cfg(test)]
 mod commander_tests {
     use super::*;
-<<<<<<< HEAD
     use crate::api::{CommandHandle, next_command_handle};
-    use crate::services::pool::{COMMAND_REFRESH, COMMAND_EXIT};
-=======
-    use api::{CommandHandle, next_command_handle};
-    use services::pool::{COMMAND_REFRESH, COMMAND_EXIT, pool_create_pair_of_sockets};
->>>>>>> 54e71275
+    use crate::services::pool::{COMMAND_REFRESH, COMMAND_EXIT, pool_create_pair_of_sockets};
 
     fn new_commander() -> Commander {
         let zmq_ctx = zmq::Context::new();
