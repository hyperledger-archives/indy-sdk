--- conflicted
+++ resolved
@@ -1,3 +1,4 @@
+extern crate serde;
 extern crate serde_json;
 extern crate rmp_serde;
 extern crate indy_crypto;
@@ -14,34 +15,72 @@
 use services::ledger::merkletree::merkletree::MerkleTree;
 use utils::json::{JsonDecodable, JsonEncodable};
 
+
 #[derive(Serialize, Deserialize, Debug, Eq, PartialEq)]
-pub struct NodeData<T> {
+pub struct NodeData {
     pub alias: String,
-<<<<<<< HEAD
     pub client_ip: Option<String>,
-    pub client_port: Option<u32>,
+    #[serde(deserialize_with = "string_or_number")]
+    #[serde(default)]
+    pub client_port: Option<u64>,
     pub node_ip: Option<String>,
-    pub node_port: Option<u32>,
+    #[serde(deserialize_with = "string_or_number")]
+    #[serde(default)]
+    pub node_port: Option<u64>,
     pub services: Option<Vec<String>>,
     pub blskey: Option<String>
 }
+
+fn string_or_number<'de, D>(deserializer: D) -> Result<Option<u64>, D::Error>
+    where D: serde::Deserializer<'de>
+{
+    let deser_res: Result<serde_json::Value, _> = serde::Deserialize::deserialize(deserializer);
+    match deser_res {
+        Ok(serde_json::Value::String(s)) => match s.parse::<u64>() {
+            Ok(num) => Ok(Some(num)),
+            Err(err) => Err(serde::de::Error::custom(format!("Invalid Node transaction: {:?}", err)))
+        },
+        Ok(serde_json::Value::Number(n)) => match n.as_u64() {
+            Some(num) => Ok(Some(num)),
+            None => Err(serde::de::Error::custom(format!("Invalid Node transaction")))
+        },
+        Ok(serde_json::Value::Null) => Ok(None),
+        _ => Err(serde::de::Error::custom(format!("Invalid Node transaction"))),
+    }
+}
+//
+//
+//fn string_or_number<'de, D>(deserializer: D) -> Result<Option<u64>, D::Error> where D: Deserializer<'de> {
+//    struct StringOrNumberVisitor;
+//
+//    impl<'de> de::Visitor<'de> for StringOrNumberVisitor {
+//        type Value = Option<u64>;
+//
+//        fn expecting(&self, formatter: &mut fmt::Formatter) -> fmt::Result {
+//            formatter.write_str("an integer or a string")
+//        }
+//
+//        fn visit_str<E>(self, v: &str) -> Result<Self::Value, E> where E: de::Error,
+//        {
+//            match v.parse::<u64>() {
+//                Ok(num) => return Ok(Some(num)),
+//                Err(err) => return Err(serde::de::Error::custom(format!("Invalid Node transaction: {:?}", err)))
+//            }
+//        }
+//
+//        fn visit_u64<E>(self, v: u64) -> Result<Self::Value, E> where E: de::Error, {
+//            return Ok(Some(v));
+//        }
+//
+//        fn visit_none<E>(self) -> Result<Self::Value, E> where E: de::Error, { Ok(None) }
+//    }
+//
+//    deserializer.deserialize_u64(StringOrNumberVisitor)
+//}
 
 #[derive(Serialize, Deserialize, Debug, Eq, PartialEq)]
 pub struct NodeTransaction {
     pub data: NodeData,
-=======
-    pub client_ip: String,
-    pub client_port: T,
-    pub node_ip: String,
-    pub node_port: T,
-    pub services: Vec<String>,
-    pub blskey: String
-}
-
-#[derive(Serialize, Deserialize, Debug, Eq, PartialEq)]
-pub struct GenTransaction<T> {
-    pub data: NodeData<T>,
->>>>>>> cf0dd895
     pub dest: String,
     pub identifier: String,
     #[serde(rename = "txnId")]
@@ -51,19 +90,11 @@
     pub txn_type: String
 }
 
-<<<<<<< HEAD
 impl JsonEncodable for NodeTransaction {}
 
 impl<'a> JsonDecodable<'a> for NodeTransaction {}
 
 impl NodeTransaction {
-=======
-impl JsonEncodable for GenTransaction<u32> {}
-
-impl<'a> JsonDecodable<'a> for GenTransaction<u32> {}
-
-impl GenTransaction<u32> {
->>>>>>> cf0dd895
     pub fn to_msg_pack(&self) -> Result<Vec<u8>, rmp_serde::encode::Error> {
         rmp_serde::to_vec_named(self)
     }
