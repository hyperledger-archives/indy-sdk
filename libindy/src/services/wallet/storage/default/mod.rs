extern crate owning_ref;
extern crate sodiumoxide;

mod query;
mod transaction;

use std;

use rusqlite;
use serde_json;

use self::owning_ref::OwningHandle;
use std::rc::Rc;

use utils::environment::EnvironmentUtils;
use errors::wallet::WalletStorageError;
use errors::common::CommonError;
use services::wallet::language;

use super::{StorageIterator, WalletStorageType, WalletStorage, StorageEntity, EncryptedValue, Tag, TagName};
use super::super::{RecordOptions, SearchOptions};


const _SQLITE_DB: &str = "sqlite.db";
const _PLAIN_TAGS_QUERY: &str = "SELECT name, value from tags_plaintext where item_id = ?";
const _ENCRYPTED_TAGS_QUERY: &str = "SELECT name, value from tags_encrypted where item_id = ?";
const _CREATE_SCHEMA: &str = "
    PRAGMA locking_mode=EXCLUSIVE;
    PRAGMA foreign_keys=ON;

    BEGIN EXCLUSIVE TRANSACTION;

    /*** Keys Table ***/

    CREATE TABLE metadata (
        id INTEGER NOT NULL,
        value NOT NULL,
        PRIMARY KEY(id)
    );

    /*** Items Table ***/

    CREATE TABLE items(
        id INTEGER NOT NULL,
        type NOT NULL,
        name NOT NULL,
        value NOT NULL,
        key NOT NULL,
        PRIMARY KEY(id)
    );

    CREATE UNIQUE INDEX ux_items_type_name ON items(type, name);

    /*** Encrypted Tags Table ***/

    CREATE TABLE tags_encrypted(
        name NOT NULL,
        value NOT NULL,
        item_id INTEGER NOT NULL,
        PRIMARY KEY(name, item_id),
        FOREIGN KEY(item_id)
            REFERENCES items(id)
            ON DELETE CASCADE
            ON UPDATE CASCADE
    );

    CREATE INDEX ix_tags_encrypted_name ON tags_encrypted(name);
    CREATE INDEX ix_tags_encrypted_value ON tags_encrypted(value);
    CREATE INDEX ix_tags_encrypted_item_id ON tags_encrypted(item_id);

    /*** PlainText Tags Table ***/

    CREATE TABLE tags_plaintext(
        name NOT NULL,
        value NOT NULL,
        item_id INTEGER NOT NULL,
        PRIMARY KEY(name, item_id),
        FOREIGN KEY(item_id)
            REFERENCES items(id)
            ON DELETE CASCADE
            ON UPDATE CASCADE
    );

    CREATE INDEX ix_tags_plaintext_name ON tags_plaintext(name);
    CREATE INDEX ix_tags_plaintext_value ON tags_plaintext(value);
    CREATE INDEX ix_tags_plaintext_item_id ON tags_plaintext(item_id);

    END TRANSACTION;
";


#[derive(Debug)]
struct TagRetriever<'a> {
    plain_tags_stmt: rusqlite::Statement<'a>,
    encrypted_tags_stmt: rusqlite::Statement<'a>,
}

type TagRetrieverOwned = OwningHandle<Rc<rusqlite::Connection>, Box<TagRetriever<'static>>>;

impl<'a> TagRetriever<'a> {
    fn new_owned(conn: Rc<rusqlite::Connection>) -> Result<TagRetrieverOwned, WalletStorageError> {
        OwningHandle::try_new(conn.clone(), |conn| -> Result<_, rusqlite::Error> {
            let (plain_tags_stmt, encrypted_tags_stmt) = unsafe {
                ((*conn).prepare(_PLAIN_TAGS_QUERY)?,
                 (*conn).prepare(_ENCRYPTED_TAGS_QUERY)?)
            };
            let tr = TagRetriever {
                plain_tags_stmt,
                encrypted_tags_stmt,
            };
            Ok(Box::new(tr))
        }).map_err(WalletStorageError::from)
    }

    fn retrieve(&mut self, id: i64) -> Result<Vec<Tag>, WalletStorageError> {
        let mut tags = Vec::new();

        let mut plain_results = self.plain_tags_stmt.query(&[&id])?;
        while let Some(res) = plain_results.next() {
            let row = res?;
            tags.push(Tag::PlainText(row.get(0), row.get(1)));
        }

        let mut encrypted_results = self.encrypted_tags_stmt.query(&[&id])?;
        while let Some(res) = encrypted_results.next() {
            let row = res?;
            tags.push(Tag::Encrypted(row.get(0), row.get(1)));
        }

        Ok(tags)
    }
}


struct SQLiteStorageIterator {
    rows: Option<
        OwningHandle<
            OwningHandle<
                Rc<rusqlite::Connection>,
                Box<rusqlite::Statement<'static>>>,
            Box<rusqlite::Rows<'static>>>>,
    tag_retriever: Option<TagRetrieverOwned>,
    options: RecordOptions,
    total_count: Option<usize>,
}


impl SQLiteStorageIterator {
    fn new(stmt: Option<OwningHandle<Rc<rusqlite::Connection>, Box<rusqlite::Statement<'static>>>>,
           args: &[&rusqlite::types::ToSql],
           options: RecordOptions,
           tag_retriever: Option<TagRetrieverOwned>,
           total_count: Option<usize>) -> Result<SQLiteStorageIterator, WalletStorageError> {
        let mut iter = SQLiteStorageIterator {
            rows: None,
            tag_retriever,
            options,
            total_count
        };

        if let Some(stmt) = stmt {
            iter.rows = Some(OwningHandle::try_new(
                stmt, |stmt|
                    unsafe {
                        (*(stmt as *mut rusqlite::Statement)).query(args).map(Box::new)
                    },
            )?);
        }
        Ok(iter)
    }
}


impl StorageIterator for SQLiteStorageIterator {
    fn next(&mut self) -> Result<Option<StorageEntity>, WalletStorageError> {
        // if records are not requested.
        if self.rows.is_none() {
            return Ok(None);
        }

        match self.rows.as_mut().unwrap().next() {
            Some(Ok(row)) => {
                let name = row.get(1);
                let value = if self.options.retrieve_value {
                    Some(EncryptedValue::new(row.get(2), row.get(3)))
                } else {
                    None
                };
                let tags = if self.options.retrieve_tags {
                    match self.tag_retriever {
                        Some(ref mut tag_retriever) => Some(tag_retriever.retrieve(row.get(0))?),
                        None => return Err(WalletStorageError::CommonError(
                            CommonError::InvalidState("Fetch tags option set and tag retriever is None".to_string())
                        ))
                    }
                } else {
                    None
                };
                let type_ = if self.options.retrieve_type {
                    Some(row.get(4))
                } else {
                    None
                };
                Ok(Some(StorageEntity::new(name, value, type_, tags)))
            },
            Some(Err(err)) => Err(WalletStorageError::from(err)),
            None => Ok(None)
        }
    }

    fn get_total_count(&self) -> Result<Option<usize>, WalletStorageError> {
        Ok(self.total_count)
    }
}

#[derive(Debug)]
struct SQLiteStorage {
    conn: Rc<rusqlite::Connection>,
}

pub struct SQLiteStorageType {}


impl SQLiteStorageType {
    pub fn new() -> SQLiteStorageType {
        SQLiteStorageType {}
    }

    fn create_path(name: &str) -> std::path::PathBuf {
        let mut path = EnvironmentUtils::wallet_path(name);
        path.push(_SQLITE_DB );
        path
    }
}


#[warn(dead_code)]
impl WalletStorage for SQLiteStorage {
    ///
    /// Tries to fetch values and/or tags from the storage.
    /// Returns Result with StorageEntity object which holds requested data in case of success or
    /// Result with WalletStorageError in case of failure.
    ///
    ///
    /// # Arguments
    ///
    ///  * `type_` - type_ of the item in storage
    ///  * `name` - name of the item in storage
    ///  * `options` - JSon containing what needs to be fetched.
    ///  Example: {"retrieveValue": true, "retrieveTags": true}
    ///
    /// # Returns
    ///
    /// Result that can be either:
    ///
    ///  * `StorageEntity` - Contains name, optional value and optional tags
    ///  * `WalletStorageError`
    ///
    /// # Errors
    ///
    /// Any of the following `WalletStorageError` type_ of errors can be throw by this method:
    ///
    ///  * `WalletStorageError::Closed` - Storage is closed
    ///  * `WalletStorageError::ItemNotFound` - Item is not found in database
    ///  * `IOError("IO error during storage operation:...")` - Failed connection or SQL query
    ///
    fn get(&self, type_: &Vec<u8>, name: &Vec<u8>, options: &str) -> Result<StorageEntity, WalletStorageError> {
        let options: RecordOptions = if options == "{}" {
            RecordOptions::default()
        } else {
            serde_json::from_str(options)?
        };
        let res: Result<(i64, Vec<u8>, Vec<u8>), rusqlite::Error> = self.conn.query_row(
            "SELECT id, value, key FROM items where type = ?1 AND name = ?2",
            &[type_, name],
            |row| {
                (row.get(0), row.get(1), row.get(2))
            }
        );
        let item = match res {
            Ok(entity) => entity,
            Err(rusqlite::Error::QueryReturnedNoRows) => return Err(WalletStorageError::ItemNotFound),
            Err(err) => return Err(WalletStorageError::from(err))
        };
        let value = if options.retrieve_value { Some(EncryptedValue::new(item.1, item.2)) } else { None };
        let type_ = if options.retrieve_type { Some(type_.clone()) } else { None };
        let tags = if options.retrieve_tags {
            let mut tags = Vec::new();

            // get all encrypted.
            let mut stmt = self.conn.prepare_cached("SELECT name, value FROM tags_encrypted WHERE item_id = ?1")?;
            let mut rows = stmt.query(&[&item.0])?;

            while let Some(row) = rows.next() {
                let row = row?;
                tags.push(Tag::Encrypted(row.get(0), row.get(1)));
            }

            // get all plain
            let mut stmt = self.conn.prepare_cached("SELECT name, value FROM tags_plaintext WHERE item_id = ?1")?;
            let mut rows = stmt.query(&[&item.0])?;

            while let Some(row) = rows.next() {
                let row = row?;
                tags.push(Tag::PlainText(row.get(0), row.get(1)));
            }
            Some(tags)
        } else { None };

         Ok(StorageEntity::new(name.clone(), value, type_, tags))
    }

    ///
    /// inserts value and tags into storage.
    /// Returns Result with () on success or
    /// Result with WalletStorageError in case of failure.
    ///
    ///
    /// # Arguments
    ///
    ///  * `type_` - type of the item in storage
    ///  * `name` - name of the item in storage
    ///  * `value` - value of the item in storage
    ///  * `value_key` - key used to encrypt the value
    ///  * `tags` - tags assigned to the value
    ///
    /// # Returns
    ///
    /// Result that can be either:
    ///
    ///  * `()`
    ///  * `WalletStorageError`
    ///
    /// # Errors
    ///
    /// Any of the following `WalletStorageError` class of errors can be throw by this method:
    ///
    ///  * `WalletStorageError::Closed` - Storage is closed
    ///  * `WalletStorageError::ItemAlreadyExists` - Item is already present in database
    ///  * `IOError("IO error during storage operation:...")` - Failed connection or SQL query
    ///
    fn add(&self, type_: &Vec<u8>, name: &Vec<u8>, value: &EncryptedValue, tags: &[Tag]) -> Result<(), WalletStorageError> {
        let tx: transaction::Transaction = transaction::Transaction::new(&self.conn, rusqlite::TransactionBehavior::Deferred)?;
        let res = tx.prepare_cached("INSERT INTO items (type, name, value, key) VALUES (?1, ?2, ?3, ?4)")?
                            .insert(&[type_, name, &value.data, &value.key]);

        let id = match res {
            Ok(entity) => entity,
            Err(rusqlite::Error::SqliteFailure(_, _)) => return Err(WalletStorageError::ItemAlreadyExists),
            Err(err) => return Err(WalletStorageError::from(err))
        };

        {
            let mut stmt_e = tx.prepare_cached("INSERT INTO tags_encrypted (item_id, name, value) VALUES (?1, ?2, ?3)")?;
            let mut stmt_p = tx.prepare_cached("INSERT INTO tags_plaintext (item_id, name, value) VALUES (?1, ?2, ?3)")?;

            for tag in tags {
                match tag {
                    &Tag::Encrypted(ref tag_name, ref tag_data) => stmt_e.execute(&[&id, tag_name, tag_data])?,
                    &Tag::PlainText(ref tag_name, ref tag_data) => stmt_p.execute(&[&id, tag_name, tag_data])?
                };
            }
        }

        tx.commit()?;

        Ok(())
    }
    
    fn update(&self, type_: &Vec<u8>, name: &Vec<u8>, value: &EncryptedValue) -> Result<(), WalletStorageError> {
        let res = self.conn.prepare_cached("UPDATE items SET value = ?1, key = ?2 WHERE type = ?3 AND name = ?4")?
            .execute(&[&value.data, &value.key, type_, name]);

        match res {
            Ok(1) => Ok(()),
            Ok(0) => Err(WalletStorageError::ItemNotFound),
            Ok(count) => Err(WalletStorageError::CommonError(CommonError::InvalidState(format!("SQLite returned update row count: {}", count)))),
            Err(err) => Err(WalletStorageError::from(err)),
        }
    }

    fn add_tags(&self, type_: &Vec<u8>, name: &Vec<u8>, tags: &[Tag]) -> Result<(), WalletStorageError> {
        let tx: transaction::Transaction = transaction::Transaction::new(&self.conn, rusqlite::TransactionBehavior::Deferred)?;

        let res = tx.prepare_cached("SELECT id FROM items WHERE type = ?1 AND name = ?2")?
            .query_row(&[type_, name], |row| row.get(0));

        let item_id: i64 = match res {
            Err(rusqlite::Error::QueryReturnedNoRows) => return Err(WalletStorageError::ItemNotFound),
            Err(err) => return Err(WalletStorageError::from(err)),
            Ok(id) => id
        };

        {
            let mut enc_tag_insert_stmt = tx.prepare_cached("INSERT OR REPLACE INTO tags_encrypted (item_id, name, value) VALUES (?1, ?2, ?3)")?;
            let mut plain_tag_insert_stmt = tx.prepare_cached("INSERT OR REPLACE INTO tags_plaintext (item_id, name, value) VALUES (?1, ?2, ?3)")?;

            for tag in tags {
                match tag {
                    &Tag::Encrypted(ref tag_name, ref tag_data) => enc_tag_insert_stmt.execute(&[&item_id, tag_name, tag_data])?,
                    &Tag::PlainText(ref tag_name, ref tag_data) => plain_tag_insert_stmt.execute(&[&item_id, tag_name, tag_data])?
                };
            }
        }
        tx.commit()?;

        Ok(())
    }

    fn update_tags(&self, type_: &Vec<u8>, name: &Vec<u8>, tags: &[Tag]) -> Result<(), WalletStorageError> {
        let tx: transaction::Transaction = transaction::Transaction::new(&self.conn, rusqlite::TransactionBehavior::Deferred)?;

        let res = tx.prepare_cached("SELECT id FROM items WHERE type = ?1 AND name = ?2")?
            .query_row(&[type_, name], |row| row.get(0));

        let item_id: i64 = match res {
            Err(rusqlite::Error::QueryReturnedNoRows) => return Err(WalletStorageError::ItemNotFound),
            Err(err) => return Err(WalletStorageError::from(err)),
            Ok(id) => id
        };

        tx.execute("DELETE FROM tags_encrypted WHERE item_id = ?1", &[&item_id])?;
        tx.execute("DELETE FROM tags_plaintext WHERE item_id = ?1", &[&item_id])?;

        {
            let mut enc_tag_insert_stmt = tx.prepare_cached("INSERT INTO tags_encrypted (item_id, name, value) VALUES (?1, ?2, ?3)")?;
            let mut plain_tag_insert_stmt = tx.prepare_cached("INSERT INTO tags_plaintext (item_id, name, value) VALUES (?1, ?2, ?3)")?;

            for tag in tags {
                match tag {
                    &Tag::Encrypted(ref tag_name, ref tag_data) => enc_tag_insert_stmt.execute(&[&item_id, tag_name, tag_data])?,
                    &Tag::PlainText(ref tag_name, ref tag_data) => plain_tag_insert_stmt.execute(&[&item_id, tag_name, tag_data])?
                };
            }
        }
        tx.commit()?;

        Ok(())
    }

    fn delete_tags(&self, type_: &Vec<u8>, name: &Vec<u8>, tag_names: &[TagName]) -> Result<(), WalletStorageError> {
        let res = self.conn.prepare_cached("SELECT id FROM items WHERE type =?1 AND name = ?2")?
            .query_row(&[type_, name], |row| row.get(0));

        let item_id: i64 = match res {
            Err(rusqlite::Error::QueryReturnedNoRows) => return Err(WalletStorageError::ItemNotFound),
            Err(err) => return Err(WalletStorageError::from(err)),
            Ok(id) => id
        };

        let tx: transaction::Transaction = transaction::Transaction::new(&self.conn, rusqlite::TransactionBehavior::Deferred)?;
        {
            let mut enc_tag_delete_stmt = tx.prepare_cached("DELETE FROM tags_encrypted WHERE item_id = ?1 AND name = ?2")?;
            let mut plain_tag_delete_stmt = tx.prepare_cached("DELETE FROM tags_plaintext WHERE item_id = ?1 AND name = ?2")?;

            for tag_name in tag_names {
                match tag_name {
                    &TagName::OfEncrypted(ref tag_name) => enc_tag_delete_stmt.execute(&[&item_id, tag_name])?,
                    &TagName::OfPlain(ref tag_name) => plain_tag_delete_stmt.execute(&[&item_id, tag_name])?,
                };
            }
        }
        tx.commit()?;

        Ok(())
    }

    ///
    /// deletes value and tags into storage.
    /// Returns Result with () on success or
    /// Result with WalletStorageError in case of failure.
    ///
    ///
    /// # Arguments
    ///
    ///  * `type_` - type of the item in storage
    ///  * `name` - name of the item in storage
    ///
    /// # Returns
    ///
    /// Result that can be either:
    ///
    ///  * `()`
    ///  * `WalletStorageError`
    ///
    /// # Errors
    ///
    /// Any of the following `WalletStorageError` type_ of errors can be throw by this method:
    ///
    ///  * `WalletStorageError::Closed` - Storage is closed
    ///  * `WalletStorageError::ItemNotFound` - Item is not found in database
    ///  * `IOError("IO error during storage operation:...")` - Failed connection or SQL query
    ///
    fn delete(&self, type_: &Vec<u8>, name: &Vec<u8>) -> Result<(), WalletStorageError> {
        let row_count = self.conn.execute(
            "DELETE FROM items where type = ?1 AND name = ?2",
            &[type_, name]
        )?;
        if row_count == 1 {
            Ok(())
        } else {
            Err(WalletStorageError::ItemNotFound)
        }
    }

    fn get_storage_metadata(&self) -> Result<Vec<u8>, WalletStorageError> {
        let res: Result<Vec<u8>, rusqlite::Error> = self.conn.query_row(
            "SELECT value FROM metadata",
            &[],
            |row| { row.get(0) }
        );

        match res {
            Ok(entity) => Ok(entity),
            Err(rusqlite::Error::QueryReturnedNoRows) => return Err(WalletStorageError::ItemNotFound),
            Err(err) => return Err(WalletStorageError::from(err))
        }
    }

    fn set_storage_metadata(&self, metadata: &Vec<u8>) -> Result<(), WalletStorageError> {
        match self.conn.execute("UPDATE metadata SET value = ?1",&[metadata]) {
            Ok(_) => Ok(()),
            Err(error) => {
                Err(WalletStorageError::IOError(format!("Error occurred while inserting the keys: {}", error)))
            }
        }
    }

    fn get_all(&self) -> Result<Box<StorageIterator>, WalletStorageError> {
        let statement = self._prepare_statement("SELECT id, name, value, key, type FROM items;")?;
        let fetch_options = RecordOptions {
            retrieve_type: true,
            retrieve_value: true,
            retrieve_tags: true,
        };
        let tag_retriever = Some(TagRetriever::new_owned(self.conn.clone())?);

        let storage_iterator = SQLiteStorageIterator::new(Some(statement), &[], fetch_options, tag_retriever, None)?;
        Ok(Box::new(storage_iterator))
    }

    fn search(&self, type_: &Vec<u8>, query: &language::Operator, options: Option<&str>) -> Result<Box<StorageIterator>, WalletStorageError> {
        let search_options = match options {
            None => SearchOptions::default(),
            Some(option_str) => serde_json::from_str(option_str)?
        };

        let total_count: Option<usize> = if search_options.retrieve_total_count {
            let (query_string, query_arguments) = query::wql_to_sql_count(type_, query)?;

            self.conn.query_row(
                &query_string,
                &query_arguments,
                |row| { let x: i64 = row.get(0); Some(x as usize) }
            )?
        } else {None};


        if search_options.retrieve_records {
            let fetch_options = RecordOptions {
                retrieve_value: search_options.retrieve_value,
                retrieve_tags: search_options.retrieve_tags,
                retrieve_type: search_options.retrieve_type,
            };

            let (query_string, query_arguments) = query::wql_to_sql(type_, query, options)?;

            let statement = self._prepare_statement(&query_string)?;
            let tag_retriever = if fetch_options.retrieve_tags {
                Some(TagRetriever::new_owned(self.conn.clone())?)
            } else {
                None
            };
            let storage_iterator = SQLiteStorageIterator::new(Some(statement), &query_arguments, fetch_options, tag_retriever, total_count)?;
            Ok(Box::new(storage_iterator))
        }
        else {
            let storage_iterator = SQLiteStorageIterator::new(None, &[], RecordOptions::default(), None, total_count)?;
            Ok(Box::new(storage_iterator))
        }
    }

    fn close(&mut self) -> Result<(), WalletStorageError> {
        Ok(())
    }
}

impl SQLiteStorage {
    fn _prepare_statement(&self, sql: &str) -> Result<
        OwningHandle<Rc<rusqlite::Connection>, Box<rusqlite::Statement<'static>>>,
        WalletStorageError> {
        OwningHandle::try_new(self.conn.clone(), |conn| {
            unsafe { (*conn).prepare(sql) }.map(Box::new).map_err(WalletStorageError::from)
        })
    }
}


impl WalletStorageType for SQLiteStorageType {
    ///
    /// Deletes the SQLite database file with the provided name from the path specified in the
    /// config file.
    ///
    /// # Arguments
    ///
    ///  * `name` - name of the SQLite DB file
    ///  * `storage_config` - config containing the location of SQLite DB files
    ///  * `storage_credentials` - DB credentials
    ///
    /// # Returns
    ///
    /// Result that can be either:
    ///
    ///  * `()`
    ///  * `WalletStorageError`
    ///
    /// # Errors
    ///
    /// Any of the following `WalletStorageError` type_ of errors can be throw by this method:
    ///
    ///  * `WalletStorageError::NotFound` - File with the provided name not found
    ///  * `IOError(..)` - Deletion of the file form the file-system failed
    ///
    fn delete_storage(&self, name: &str, config: Option<&str>, credentials: &str) -> Result<(), WalletStorageError> {
        let db_file_path = SQLiteStorageType::create_path(name);

        if db_file_path.exists() {
            std::fs::remove_file(db_file_path)?;
            Ok(())
        } else {
            Err(WalletStorageError::NotFound)
        }
    }

    ///
    /// Creates the SQLite DB file with the provided name in the path specified in the config file,
    /// and initializes the encryption keys needed for encryption and decryption of data.
    ///
    /// # Arguments
    ///
    ///  * `name` - name of the SQLite DB file
    ///  * `storage_config` - config containing the location of SQLite DB files
    ///  * `credentials` - DB credentials
    ///  * `metadata` - encryption keys that need to be stored in the newly created DB
    ///
    /// # Returns
    ///
    /// Result that can be either:
    ///
    ///  * `()`
    ///  * `WalletStorageError`
    ///
    /// # Errors
    ///
    /// Any of the following `WalletStorageError` type_ of errors can be throw by this method:
    ///
    ///  * `AlreadyExists` - File with a given name already exists on the path
    ///  * `IOError("IO error during storage operation:...")` - Connection to the DB failed
    ///  * `IOError("Error occurred while creating wallet file:..)"` - Creation of schema failed
    ///  * `IOError("Error occurred while inserting the keys...")` - Insertion of keys failed
    ///  * `IOError(..)` - Deletion of the file form the file-system failed
    ///
    fn create_storage(&self, name: &str, config: Option<&str>, credentials: &str, metadata: &Vec<u8>) -> Result<(), WalletStorageError> {
        let db_file_path = SQLiteStorageType::create_path(name);
        if db_file_path.exists() {
            return Err(WalletStorageError::AlreadyExists);
        }

        let conn = rusqlite::Connection::open(db_file_path.as_path())?;

        match conn.execute_batch(_CREATE_SCHEMA) {
            Ok(_) => match conn.execute("INSERT OR REPLACE INTO metadata(value) VALUES(?1)", &[metadata]) {
                Ok(_) => Ok(()),
                Err(error) => {
                    std::fs::remove_file(db_file_path)?;
                    Err(WalletStorageError::IOError(format!("Error occurred while inserting the keys: {}", error)))
                }
            },
            Err(error) => {
                std::fs::remove_file(db_file_path)?;
                Err(WalletStorageError::IOError(format!("Error occurred while creating wallet file: {}", error)))
            }
        }
    }

    ///
    /// Establishes a connection to the SQLite DB with the provided name located in the path
    /// specified in the config. In case of a successful onection returns a Storage object
    /// embedding the connection and the encryption keys that will be used for encryption and
    /// decryption operations.
    ///
    ///
    /// # Arguments
    ///
    ///  * `name` - name of the SQLite DB file
    ///  * `config` - config containing the location of SQLite DB files
    ///  * `runtime_config` - #TODO
    ///  * `credentials` - DB credentials
    ///
    /// # Returns
    ///
    /// Result that can be either:
    ///
    ///  * `(Box<Storage>, Vec<u8>)` - Tuple of `SQLiteStorage` and `encryption keys`
    ///  * `WalletStorageError`
    ///
    /// # Errors
    ///
    /// Any of the following `WalletStorageError` type_ of errors can be throw by this method:
    ///
    ///  * `WalletStorageError::NotFound` - File with the provided name not found
    ///  * `IOError("IO error during storage operation:...")` - Failed connection or SQL query
    ///
    fn open_storage(&self, name: &str, config: Option<&str>, credentials: &str) -> Result<Box<WalletStorage>, WalletStorageError> {
        let db_file_path = SQLiteStorageType::create_path(name);

        if !db_file_path.exists() {
            return Err(WalletStorageError::NotFound);
        }

        let conn = rusqlite::Connection::open(db_file_path.as_path())?;

        Ok(Box::new(SQLiteStorage { conn: Rc::new(conn) }))
    }
}


#[cfg(test)]
mod tests {
    use super::*;
    use super::super::Tag;
    use std::collections::HashMap;
    use std::env;

    fn _create_and_open_test_storage() -> Box<WalletStorage> {
        _prepare_path();
        let storage_type = SQLiteStorageType::new();
        let test_keys = _get_test_keys();

        storage_type.create_storage("test_wallet", None, "", &test_keys).unwrap();
        let storage = storage_type.open_storage("test_wallet", None, "").unwrap();
        storage
    }


    fn _remove_test_file(file: &str) {
        if std::path::Path::new(&file).exists() {
            std::fs::remove_file(&file).unwrap();
        }
    }

    fn _wallet_base_path() -> std::path::PathBuf {
        let mut directory_path = env::home_dir().unwrap();
        directory_path.push(".indy_client");
        directory_path.push("wallet");
        directory_path.push("test_wallet");
        directory_path
    }

    fn _db_file_path() -> std::path::PathBuf {
        let mut db_file_path = _wallet_base_path();
        db_file_path.push(_SQLITE_DB );
        db_file_path
    }

    fn _remove_test_wallet_file() {
        let db_file_path = _db_file_path();
        if db_file_path.exists() {
            std::fs::remove_file(db_file_path).unwrap();
        }

        let mut desc_file_path = _wallet_base_path();
        desc_file_path.push("wallet.json");
        if desc_file_path.exists() {
            std::fs::remove_file(desc_file_path).unwrap();
        }
    }

    fn _prepare_path() {
        let mut directory_path = env::home_dir().unwrap();
        directory_path.push(".indy_client");
        directory_path.push("wallet");
        directory_path.push("test_wallet");
        if !directory_path.exists() {
            std::fs::DirBuilder::new()
                .recursive(true)
                .create(directory_path).unwrap();
        }

        _remove_test_wallet_file();
    }


    /**
     * Storage config tests
     */

    fn _get_test_keys() -> Vec<u8> {
        return vec![
            1, 2, 3, 4, 5, 6, 7, 8,
            1, 2, 3, 4, 5, 6, 7, 8,
            1, 2, 3, 4, 5, 6, 7, 8,
            1, 2, 3, 4, 5, 6, 7, 8,
            1, 2, 3, 4, 5, 6, 7, 8,
            1, 2, 3, 4, 5, 6, 7, 8,
            1, 2, 3, 4, 5, 6, 7, 8,
            1, 2, 3, 4, 5, 6, 7, 8
        ];
    }


    /**
     *  Create tests
     */
    #[test]
    fn sqlite_storage_type_create() {
        _prepare_path();
        let storage_type = SQLiteStorageType::new();
        let test_keys = _get_test_keys();

        storage_type.create_storage("test_wallet", None, &"", &test_keys).unwrap();
    }

    // Already existing wallet
    #[test]
    fn sqlite_storage_type_create_works_for_twice() {
        _prepare_path();
        let storage_type = SQLiteStorageType::new();
        let test_keys = _get_test_keys();

        storage_type.create_storage("test_wallet", None, &"", &test_keys).unwrap();
        let res = storage_type.create_storage("test_wallet", None, &"", &test_keys);

        assert_match!(Err(WalletStorageError::AlreadyExists), res);
    }

    /**
     * SQLiteWalletStorageType Delete tests
     */

    /** positive tests */
    #[test]
    fn sqlite_storage_type_create_check_metadata() {
        _prepare_path();
        let storage_type = SQLiteStorageType::new();
        let test_metadata = _get_test_keys();

        storage_type.create_storage("test_wallet", None, &"", &test_metadata).unwrap();

        let storage = storage_type.open_storage("test_wallet", None, &"").unwrap();
        let storage_metadata = storage.get_storage_metadata().unwrap();

        assert_eq!(test_metadata, storage_metadata);
    }


    // no wallet with given name
    #[test]
    fn sqlite_wallet_storage_type_delete_for_nonexisting_wallet() {
        _prepare_path();
        let storage_type = SQLiteStorageType::new();
        let test_metadata = _get_test_keys();

        storage_type.create_storage("test_wallet", None, &"", &test_metadata).unwrap();
        let res_wrong = storage_type.delete_storage("test_wallet_wrong", None, &"");
        let res_ok = storage_type.delete_storage("test_wallet", None, &"");

        assert_match!(Err(WalletStorageError::NotFound), res_wrong);
        assert_match!(Ok(()), res_ok);
    }
//
//    /**
//     * SQLiteWalletStorageType Open tests
//     */
//
    #[test]
    fn sqlite_storage_type_open_works() {
        _prepare_path();
        let storage_type = SQLiteStorageType::new();
        let test_keys = _get_test_keys();

        storage_type.create_storage("test_wallet", None, "", &test_keys).unwrap();
        storage_type.open_storage("test_wallet", None, "").unwrap();
    }

    /** negative tests */
    // wallet not created
    #[test]
    fn sqlite_storage_type_open_returns_error_if_wallet_not_created() {
        _prepare_path();
        let storage_type = SQLiteStorageType::new();

        let res = storage_type.open_storage("test_wallet", None, "");

        assert_match!(Err(WalletStorageError::NotFound), res);
    }


    /**
     * Get/Set tests
     */

    #[test]
    fn sqlite_storage_set_get_works() {
        _prepare_path();
        let storage_type = SQLiteStorageType::new();
        let test_keys = _get_test_keys();
        let keys = test_keys.clone(); // TODO: fix this

        storage_type.create_storage("test_wallet", None, "", &test_keys).unwrap();
        let storage = storage_type.open_storage("test_wallet", None, "").unwrap();
        assert_eq!(keys, test_keys);

        let type_: Vec<u8> = vec![1, 2, 3];
        let name: Vec<u8> = vec![4, 5, 6];
        let value = EncryptedValue{data: vec![7, 8, 9], key: vec![10, 11, 12]};
        let mut tags: Vec<Tag> = Vec::new();
        tags.push(Tag::Encrypted(vec![1, 5, 8], vec![3, 5, 6]));
        tags.push(Tag::PlainText(vec![1, 5, 8, 1], "Plain value".to_string()));

        storage.add(&type_, &name, &value, &tags).unwrap();
        let entity = storage.get(&type_, &name, r##"{"retrieveType": false, "retrieveValue": true, "retrieveTags": true}"##).unwrap();

        let entity_value = entity.value.unwrap();

        assert_eq!(value, entity_value);
        assert_eq!(tags, entity.tags.unwrap());
    }

    #[test]
    fn sqlite_storage_get_doesnt_retrieve_if_retrieve_options_false() {
        _prepare_path();
        let storage_type = SQLiteStorageType::new();
        let test_keys = _get_test_keys();
        let keys = test_keys.clone(); // TODO: fix this

        storage_type.create_storage("test_wallet", None, "", &test_keys).unwrap();
        let storage = storage_type.open_storage("test_wallet", None, "").unwrap();
        assert_eq!(keys, test_keys);

        let type_: Vec<u8> = vec![1, 2, 3];
        let name: Vec<u8> = vec![4, 5, 6];
        let value = EncryptedValue{data: vec![7, 8, 9], key: vec![10, 11, 12]};
        let mut tags: Vec<Tag> = Vec::new();
        tags.push(Tag::Encrypted(vec![1, 5, 8], vec![3, 5, 6]));
        tags.push(Tag::PlainText(vec![1, 5, 8, 1], "Plain value".to_string()));

        storage.add(&type_, &name, &value, &tags).unwrap();
        let entity = storage.get(&type_, &name, r##"{"retrieveType": false, "retrieveValue": false, "retrieveTags": false}"##).unwrap();

        assert!(entity.type_.is_none());
        assert!(entity.value.is_none());
        assert!(entity.tags.is_none());
    }

    #[test]
    fn sqlite_storage_cannot_add_twice_the_same_key() {
        _prepare_path();
        let storage_type = SQLiteStorageType::new();
        let test_keys = _get_test_keys();
        let keys = test_keys.clone(); // TODO: fix this

        storage_type.create_storage("test_wallet", None, "", &test_keys).unwrap();
        let storage = storage_type.open_storage("test_wallet", None, "").unwrap();
        assert_eq!(keys, test_keys);

        let type_: Vec<u8> = vec![1, 2, 3];
        let name: Vec<u8> = vec![4, 5, 6];
        let value = EncryptedValue{data: vec![7, 8, 9], key: vec![10, 11, 12]};
        let value2 = EncryptedValue{data: vec![100, 150, 200], key: vec![10, 11, 12]};
        let mut tags: Vec<Tag> = Vec::new();
        tags.push(Tag::Encrypted(vec![1, 5, 8], vec![3, 5, 6]));
        tags.push(Tag::PlainText(vec![1, 5, 8, 1], "Plain value".to_string()));

        storage.add(&type_, &name, &value, &tags).unwrap();
        let entity = storage.get(&type_, &name, r##"{"retrieveType": false, "retrieveValue": true, "retrieveTags": true}"##).unwrap();

        assert_eq!(value, entity.value.unwrap());
        assert_eq!(tags, entity.tags.unwrap());

        let res = storage.add(&type_, &name, &value2, &tags);
        assert_match!(Err(WalletStorageError::ItemAlreadyExists), res);
    }

    #[test]
    fn sqlite_storage_set_get_works_for_reopen() {
        _prepare_path();
        let storage_type = SQLiteStorageType::new();
        let test_keys = _get_test_keys();
        storage_type.create_storage("test_wallet", None, "", &test_keys).unwrap();
        let type_: Vec<u8> = vec![1, 2, 3];
        let name: Vec<u8> = vec![4, 5, 6];
        let value = EncryptedValue{data: vec![7, 8, 9], key: vec![10, 11, 12]};
        let mut tags: Vec<Tag> = Vec::new();
        tags.push(Tag::Encrypted(vec![1, 5, 8], vec![3, 5, 6]));
        tags.push(Tag::PlainText(vec![1, 5, 8, 1], "Plain value".to_string()));

        {
            let storage = storage_type.open_storage("test_wallet", None, "").unwrap();
            storage.add(&type_, &name, &value, &tags).unwrap();
        }

        let storage = storage_type.open_storage("test_wallet", None, "").unwrap();
        let entity = storage.get(&type_, &name, r##"{"retrieveType": false, "retrieveValue": true, "retrieveTags": true}"##).unwrap();
        let entity_value = entity.value.unwrap();

        assert_eq!(value, entity_value);
        assert_eq!(tags, entity.tags.unwrap());
    }

    #[test]
    fn sqlite_storage_get_works_for_wrong_key() {
        _prepare_path();
        let storage_type = SQLiteStorageType::new();
        let test_keys = _get_test_keys();
        storage_type.create_storage("test_wallet", None, "", &test_keys).unwrap();
        let storage = storage_type.open_storage("test_wallet", None, "").unwrap();
        let type_: Vec<u8> = vec![1, 2, 3];
        let name: Vec<u8> = vec![4, 5, 6];
        let value = EncryptedValue{data: vec![7, 8, 9], key: vec![10, 11, 12]};
        let mut tags: Vec<Tag> = Vec::new();
        tags.push(Tag::Encrypted(vec![1, 5, 8], vec![3, 5, 6]));
        tags.push(Tag::PlainText(vec![1, 5, 8, 1], "Plain value".to_string()));

        storage.add(&type_, &name, &value, &tags).unwrap();
        let res = storage.get(&type_, &vec![5, 6, 6], r##"{"retrieveType": false, "retrieveValue": true, "retrieveTags": true}"##);

        assert_match!(Err(WalletStorageError::ItemNotFound), res)
    }

    #[test]
    fn sqlite_wallet_storage_sql_cmd_inject() {
        _prepare_path();
        let storage_type = SQLiteStorageType::new();
        let test_keys = _get_test_keys();

        storage_type.create_storage("test_wallet", None, "", &test_keys).unwrap();
        let storage = storage_type.open_storage("test_wallet", None, "").unwrap();

        let type_: Vec<u8> = vec![1, 2, 3];
        let name: Vec<u8> = vec![4, 5, 6];
        let value = EncryptedValue{data: vec![7, 8, 9], key: vec![10, 11, 12]};
        let mut tags: Vec<Tag> = Vec::new();
        tags.push(Tag::Encrypted(vec![1, 5, 8], vec![3, 5, 6]));
        tags.push(Tag::PlainText(vec![1, 5, 8, 1], "Plain value".to_string()));

        storage.add(&type_, &name, &value, &tags).unwrap();

        let entity = storage.get(&type_, &name, r##"{"retrieveType": false, "retrieveValue": true, "retrieveTags": true}"##).unwrap();

        let entity_value = entity.value.unwrap();
        assert_eq!(value, entity_value);
        assert_eq!(tags, entity.tags.unwrap());
    }

    /** Get/Set tests end */

    /**
     * delete tests
     */

    #[test]
    fn sqlite_storage_delete() {
         _prepare_path();
        let storage_type = SQLiteStorageType::new();
        let test_keys = _get_test_keys();

        storage_type.create_storage("test_wallet", None, "", &test_keys).unwrap();
        let storage = storage_type.open_storage("test_wallet", None, "").unwrap();

        let type_: Vec<u8> = vec![1, 2, 3];
        let name: Vec<u8> = vec![4, 5, 6];
        let value = EncryptedValue{data: vec![7, 8, 9], key: vec![10, 11, 12]};
        let mut tags: Vec<Tag> = Vec::new();
        tags.push(Tag::Encrypted(vec![1, 5, 8], vec![3, 5, 6]));
        tags.push(Tag::PlainText(vec![1, 5, 8, 1], "Plain value".to_string()));

        storage.add(&type_, &name, &value, &tags).unwrap();
        let entity = storage.get(&type_, &name, r##"{"retrieveType": false, "retrieveValue": true, "retrieveTags": true}"##).unwrap();

        let entity_value = entity.value.unwrap();

        assert_eq!(value, entity_value);
        assert_eq!(tags, entity.tags.unwrap());

        storage.delete(&type_, &name).unwrap();
        let res = storage.get(&type_, &name, r##"{"retrieveType": false, "retrieveValue": true, "retrieveTags": true}"##);
        assert_match!(Err(WalletStorageError::ItemNotFound), res);
    }

    /** negative tests */

    #[test]
    fn sqlite_storage_delete_returns_error_item_not_found_if_no_such_key() {
        _prepare_path();
        let storage_type = SQLiteStorageType::new();
        let test_keys = _get_test_keys();

        storage_type.create_storage("test_wallet", None, "", &test_keys).unwrap();
        let storage = storage_type.open_storage("test_wallet", None, "").unwrap();

        let type_: Vec<u8> = vec![1, 2, 3];
        let name: Vec<u8> = vec![4, 5, 6];
        let value = EncryptedValue{data: vec![7, 8, 9], key: vec![10, 11, 12]};
        let mut tags: Vec<Tag> = Vec::new();
        tags.push(Tag::Encrypted(vec![1, 5, 8], vec![3, 5, 6]));
        tags.push(Tag::PlainText(vec![1, 5, 8, 1], "Plain value".to_string()));

        storage.add(&type_, &name, &value, &tags).unwrap();
        let res = storage.delete(&type_, &vec![5, 5, 6]);
        assert_match!(Err(WalletStorageError::ItemNotFound), res);
    }

    #[test]
    fn sqlite_storage_delete_returns_error_item_not_found_if_no_such_type() {
        _prepare_path();
        let storage_type = SQLiteStorageType::new();
        let test_keys = _get_test_keys();

        storage_type.create_storage("test_wallet", None, "", &test_keys).unwrap();
        let storage = storage_type.open_storage("test_wallet", None, "").unwrap();

        let type_: Vec<u8> = vec![1, 2, 3];
        let name: Vec<u8> = vec![4, 5, 6];
        let value = EncryptedValue{data: vec![7, 8, 9], key: vec![10, 11, 12]};
        let mut tags: Vec<Tag> = Vec::new();
        tags.push(Tag::Encrypted(vec![1, 5, 8], vec![3, 5, 6]));
        tags.push(Tag::PlainText(vec![1, 5, 8, 1], "Plain value".to_string()));

        storage.add(&type_, &name, &value, &tags).unwrap();
        let res = storage.delete(&vec![1, 2, 4], &vec![10, 11, 12]);
        assert_match!(Err(WalletStorageError::ItemNotFound), res);
    }
//
//    /** delete tests - END **/
//
//
//    /**
//     * Get all tests
//     */
//
    #[test]
    fn sqlite_storage_get_all_with_2_existing_keys() {
        _prepare_path();
        let storage_type = SQLiteStorageType::new();
        let test_keys = _get_test_keys();

        storage_type.create_storage("test_wallet", None, "", &test_keys).unwrap();
        let storage = storage_type.open_storage("test_wallet", None, "").unwrap();

        let type_: Vec<u8> = vec![1, 2, 3];
        let name1: Vec<u8> = vec![4, 5, 6];
        let name2: Vec<u8> = vec![4, 5, 8];
        let value1 = EncryptedValue{data: vec![7, 8, 9], key: vec![10, 11, 12]};
        let value2 = EncryptedValue{data: vec![100, 150, 200], key: vec![10, 11, 12]};
        let mut tags: Vec<Tag> = Vec::new();
        tags.push(Tag::Encrypted(vec![1, 5, 8], vec![3, 5, 6]));
        tags.push(Tag::PlainText(vec![1, 5, 8, 1], "Plain value".to_string()));

        storage.add(&type_, &name1, &value1, &tags).unwrap();
        storage.add(&type_, &name2, &value2, &tags).unwrap();

        let mut storage_iterator = storage.get_all().unwrap();

        let mut results = HashMap::new();
        let res1 = storage_iterator.next().unwrap().unwrap();
        results.insert(res1.name.clone(), res1);
        let res2 = storage_iterator.next().unwrap().unwrap();
        results.insert(res2.name.clone(), res2);
        let res3 = storage_iterator.next().unwrap();
        assert!(res3.is_none());

        let item1 = results.get(&name1).unwrap();
        let retrieved_value1 = item1.clone().value.unwrap();
        assert_eq!(retrieved_value1, value1);
        assert_eq!(item1.type_.clone().unwrap(), type_);
        let item2 = results.get(&name2).unwrap();
        let retrieved_value2 = item2.clone().value.unwrap();
        assert_eq!(retrieved_value2, value2);
        assert_eq!(item2.type_.clone().unwrap(), type_);
  }

    #[test]
    fn sqlite_storage_get_all_with_no_existing_keys() {
        _prepare_path();
        let storage_type = SQLiteStorageType::new();
        let test_keys = _get_test_keys();

        storage_type.create_storage("test_wallet", None, "", &test_keys).unwrap();
        let storage = storage_type.open_storage("test_wallet", None, "").unwrap();
        let mut storage_iterator = storage.get_all().unwrap();
        let res = storage_iterator.next().unwrap();

        assert!(res.is_none());
    }

    /**
     * Update tests
     */

    #[test]
    fn sqlite_storage_update() {
        let storage = _create_and_open_test_storage();
        let type_ = vec![1,2,3];
        let name = vec![4,5,6];
        let value1 = EncryptedValue{data: vec![7, 8, 9], key: vec![10, 11, 12]};
        let value2 = EncryptedValue{data: vec![100, 150, 200], key: vec![10, 11, 34]};
        let tags = Vec::new();

        storage.add(&type_, &name, &value1, &tags).unwrap();
        let item = storage.get(&type_, &name, r##"{"retrieveType": false, "retrieveValue": true, "retrieveTags": true}"##).unwrap();
        assert_eq!(item.value.unwrap(), value1);
        storage.update(&type_, &name, &value2).unwrap();
        let item = storage.get(&type_, &name, r##"{"retrieveType": false, "retrieveValue": true, "retrieveTags": true}"##).unwrap();
        assert_eq!(item.value.unwrap(), value2);
    }

    #[test]
    fn sqlite_storage_update_returns_error_on_bad_item_name() {
        let storage = _create_and_open_test_storage();
        let type_ = vec![1,2,3];
        let name = vec![4,5,6];
        let wrong_name = vec![100, 100, 100];
        let value1 = EncryptedValue{data: vec![7,8,9], key:vec![10, 10, 10]};
        let value2 = EncryptedValue{data: vec![20, 20, 20], key: vec![30, 30, 30]};
        let tags = Vec::new();

        storage.add(&type_, &name, &value1, &tags).unwrap();
        let item = storage.get(&type_, &name, r##"{"retrieveType": false, "retrieveValue": true, "retrieveTags": true}"##).unwrap();
        assert_eq!(item.value.unwrap(), value1);
        let res = storage.update(&type_, &wrong_name, &value2);
        assert_match!(Err(WalletStorageError::ItemNotFound), res)
    }

    #[test]
    fn sqlite_storage_update_returns_error_on_bad_type() {
        let storage = _create_and_open_test_storage();
        let type_ = vec![1,2,3];
        let wrong_type = vec![1,1,1];
        let name = vec![4,5,6];
        let value1 = EncryptedValue{data: vec![7,8,9], key: vec![10, 10, 10]};
        let value2 = EncryptedValue{data: vec![20, 20, 20], key: vec![30, 30, 30]};
        let tags = Vec::new();

        storage.add(&type_, &name, &value1, &tags).unwrap();
        let item = storage.get(&type_, &name, r##"{"retrieveType": false, "retrieveValue": true, "retrieveTags": true}"##).unwrap();
        assert_eq!(item.value.unwrap(), value1);
        let res = storage.update(&wrong_type, &name, &value2);
        assert_match!(Err(WalletStorageError::ItemNotFound), res)
    }


    /**
     * Add tags tests
     */

    #[test]
    fn sqlite_storage_add_tags() {
        let storage = _create_and_open_test_storage();
        let type_ = vec![1,2,3];
        let name = vec![4,5,6];
        let value = EncryptedValue{data: vec![7,8,9], key: vec![10, 10, 10]};
        let mut tags = Vec::new();
        let tag1 = Tag::Encrypted(vec![0, 0, 0], vec![9, 9, 9]);
        tags.push(tag1.clone());

        storage.add(&type_, &name, &value, &tags).unwrap();

        let mut new_tags = Vec::new();
        let tag2 = Tag::Encrypted(vec![1, 1, 1], vec![2, 2, 2]);
        let tag3 = Tag::PlainText(vec![1, 1, 1], String::from("tag_value_3"));
        new_tags.push(tag2);
        new_tags.push(tag3);

        storage.add_tags(&type_, &name, &new_tags).unwrap();

        let item = storage.get(&type_, &name, r##"{"retrieveType": false, "retrieveValue": true, "retrieveTags": true}"##).unwrap();
        assert_eq!(item.value.unwrap(), value);

        let mut expected_tags = new_tags.clone();
        expected_tags.push(tag1);
        expected_tags.sort();

        let mut item_tags = item.tags.unwrap();
        item_tags.sort();

        assert_eq!(item_tags, expected_tags);
    }

    #[test]
    fn sqlite_storage_add_tags_returns_proper_error_if_wrong_name() {
        let storage = _create_and_open_test_storage();
        let type_ = vec![1,2,3];
        let name = vec![4,5,6];
        let value = EncryptedValue{data: vec![7,8,9], key: vec![10, 10, 10]};
        let tags = Vec::new();

        storage.add(&type_, &name, &value, &tags).unwrap();

        let mut new_tags = Vec::new();
        new_tags.push(Tag::Encrypted(vec![1, 1, 1], vec![2, 2, 2]));

        let res = storage.add_tags(&type_, &vec![100,100,100], &new_tags);
        assert_match!(Err(WalletStorageError::ItemNotFound), res)
    }

    #[test]
    fn sqlite_storage_add_tags_returns_proper_error_if_wrong_type() {
        let storage = _create_and_open_test_storage();
        let type_ = vec![1,2,3];
        let name = vec![4,5,6];
        let value = EncryptedValue{data: vec![7,8,9], key: vec![10, 10, 10]};
        let tags = Vec::new();

        storage.add(&vec![200,200], &name, &value, &tags).unwrap();

        let mut new_tags = Vec::new();
        new_tags.push(Tag::Encrypted(vec![1, 1, 1], vec![2, 2, 2]));

        let res = storage.add_tags(&type_, &vec![100,100,100], &new_tags);
        assert_match!(Err(WalletStorageError::ItemNotFound), res)
    }

    #[test]
    fn sqlite_storage_add_tags_if_already_exists() {
        let storage = _create_and_open_test_storage();
        let type_ = vec![1,2,3];
        let name = vec![4,5,6];
        let value = EncryptedValue{data: vec![7,8,9], key: vec![10, 10, 10]};
        let mut tags = Vec::new();
        let tag1 = Tag::Encrypted(vec![0, 0, 0], vec![9, 9, 9]);
        let tag2 = Tag::Encrypted(vec![1, 1, 1], vec![8, 8, 8]);
        tags.push(tag1.clone());
        tags.push(tag2.clone());

        storage.add(&type_, &name, &value, &tags).unwrap();

        let mut new_tags = Vec::new();
        let tag3 = Tag::Encrypted(vec![2, 2, 2], vec![7, 7, 7]);
        new_tags.push(tag3);
        new_tags.push(tag1);

        storage.add_tags(&type_, &name, &new_tags).unwrap();

        let mut expected_tags = new_tags.clone();
        expected_tags.push(tag2);
        expected_tags.sort();

        let item = storage.get(&type_, &name, r##"{"retrieveType": false, "retrieveValue": true, "retrieveTags": true}"##).unwrap();
        let mut item_tags = item.tags.unwrap();
        item_tags.sort();

        assert_eq!(item_tags, expected_tags);
    }


    /**
     * Update tags tests
     */

    #[test]
    fn sqlite_storage_update_tags() {
        let storage = _create_and_open_test_storage();
        let type_ = vec![1,2,3];
        let name = vec![4,5,6];
        let value = EncryptedValue{data: vec![7,8,9], key: vec![10, 10, 10]};
        let mut tags = Vec::new();
        let tag1 = Tag::Encrypted(vec![0, 0, 0], vec![0, 0, 0]);
        let tag2 = Tag::PlainText(vec![1, 1, 1], "tag_value_2".to_string());
        let tag3 = Tag::Encrypted(vec![2, 2, 2], vec![2, 2, 2]);
        tags.push(tag1.clone());
        tags.push(tag2.clone());
        tags.push(tag3.clone());

        storage.add(&type_, &name, &value, &tags).unwrap();

        let mut updated_tags = Vec::new();
        let new_tag1 = Tag::Encrypted(vec![0, 0, 0], vec![10, 10, 10, 10]);
        let new_tag2 = Tag::PlainText(vec![1, 1, 1], "new_tag_value_2".to_string());
        updated_tags.push(new_tag1.clone());
        updated_tags.push(new_tag2.clone());

        storage.update_tags(&type_, &name, &updated_tags).unwrap();

        let item = storage.get(&type_, &name, r##"{"retrieveType": false, "retrieveValue": true, "retrieveTags": true}"##).unwrap();
        let retrieved_tags = item.tags.unwrap();
        assert_eq!(retrieved_tags, updated_tags);
    }

    #[test]
    fn sqlite_storage_update_tags_returns_error_if_wrong_name() {
        let storage = _create_and_open_test_storage();
        let type_ = vec![1,2,3];
        let name = vec![4,5,6];
        let value = EncryptedValue{data: vec![7,8,9], key: vec![10, 10, 10]};
        let mut tags = Vec::new();
        let tag1 = Tag::Encrypted(vec![0, 0, 0], vec![0, 0, 0]);
        let tag2 = Tag::PlainText(vec![1, 1, 1], "tag_value_2".to_string());
        let tag3 = Tag::Encrypted(vec![2, 2, 2], vec![2, 2, 2]);
        tags.push(tag1.clone());
        tags.push(tag2.clone());
        tags.push(tag3.clone());

        storage.add(&type_, &name, &value, &tags).unwrap();

        let mut updated_tags = Vec::new();
        let new_tag1 = Tag::Encrypted(vec![0, 0, 0], vec![10, 10, 10, 10]);
        let new_tag2 = Tag::PlainText(vec![1, 1, 1], "new_tag_value_2".to_string());
        updated_tags.push(new_tag1.clone());
        updated_tags.push(new_tag2.clone());

        let res = storage.update_tags(&type_, &vec![100, 100], &updated_tags);
        assert_match!(Err(WalletStorageError::ItemNotFound), res);
    }

    #[test]
    fn sqlite_storage_update_tags_returns_error_if_wrong_type() {
        let storage = _create_and_open_test_storage();
        let type_ = vec![1,2,3];
        let name = vec![4,5,6];
        let value = EncryptedValue{data: vec![7,8,9], key: vec![10, 10, 10]};
        let mut tags = Vec::new();
        let tag1 = Tag::Encrypted(vec![0, 0, 0], vec![0, 0, 0]);
        let tag2 = Tag::PlainText(vec![1, 1, 1], "tag_value_2".to_string());
        let tag3 = Tag::Encrypted(vec![2, 2, 2], vec![2, 2, 2]);
        tags.push(tag1.clone());
        tags.push(tag2.clone());
        tags.push(tag3.clone());

        storage.add(&type_, &name, &value, &tags).unwrap();

        let mut updated_tags = Vec::new();
        let new_tag1 = Tag::Encrypted(vec![0, 0, 0], vec![10, 10, 10, 10]);
        updated_tags.push(new_tag1.clone());

        let res = storage.update_tags(&vec![100, 100], &name, &updated_tags);
        assert_match!(Err(WalletStorageError::ItemNotFound), res);
    }

    #[test]
<<<<<<< HEAD
    fn sqlite_storage_update_tags_succeeds_for_nonexistant_tag_and_works_atomically() {
=======
    fn sqlite_storage_update_tags_succedes_for_nonexistent_tag_and_works_atomically() {
>>>>>>> d9c66b03
        let storage = _create_and_open_test_storage();
        let type_ = vec![1,2,3];
        let name = vec![4,5,6];
        let value = EncryptedValue{data: vec![7,8,9], key: vec![10, 10, 10]};
        let mut tags = Vec::new();
        let tag1 = Tag::Encrypted(vec![0, 0, 0], vec![0, 0, 0]);
        let tag2 = Tag::PlainText(vec![1, 1, 1], "tag_value_2".to_string());
        let tag3 = Tag::Encrypted(vec![2, 2, 2], vec![2, 2, 2]);
        tags.push(tag1.clone());
        tags.push(tag2.clone());
        tags.push(tag3.clone());

        storage.add(&type_, &name, &value, &tags).unwrap();

        let mut updated_tags = Vec::new();
        let new_tag1 = Tag::Encrypted(vec![0, 0, 0], vec![10, 10, 10, 10]);
        let new_tag2 = Tag::PlainText(vec![100, 100, 100], "new_tag_value_2".to_string());
        updated_tags.push(new_tag1.clone());
        updated_tags.push(new_tag2.clone());

        let res = storage.update_tags(&type_, &name, &updated_tags);
        assert_match!(Ok(()), res);

        let item = storage.get(&type_, &name, r##"{"retrieveType": false, "retrieveValue": true, "retrieveTags": true}"##).unwrap();
        let retrieved_tags = item.tags.unwrap();
        assert_eq!(retrieved_tags, updated_tags);
    }


    /**
     * Delete tags tests
     */
    #[test]
    fn sqlite_storage_delete_tags() {
        let storage = _create_and_open_test_storage();
        let type_ = vec![1,2,3];
        let name = vec![4,5,6];
        let value = EncryptedValue{data: vec![7,8,9], key: vec![10, 10, 10]};
        let mut tags = Vec::new();
        let tag_name1 = vec![0, 0, 0];
        let tag_name2 = vec![1, 1, 1];
        let tag_name3 = vec![2, 2, 2];
        let tag1 = Tag::Encrypted(tag_name1.clone(), vec![0, 0, 0]);
        let tag2 = Tag::PlainText(tag_name2.clone(), "tag_value_2".to_string());
        let tag3 = Tag::Encrypted(tag_name3.clone(), vec![2, 2, 2]);
        tags.push(tag1.clone());
        tags.push(tag2.clone());
        tags.push(tag3.clone());

        storage.add(&type_, &name, &value, &tags).unwrap();

        let tag_names = vec![TagName::OfEncrypted(tag_name1.clone()), TagName::OfPlain(tag_name2.clone())];
        storage.delete_tags(&type_, &name, &tag_names).unwrap();

        let item = storage.get(&type_, &name, r##"{"retrieveType": false, "retrieveValue": true, "retrieveTags": true}"##).unwrap();
        let retrieved_tags = item.tags.unwrap();
        let mut expected_tags = Vec::new();
        expected_tags.push(tag3.clone());
        assert_eq!(retrieved_tags, expected_tags);
    }

    #[test]
    fn sqlite_storage_returns_error_if_wrong_type() {
        let storage = _create_and_open_test_storage();
        let type_ = vec![1,2,3];
        let name = vec![4,5,6];
        let value = EncryptedValue{data: vec![7,8,9], key: vec![10, 10, 10]};
        let mut tags = Vec::new();
        let tag_name1 = vec![0, 0, 0];
        let tag_name2 = vec![1, 1, 1];
        let tag_name3 = vec![2, 2, 2];
        let tag1 = Tag::Encrypted(tag_name1.clone(), vec![0, 0, 0]);
        let tag2 = Tag::PlainText(tag_name2.clone(), "tag_value_2".to_string());
        let tag3 = Tag::Encrypted(tag_name3.clone(), vec![2, 2, 2]);
        tags.push(tag1.clone());
        tags.push(tag2.clone());
        tags.push(tag3.clone());

        storage.add(&type_, &name, &value, &tags).unwrap();

        let tag_names = vec![TagName::OfEncrypted(tag_name1.clone()), TagName::OfPlain(tag_name2.clone())];
        let res = storage.delete_tags(&vec![0, 0, 0], &name, &tag_names);
        assert_match!(Err(WalletStorageError::ItemNotFound), res);

        let item = storage.get(&type_, &name, r##"{"retrieveType": false, "retrieveValue": true, "retrieveTags": true}"##).unwrap();
        let mut retrieved_tags = item.tags.unwrap();
        retrieved_tags.sort();

        tags.sort();
        assert_eq!(retrieved_tags, tags);
    }

    #[test]
    fn sqlite_storage_returns_error_if_wrong_name() {
        let storage = _create_and_open_test_storage();
        let type_ = vec![1,2,3];
        let name = vec![4,5,6];
        let value = EncryptedValue{data: vec![7,8,9], key: vec![10, 10, 10]};
        let mut tags = Vec::new();
        let tag_name1 = vec![0, 0, 0];
        let tag_name2 = vec![1, 1, 1];
        let tag_name3 = vec![2, 2, 2];
        let tag1 = Tag::Encrypted(tag_name1.clone(), vec![0, 0, 0]);
        let tag2 = Tag::PlainText(tag_name2.clone(), "tag_value_2".to_string());
        let tag3 = Tag::Encrypted(tag_name3.clone(), vec![2, 2, 2]);
        tags.push(tag1.clone());
        tags.push(tag2.clone());
        tags.push(tag3.clone());

        storage.add(&type_, &name, &value, &tags).unwrap();

        let tag_names = vec![TagName::OfEncrypted(tag_name1.clone()), TagName::OfPlain(tag_name2.clone())];
        let res = storage.delete_tags(&type_, &vec![0, 0, 0], &tag_names);
        assert_match!(Err(WalletStorageError::ItemNotFound), res);

        let item = storage.get(&type_, &name, r##"{"retrieveType": false, "retrieveValue": true, "retrieveTags": true}"##).unwrap();
        let mut retrieved_tags = item.tags.unwrap();
        retrieved_tags.sort();

        tags.sort();
        assert_eq!(retrieved_tags, tags);
    }

    #[test]
    fn sqlite_storage_delete_tags_works_atomically_and_no_error_if_one_tag_name_is_wrong() {
        let storage = _create_and_open_test_storage();
        let type_ = vec![1,2,3];
        let name = vec![4,5,6];
        let value = EncryptedValue{data: vec![7,8,9], key: vec![10, 10, 10]};
        let mut tags = Vec::new();
        let tag_name1 = vec![0, 0, 0];
        let tag_name2 = vec![1, 1, 1];
        let tag_name3 = vec![2, 2, 2];
        let tag1 = Tag::Encrypted(tag_name1.clone(), vec![0, 0, 0]);
        let tag2 = Tag::PlainText(tag_name2.clone(), "tag_value_2".to_string());
        let tag3 = Tag::Encrypted(tag_name3.clone(), vec![2, 2, 2]);
        tags.push(tag1.clone());
        tags.push(tag2.clone());
        tags.push(tag3.clone());

        storage.add(&type_, &name, &value, &tags).unwrap();

        let tag_names = vec![TagName::OfEncrypted(tag_name1.clone()), TagName::OfPlain(tag_name2.clone()), TagName::OfEncrypted(vec![100, 100, 100])];
        let res = storage.delete_tags(&type_, &name, &tag_names).unwrap();

        let item = storage.get(&type_, &name, r##"{"retrieveType": false, "retrieveValue": true, "retrieveTags": true}"##).unwrap();
        let mut retrieved_tags = item.tags.unwrap();
        retrieved_tags.sort();

        let mut expected_tags = Vec::new();
        expected_tags.push(tag3.clone());
        expected_tags.sort();

        assert_eq!(retrieved_tags, expected_tags);
    }

    /**
     * Delete tests
     */

    #[test]
    fn sqlite_storage_type_delete_works() {
        _prepare_path();
        let storage_type = SQLiteStorageType::new();
        let test_keys = _get_test_keys();

        storage_type.create_storage("test_wallet", None, "", &test_keys).unwrap();
        storage_type.delete_storage("test_wallet", None, "").unwrap();
        storage_type.create_storage("test_wallet", None, "", &test_keys).unwrap();

    }

    /** Delete negative tests */
    #[test]
    fn sqlite_storage_type_delete_for_nonexisting_wallet() {
        _prepare_path();
        let storage_type = SQLiteStorageType::new();
        let test_keys = _get_test_keys();

        storage_type.create_storage("test_wallet", None, "", &test_keys).unwrap();
        let res = storage_type.delete_storage("wrong_test_wallet", None, "");

        assert_match!(Err(WalletStorageError::NotFound), res);
    }
}<|MERGE_RESOLUTION|>--- conflicted
+++ resolved
@@ -1438,11 +1438,7 @@
     }
 
     #[test]
-<<<<<<< HEAD
-    fn sqlite_storage_update_tags_succeeds_for_nonexistant_tag_and_works_atomically() {
-=======
     fn sqlite_storage_update_tags_succedes_for_nonexistent_tag_and_works_atomically() {
->>>>>>> d9c66b03
         let storage = _create_and_open_test_storage();
         let type_ = vec![1,2,3];
         let name = vec![4,5,6];
