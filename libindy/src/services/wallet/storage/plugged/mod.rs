extern crate libc;
extern crate indy_crypto;
extern crate serde_json;

use std::ffi::{CString, CStr};
use std::ptr;
use std::{slice, str};
use std::collections::HashMap;
use base64;

use api::wallet::*;
use api::ErrorCode;
use errors::common::CommonError;
use errors::wallet::WalletStorageError;
use services::wallet::language;


<<<<<<< HEAD
use super::{StorageIterator, WalletStorageType, WalletStorage, StorageEntity, EncryptedValue, Tag, TagName};
use super::super::RecordOptions;
=======
use super::{StorageIterator, WalletStorageType, WalletStorage, StorageEntity, EncryptedValue, Tag, TagName, FetchOptions};
use super::super::SearchOptions;
>>>>>>> 2e2b34ce

use self::libc::c_char;
use self::indy_crypto::utils::json::JsonDecodable;


#[derive(Debug, Deserialize)]
pub struct PluggedWalletJSONValue {
    pub key: String,
    pub value: String
}

#[derive(Debug, Deserialize)]
pub struct PluggedWalletJSONValues {
    pub values: Vec<PluggedWalletJSONValue>
}

impl<'a> JsonDecodable<'a> for PluggedWalletJSONValues {}

<<<<<<< HEAD
=======

// This struct is used as a helper to free the resource even in case of error.
// It is workaround for Rust's lack of try/catch.
struct ResourceGuard {
    storage_handle: i32,
    item_handle: i32,
    free_handler: extern fn(storage_handle: i32, item_handle: i32) -> ErrorCode
}

impl ResourceGuard {
    fn new(storage_handle: i32,
           item_handle: i32,
           free_handler: extern fn(s_handle: i32, i_handle: i32) -> ErrorCode
    ) -> Self {
        Self {
            storage_handle,
            item_handle,
            free_handler
        }
    }
}

impl Drop for ResourceGuard {
    fn drop(&mut self) {
        (self.free_handler)(self.storage_handle, self.item_handle);
    }
}


>>>>>>> 2e2b34ce
#[derive(PartialEq, Debug)]
struct PluggedStorageIterator {
    storage_handle: i32,
    search_handle: i32,
<<<<<<< HEAD
    options: RecordOptions,
=======
    options: SearchOptions,
    fetch_search_next_record_handler: WalletFetchSearchNextRecord,
    get_search_total_count_handler: WalletGetSearchTotalCount,
    get_record_type_handler: WalletGetRecordType,
    get_record_id_handler: WalletGetRecordId,
    get_record_value_handler: WalletGetRecordValue,
    get_record_tags_handler: WalletGetRecordTags,
    free_record_handler: WalletFreeRecord,
    free_search_handler: WalletFreeSearch,
}

impl PluggedStorageIterator {
    fn new(storage: &PluggedStorage, search_handle: i32, options: SearchOptions) -> Self {
        Self {
            storage_handle: storage.handle,
            search_handle: search_handle,
            options: options,
            fetch_search_next_record_handler: storage.fetch_search_next_record_handler,
            get_search_total_count_handler: storage.get_search_total_count_handler,
            get_record_type_handler: storage.get_record_type_handler,
            get_record_id_handler: storage.get_record_id_handler,
            get_record_value_handler: storage.get_record_value_handler,
            get_record_tags_handler: storage.get_record_tags_handler,
            free_record_handler: storage.free_record_handler,
            free_search_handler: storage.free_search_handler,
        }
    }
>>>>>>> 2e2b34ce
}

impl StorageIterator for PluggedStorageIterator {
    fn next(&mut self) -> Result<Option<StorageEntity>, WalletStorageError> {
        let mut record_handle = -1;

        let err = (self.fetch_search_next_record_handler)(self.storage_handle,
                                                          self.search_handle,
                                                          &mut record_handle);

        if err == ErrorCode::WalletItemNotFound {
            return Ok(None);
        }
            else if err != ErrorCode::Success {
                return Err(WalletStorageError::PluggedStorageError(err));
            }

<<<<<<< HEAD
        let type_ = if self.options.retrieve_type {
=======
        let record_free_helper = ResourceGuard {
            storage_handle: self.storage_handle,
            item_handle: record_handle,
            free_handler: self.free_record_handler
        };

        let type_ = if self.options.retrieve_type.unwrap_or(false) {
>>>>>>> 2e2b34ce
            let mut type_ptr: *const c_char = ptr::null_mut();

            let err = (self.get_record_type_handler)(self.storage_handle,
                                                     record_handle,
                                                     &mut type_ptr);

            if err != ErrorCode::Success {
                return Err(WalletStorageError::PluggedStorageError(err));
            }
            Some(base64::decode(unsafe { CStr::from_ptr(type_ptr).to_str()? })?)
        } else { None };

        let id = {
            let mut id_ptr: *const c_char = ptr::null_mut();

            let err = (self.get_record_id_handler)(self.storage_handle,
                                                   record_handle,
                                                   &mut id_ptr);

            if err != ErrorCode::Success {
                return Err(WalletStorageError::PluggedStorageError(err));
            }
            base64::decode(unsafe { CStr::from_ptr(id_ptr).to_str()? })?
        };

<<<<<<< HEAD
        let value = if self.options.retrieve_value {
=======
        let value = if self.options.retrieve_value.unwrap_or(true) {
>>>>>>> 2e2b34ce
            let mut value_bytes: *const u8 = ptr::null();
            let mut value_bytes_len: usize = 0;
            let err = (self.get_record_value_handler)(self.storage_handle,
                                                      record_handle,
                                                      &mut value_bytes,
                                                      &mut value_bytes_len);

            if err != ErrorCode::Success {
                return Err(WalletStorageError::PluggedStorageError(err));
            }

            let mut value = unsafe { slice::from_raw_parts(value_bytes, value_bytes_len) };
            Some(EncryptedValue::from_bytes(value)?)
        } else { None };

<<<<<<< HEAD
        let tags = if self.options.retrieve_tags {
=======
        let tags = if self.options.retrieve_tags.unwrap_or(false) {
>>>>>>> 2e2b34ce
            let mut tags_ptr: *const c_char = ptr::null_mut();
            let err = (self.get_record_tags_handler)(self.storage_handle,
                                                     record_handle,
                                                     &mut tags_ptr);

            if err != ErrorCode::Success {
                return Err(WalletStorageError::PluggedStorageError(err));
            }

            let tags_json = unsafe { CStr::from_ptr(tags_ptr).to_str()? };
            Some(_tags_from_json(tags_json)?)
        } else { None };

<<<<<<< HEAD
        (self.storage.free_record_handler)(self.storage.handle, record_handle);

        Ok(Some(StorageEntity {
=======
        Ok(Some(StorageEntity{
>>>>>>> 2e2b34ce
            type_: type_,
            name: id,
            value: value,
            tags: tags,
        }))
    }

    fn get_total_count(&self) -> Result<Option<usize>, WalletStorageError> {
        let mut total_count = 0;

        if self.options.retrieve_total_count.unwrap_or(false) {
            let err = (self.get_search_total_count_handler)(self.storage_handle,
                                                            self.search_handle,
                                                            &mut total_count);

            if err != ErrorCode::Success {
                return Err(WalletStorageError::PluggedStorageError(err));
            }

            Ok(Some(total_count))
        }
        else {
            Ok(None)
        }
    }
}

impl Drop for PluggedStorageIterator {
    fn drop(&mut self) {
        (self.free_search_handler)(self.storage_handle, self.search_handle);
    }
}

#[derive(PartialEq, Debug)]
struct PluggedStorage {
    handle: i32,
    add_record_handler: WalletAddRecord,
    update_record_value_handler: WalletUpdateRecordValue,
    update_record_tags_handler: WalletUpdateRecordTags,
    add_record_tags_handler: WalletAddRecordTags,
    delete_record_tags_handler: WalletDeleteRecordTags,
    delete_record_handler: WalletDeleteRecord,
    get_record_handler: WalletGetRecord,
    get_record_id_handler: WalletGetRecordId,
    get_record_type_handler: WalletGetRecordType,
    get_record_value_handler: WalletGetRecordValue,
    get_record_tags_handler: WalletGetRecordTags,
    free_record_handler: WalletFreeRecord,
    get_storage_metadata_handler: WalletGetStorageMetadata,
    set_storage_metadata_handler: WalletSetStorageMetadata,
    free_storage_metadata_handler: WalletFreeStorageMetadata,
    search_records_handler: WalletSearchRecords,
    search_all_records_handler: WalletSearchAllRecords,
    get_search_total_count_handler: WalletGetSearchTotalCount,
    fetch_search_next_record_handler: WalletFetchSearchNextRecord,
    free_search_handler: WalletFreeSearch,
    close_handler: WalletClose
}

impl PluggedStorage {
    fn new(handle: i32,
           add_record_handler: WalletAddRecord,
           update_record_value_handler: WalletUpdateRecordValue,
           update_record_tags_handler: WalletUpdateRecordTags,
           add_record_tags_handler: WalletAddRecordTags,
           delete_record_tags_handler: WalletDeleteRecordTags,
           delete_record_handler: WalletDeleteRecord,
           get_record_handler: WalletGetRecord,
           get_record_id_handler: WalletGetRecordId,
           get_record_type_handler: WalletGetRecordType,
           get_record_value_handler: WalletGetRecordValue,
           get_record_tags_handler: WalletGetRecordTags,
           free_record_handler: WalletFreeRecord,
           get_storage_metadata_handler: WalletGetStorageMetadata,
           set_storage_metadata_handler: WalletSetStorageMetadata,
           free_storage_metadata_handler: WalletFreeStorageMetadata,
           search_records_handler: WalletSearchRecords,
           search_all_records_handler: WalletSearchAllRecords,
           get_search_total_count_handler: WalletGetSearchTotalCount,
           fetch_search_next_record_handler: WalletFetchSearchNextRecord,
           free_search_handler: WalletFreeSearch,
           close_handler: WalletClose) -> PluggedStorage {
        PluggedStorage {
            handle,
            add_record_handler,
            update_record_value_handler,
            update_record_tags_handler,
            add_record_tags_handler,
            delete_record_tags_handler,
            delete_record_handler,
            get_record_handler,
            get_record_id_handler,
            get_record_type_handler,
            get_record_value_handler,
            get_record_tags_handler,
            free_record_handler,
            get_storage_metadata_handler,
            set_storage_metadata_handler,
            free_storage_metadata_handler,
            search_records_handler,
            search_all_records_handler,
            get_search_total_count_handler,
            fetch_search_next_record_handler,
            free_search_handler,
            close_handler,
        }
    }
}

fn _tags_to_json(tags: &[Tag]) -> Result<String, WalletStorageError> {
    let mut string_tags = HashMap::new();
    for tag in tags {
        match tag {
            &Tag::Encrypted(ref name, ref value) => string_tags.insert(base64::encode(&name), base64::encode(&value)),
            &Tag::PlainText(ref name, ref value) => string_tags.insert(format!("~{}", &base64::encode(&name)), value.to_string()),
        };
    }
    serde_json::to_string(&string_tags).map_err(|err| WalletStorageError::IOError(err.to_string()))
}

fn _tags_from_json(json: &str) -> Result<Vec<Tag>, WalletStorageError> {
    let string_tags: HashMap<String, String> = serde_json::from_str(json).map_err(|err| WalletStorageError::IOError(err.to_string()))?;
    let mut tags = Vec::new();

    for (k, v) in string_tags {
        if k.chars().next() == Some('~') {
            let mut key = k;
            key.remove(0);
            tags.push(
                Tag::PlainText(
                    base64::decode(&key).map_err(|err| WalletStorageError::IOError(err.to_string()))?,
                    v
                )
            );
        } else {
            tags.push(
                Tag::Encrypted(
                    base64::decode(&k).map_err(|err| WalletStorageError::IOError(err.to_string()))?,
                    base64::decode(&v).map_err(|err| WalletStorageError::IOError(err.to_string()))?
                )
            );
        }
    }
    Ok(tags)
}

fn _tags_names_to_json(tag_names: &[TagName]) -> Result<String, WalletStorageError> {
    let mut tags: Vec<String> = Vec::new();

    for tag_name in tag_names {
        tags.push(
            match tag_name {
                &TagName::OfEncrypted(ref tag_name) => base64::encode(tag_name),
                &TagName::OfPlain(ref tag_name) => format!("~{}", base64::encode(tag_name))
            }
        )
    }
    serde_json::to_string(&tags).map_err(|err| WalletStorageError::IOError(err.to_string()))
}

impl WalletStorage for PluggedStorage {
    fn get(&self, type_: &Vec<u8>, name: &Vec<u8>, options: &str) -> Result<StorageEntity, WalletStorageError> {
        let type_param = type_;
        let type_ = CString::new(base64::encode(type_))?;
        let id = CString::new(base64::encode(name))?;

        let options_json = CString::new(options)?;
        let mut record_handle: i32 = -1;

        let options: RecordOptions = serde_json::from_str(options)
            .map_err(|err|
                WalletStorageError::CommonError(
                    CommonError::InvalidStructure(format!("Cannot deserialize RecordRetrieveOptions: {:?}", err))))?;


        let err = (self.get_record_handler)(self.handle,
                                            type_.as_ptr(),
                                            id.as_ptr(),
                                            options_json.as_ptr(),
                                            &mut record_handle);

        if err == ErrorCode::WalletItemNotFound {
            return Err(WalletStorageError::ItemNotFound);
        }
            else if err != ErrorCode::Success {
                return Err(WalletStorageError::PluggedStorageError(err));
            }

<<<<<<< HEAD
=======
        let record_free_helper = ResourceGuard {
            storage_handle: self.handle,
            item_handle: record_handle,
            free_handler: self.free_record_handler
        };

>>>>>>> 2e2b34ce
        let value = if options.retrieve_value {
            let mut value_bytes: *const u8 = ptr::null();
            let mut value_bytes_len: usize = 0;
            let err = (self.get_record_value_handler)(self.handle,
                                                      record_handle,
                                                      &mut value_bytes,
                                                      &mut value_bytes_len);

            if err != ErrorCode::Success {
                return Err(WalletStorageError::PluggedStorageError(err));
            }

            let mut value = unsafe { slice::from_raw_parts(value_bytes, value_bytes_len) };
            Some(EncryptedValue::from_bytes(value)?)
        } else { None };

        let tags = if options.retrieve_tags {
            let mut tags_ptr: *const c_char = ptr::null_mut();
            let err = (self.get_record_tags_handler)(self.handle,
                                                     record_handle,
                                                     &mut tags_ptr);

            if err != ErrorCode::Success {
                return Err(WalletStorageError::PluggedStorageError(err));
            }

            let tags_json = unsafe { CStr::from_ptr(tags_ptr).to_str()? };
            Some(_tags_from_json(tags_json)?)
        } else { None };

        let result = StorageEntity {
            name: name.to_owned(),
<<<<<<< HEAD
            type_: if options.retrieve_type { Some(type_param.clone()) } else { None },
=======
            type_: if options.retrieve_type {Some(type_param.clone())} else {None},
>>>>>>> 2e2b34ce
            value,
            tags
        };

        if err != ErrorCode::Success {
            return Err(WalletStorageError::PluggedStorageError(err));
        }

        Ok(result)
    }

    fn add(&self, type_: &Vec<u8>, id: &Vec<u8>, value: &EncryptedValue, tags: &[Tag]) -> Result<(), WalletStorageError> {
        let type_ = CString::new(base64::encode(type_))?;
        let id = CString::new(base64::encode(id))?;
        let joined_value = value.to_bytes();
        let tags_json = CString::new(_tags_to_json(&tags)?)?;

        let err = (self.add_record_handler)(self.handle,
                                            type_.as_ptr(),
                                            id.as_ptr(),
                                            joined_value.as_ptr(),
                                            joined_value.len(),
                                            tags_json.as_ptr());

        if err != ErrorCode::Success {
            return Err(WalletStorageError::PluggedStorageError(err));
        }

        Ok(())
    }

    fn add_tags(&self, type_: &Vec<u8>, id: &Vec<u8>, tags: &[Tag]) -> Result<(), WalletStorageError> {
        let type_ = CString::new(base64::encode(type_))?;
        let id = CString::new(base64::encode(id))?;
        let tags_json = CString::new(_tags_to_json(&tags)?)?;

        let err = (self.add_record_tags_handler)(self.handle,
                                                 type_.as_ptr(),
                                                 id.as_ptr(),
                                                 tags_json.as_ptr());

        if err != ErrorCode::Success {
            return Err(WalletStorageError::PluggedStorageError(err));
        }

        Ok(())
    }

    fn update_tags(&self, type_: &Vec<u8>, id: &Vec<u8>, tags: &[Tag]) -> Result<(), WalletStorageError> {
        let type_ = CString::new(base64::encode(type_))?;
        let id = CString::new(base64::encode(id))?;
        let tags_json = CString::new(_tags_to_json(&tags)?)?;

        let err = (self.update_record_tags_handler)(self.handle,
                                                    type_.as_ptr(),
                                                    id.as_ptr(),
                                                    tags_json.as_ptr());

        if err != ErrorCode::Success {
            return Err(WalletStorageError::PluggedStorageError(err));
        }

        Ok(())
    }

    fn delete_tags(&self, type_: &Vec<u8>, id: &Vec<u8>, tag_names: &[TagName]) -> Result<(), WalletStorageError> {
        let type_ = CString::new(base64::encode(type_))?;
        let id = CString::new(base64::encode(id))?;
        let tag_names_json = CString::new(_tags_names_to_json(tag_names)?)?;

        let err = (self.delete_record_tags_handler)(self.handle,
                                                    type_.as_ptr(),
                                                    id.as_ptr(),
                                                    tag_names_json.as_ptr());

        if err != ErrorCode::Success {
            return Err(WalletStorageError::PluggedStorageError(err));
        }

        Ok(())
    }

    fn update(&self, type_: &Vec<u8>, id: &Vec<u8>, value: &EncryptedValue) -> Result<(), WalletStorageError> {
        let type_ = CString::new(base64::encode(type_))?;
        let id = CString::new(base64::encode(id))?;
        let joined_value = value.to_bytes();

        let err = (self.update_record_value_handler)(self.handle,
                                                     type_.as_ptr(),
                                                     id.as_ptr(),
                                                     joined_value.as_ptr(),
                                                     joined_value.len());

        if err != ErrorCode::Success {
            return Err(WalletStorageError::PluggedStorageError(err));
        }

        Ok(())
    }

    fn delete(&self, type_: &Vec<u8>, id: &Vec<u8>) -> Result<(), WalletStorageError> {
        let type_ = CString::new(base64::encode(type_))?;
        let id = CString::new(base64::encode(id))?;

        let err = (self.delete_record_handler)(self.handle,
                                               type_.as_ptr(),
                                               id.as_ptr());

        if err != ErrorCode::Success {
            return Err(WalletStorageError::PluggedStorageError(err));
        }

        Ok(())
    }

    fn get_storage_metadata(&self) -> Result<Vec<u8>, WalletStorageError> {
        let mut metadata_ptr: *const c_char = ptr::null_mut();
        let mut metadata_handle = -1;

        let err: ErrorCode = (self.get_storage_metadata_handler)(self.handle,
                                                                 &mut metadata_ptr,
                                                                 &mut metadata_handle);

        if err != ErrorCode::Success {
            return Err(WalletStorageError::PluggedStorageError(err));
        }

        let metadata_free_helper = ResourceGuard {
            storage_handle: self.handle,
            item_handle: metadata_handle,
            free_handler: self.free_storage_metadata_handler
        };

        let metadata = base64::decode(
            unsafe { CStr::from_ptr(metadata_ptr).to_str()? }
        )?;

        Ok(metadata)
    }

    fn set_storage_metadata(&self, metadata: &Vec<u8>) -> Result<(), WalletStorageError> {
        let metadata = CString::new(base64::encode(metadata))?;

        let err = (self.set_storage_metadata_handler)(self.handle, metadata.as_ptr());

        if err != ErrorCode::Success {
            return Err(WalletStorageError::PluggedStorageError(err));
        }

        Ok(())
    }

    fn get_all(&self) -> Result<Box<StorageIterator>, WalletStorageError> {
        let mut search_handle: i32 = -1;

        let err = (self.search_all_records_handler)(self.handle, &mut search_handle);

        if err != ErrorCode::Success {
            return Err(WalletStorageError::PluggedStorageError(err));
        }

        Ok(Box::new(
<<<<<<< HEAD
            PluggedStorageIterator {
                storage: self.clone() /* TODO avoid clone. Use Rc or better approach. */,
                search_handle,
                options: RecordOptions {
                    retrieve_type: true,
                    retrieve_value: true,
                    retrieve_tags: true,
=======
            PluggedStorageIterator::new(
                &self,
                search_handle,
                SearchOptions {
                    retrieve_records: Some(true),
                    retrieve_total_count: Some(false),
                    retrieve_type: Some(true),
                    retrieve_value: Some(true),
                    retrieve_tags: Some(true),
>>>>>>> 2e2b34ce
                }
            )
        ))
    }

    fn search(&self, type_: &Vec<u8>, query: &language::Operator, options_json: Option<&str>) -> Result<Box<StorageIterator>, WalletStorageError> {
        let type_ = CString::new(base64::encode(type_))?;
        let query_json = CString::new(query.to_string())?;
<<<<<<< HEAD
        let options: RecordOptions = serde_json::from_str(options_json.unwrap_or(""))?;
=======
        let options: SearchOptions = serde_json::from_str(options_json.unwrap_or(""))?;
>>>>>>> 2e2b34ce
        let options_json = CString::new(options_json.unwrap_or(""))?;
        let mut search_handle: i32 = -1;

        let err = (self.search_records_handler)(self.handle,
                                                type_.as_ptr(),
                                                query_json.as_ptr(),
                                                options_json.as_ptr(),
                                                &mut search_handle);

        if err != ErrorCode::Success {
            return Err(WalletStorageError::PluggedStorageError(err));
        }

        Ok(Box::new(
            PluggedStorageIterator::new(
                &self,
                search_handle,
                options
            )
        ))
    }

    fn close(&mut self) -> Result<(), WalletStorageError> {
        let err = (self.close_handler)(self.handle);

        if err != ErrorCode::Success {
            return Err(WalletStorageError::PluggedStorageError(err));
        }

        // invalidate the handle, just in case.
        self.handle = -1;

        Ok(())
    }
}

impl Drop for PluggedStorage {
    fn drop(&mut self) {
        // if storage is not closed, close it before drop.
        if self.handle >= 0 {
            self.close();
        }
    }
}

#[derive(Debug)]
pub struct PluggedStorageType {
    create_handler: WalletCreate,
    open_handler: WalletOpen,
    close_handler: WalletClose,
    delete_handler: WalletDelete,
    add_record_handler: WalletAddRecord,
    update_record_value_handler: WalletUpdateRecordValue,
    update_record_tags_handler: WalletUpdateRecordTags,
    add_record_tags_handler: WalletAddRecordTags,
    delete_record_tags_handler: WalletDeleteRecordTags,
    delete_record_handler: WalletDeleteRecord,
    get_record_handler: WalletGetRecord,
    get_record_id_handler: WalletGetRecordId,
    get_record_type_handler: WalletGetRecordType,
    get_record_value_handler: WalletGetRecordValue,
    get_record_tags_handler: WalletGetRecordTags,
    free_record_handler: WalletFreeRecord,
    get_storage_metadata_handler: WalletGetStorageMetadata,
    set_storage_metadata_handler: WalletSetStorageMetadata,
    free_storage_metadata_handler: WalletFreeStorageMetadata,
    search_records_handler: WalletSearchRecords,
    search_all_records_handler: WalletSearchAllRecords,
    get_search_total_count_handler: WalletGetSearchTotalCount,
    fetch_search_next_record_handler: WalletFetchSearchNextRecord,
    free_search_handler: WalletFreeSearch
}


impl PluggedStorageType {
    pub fn new(create_handler: WalletCreate,
               open_handler: WalletOpen,
               close_handler: WalletClose,
               delete_handler: WalletDelete,
               add_record_handler: WalletAddRecord,
               update_record_value_handler: WalletUpdateRecordValue,
               update_record_tags_handler: WalletUpdateRecordTags,
               add_record_tags_handler: WalletAddRecordTags,
               delete_record_tags_handler: WalletDeleteRecordTags,
               delete_record_handler: WalletDeleteRecord,
               get_record_handler: WalletGetRecord,
               get_record_id_handler: WalletGetRecordId,
               get_record_type_handler: WalletGetRecordType,
               get_record_value_handler: WalletGetRecordValue,
               get_record_tags_handler: WalletGetRecordTags,
               free_record_handler: WalletFreeRecord,
               get_storage_metadata_handler: WalletGetStorageMetadata,
               set_storage_metadata_handler: WalletSetStorageMetadata,
               free_storage_metadata_handler: WalletFreeStorageMetadata,
               search_records_handler: WalletSearchRecords,
               search_all_records_handler: WalletSearchAllRecords,
               get_search_total_count_handler: WalletGetSearchTotalCount,
               fetch_search_next_record_handler: WalletFetchSearchNextRecord,
               free_search_handler: WalletFreeSearch) -> PluggedStorageType {
        PluggedStorageType {
            create_handler,
            open_handler,
            close_handler,
            delete_handler,
            add_record_handler,
            update_record_value_handler,
            update_record_tags_handler,
            add_record_tags_handler,
            delete_record_tags_handler,
            delete_record_handler,
            get_record_handler,
            get_record_id_handler,
            get_record_type_handler,
            get_record_value_handler,
            get_record_tags_handler,
            free_record_handler,
            get_storage_metadata_handler,
            set_storage_metadata_handler,
            free_storage_metadata_handler,
            search_records_handler,
            search_all_records_handler,
            get_search_total_count_handler,
            fetch_search_next_record_handler,
            free_search_handler,
        }
    }
}

impl WalletStorageType for PluggedStorageType {
    fn create_storage(&self, name: &str, config: Option<&str>, credentials: &str, metadata: &Vec<u8>) -> Result<(), WalletStorageError> {
        let name = CString::new(name)?;
        let metadata = CString::new(base64::encode(metadata))?;

        let config = match config {
            Some(config) => Some(CString::new(config)?),
            None => None
        };

        let credentials = CString::new(credentials)?;

        let err = (self.create_handler)(name.as_ptr(),
                                        config.as_ref().map_or(ptr::null(), |x| x.as_ptr()),
                                        credentials.as_ptr(),
                                        metadata.as_ptr());

        if err != ErrorCode::Success {
            return Err(WalletStorageError::PluggedStorageError(err));
        }

        Ok(())
    }

    fn open_storage(&self, name: &str, config: Option<&str>, credentials: &str) -> Result<Box<WalletStorage>, WalletStorageError> {
        let mut handle: i32 = -1;
        let cname = CString::new(name)?;

        let config = match config {
            Some(config) => Some(CString::new(config)?),
            None => None
        };

        let credentials = CString::new(credentials)?;

        let err = (self.open_handler)(cname.as_ptr(),
                                      config.as_ref().map_or(ptr::null(), |x| x.as_ptr()),
                                      "".as_ptr() as *const i8, // TODO!!!
                                      credentials.as_ptr(),
                                      &mut handle);

        if err != ErrorCode::Success {
            return Err(WalletStorageError::PluggedStorageError(err));
        }

        Ok(Box::new(
            PluggedStorage::new(
                handle,
                self.add_record_handler,
                self.update_record_value_handler,
                self.update_record_tags_handler,
                self.add_record_tags_handler,
                self.delete_record_tags_handler,
                self.delete_record_handler,
                self.get_record_handler,
                self.get_record_id_handler,
                self.get_record_type_handler,
                self.get_record_value_handler,
                self.get_record_tags_handler,
                self.free_record_handler,
                self.get_storage_metadata_handler,
                self.set_storage_metadata_handler,
                self.free_storage_metadata_handler,
                self.search_records_handler,
                self.search_all_records_handler,
                self.get_search_total_count_handler,
                self.fetch_search_next_record_handler,
                self.free_search_handler,
                self.close_handler)))
    }

    fn delete_storage(&self, name: &str, config: Option<&str>, credentials: &str) -> Result<(), WalletStorageError> {
        let name = CString::new(name)?;

        let config = match config {
            Some(config) => Some(CString::new(config)?),
            None => None
        };

        let credentials = CString::new(credentials)?;

        let err = (self.delete_handler)(name.as_ptr(),
                                        config.as_ref().map_or(ptr::null(), |x| x.as_ptr()),
                                        credentials.as_ptr());

        if err != ErrorCode::Success {
            return Err(WalletStorageError::PluggedStorageError(err));
        }

        Ok(())
    }
}

#[cfg(test)]
mod tests {
    extern crate rand;

    use super::*;
    use api::ErrorCode;

    use std::sync::RwLock;
    use self::rand::{thread_rng, Rng};
    use std::clone::Clone;

    impl PartialEq for StorageEntity {
        fn eq(&self, other: &StorageEntity) -> bool {
            self.name == other.name &&
                self.type_ == other.type_ &&
                self.value == other.value &&
                match (&self.tags, &other.tags) {
                    (&Some(ref tags1), &Some(ref tags2)) => {
                        let mut tags1 = tags1.clone();
                        let mut tags2 = tags2.clone();
                        tags1.sort_unstable();
                        tags2.sort_unstable();

                        tags1 == tags2
                    }
                    (&None, &None) => true,
                    (_, _) => false,
                }
        }
    }

    #[derive(PartialEq, Debug)]
    enum Call {
        CreateHandler(Option<String>, Option<String>, Option<String>, Option<String>),
        OpenHandler(Option<String>, Option<String>, Option<String>),
        CloseHandler(i32),
        DeleteHandler(Option<String>, Option<String>, Option<String>),
        AddRecordHandler(i32, Option<String>, Option<String>, Vec<u8>, HashMap<String, serde_json::Value>),
        UpdateRecordValueHandler(i32, Option<String>, Option<String>, Vec<u8>),
        UpdateRecordTagsHandler(i32, Option<String>, Option<String>, HashMap<String, serde_json::Value>),
        AddRecordTagsHandler(i32, Option<String>, Option<String>, HashMap<String, serde_json::Value>),
        DeleteRecordTagsHandler(i32, Option<String>, Option<String>, Option<String>),
        DeleteRecordHandler(i32, Option<String>, Option<String>),
        GetRecordHandler(i32, Option<String>, Option<String>, Option<String>),
        GetRecordIdHandler(i32, i32),
        GetRecordTypeHandler(i32, i32),
        GetRecordValueHandler(i32, i32),
        GetRecordTagsHandler(i32, i32),
        FreeRecordHandler(i32, i32),
        GetStorageMetadataHandler(i32),
        SetStorageMetadataHandler(i32, Option<String>),
        FreeStorageMetadataHandler(i32, i32),
        SearchRecordsHandler(i32, Option<String>, Option<String>, Option<String>),
        SearchAllRecordsHandler(i32),
        GetSearchTotalCountHandler(i32, i32),
        FetchSearchNextRecordHandler(i32, i32),
        FreeSearchHandler(i32, i32),
    }

    fn _random_vector(len: usize) -> Vec<u8> {
        thread_rng().gen_iter().take(len).collect()
    }

    fn _random_string(len: usize) -> String {
        thread_rng().gen_ascii_chars().take(len).collect()
    }

    lazy_static!(
        static ref DEBUG_VEC: RwLock<Vec<Call>> = RwLock::new(Vec::new());
        static ref RETURN_TYPE: RwLock<(CString, Vec<u8>)> = RwLock::new({
            let data = _random_vector(32);
            let str = CString::new(
                base64::encode(&data)
            ).unwrap();
            (str, data)
        });
        static ref RETURN_ID: RwLock<(CString, Vec<u8>)> = RwLock::new({
            let data = _random_vector(64);
            let str = CString::new(
                base64::encode(&data)
            ).unwrap();
            (str, data)
        });
        static ref RETURN_VALUE: RwLock<(Vec<u8>, EncryptedValue)> = RwLock::new({
            let value = EncryptedValue{data:_random_vector(512), key:_random_vector(60)};
            let vec = value.to_bytes();
            (vec, value)
        });
        static ref RETURN_TAGS: RwLock<(CString, Vec<Tag>)> = RwLock::new({
            let mut tags = Vec::new();
            tags.push(Tag::Encrypted(_random_vector(32), _random_vector(64)));
            tags.push(Tag::PlainText(_random_vector(32), _random_string(64)));
            tags.push(Tag::Encrypted(_random_vector(32), _random_vector(64)));
            let tags_json = CString::new(_tags_to_json(&tags).unwrap()).unwrap();
            (tags_json, tags)
        });
        static ref RETURN_METADATA: RwLock<(CString, Vec<u8>)> = RwLock::new({
            let data = _random_vector(512);
            let str = CString::new(
                base64::encode(&data)
            ).unwrap();
            (str, data)
        });
    );

    static RETURN_STORAGE_HANDLE: i32 = 1i32;
    static RETURN_RECORD_HANDLE: i32 = 2i32;
    static RETURN_SEARCH_HANDLE: i32 = 3i32;
    static RETURN_METADATA_HANDLE: i32 = 4i32;
    static RETURN_SEARCH_TOTAL_COUNT: usize = 1024;

    fn _convert_c_string(str: *const c_char) -> Option<String> {
        if str != ptr::null() {
            Some(unsafe { CStr::from_ptr(str).to_str().unwrap() }.to_string())
        } else {
            None
        }
    }

    fn _convert_c_array(ptr: *const u8, len: usize) -> Vec<u8> {
        unsafe { slice::from_raw_parts(ptr, len) }.to_owned()
    }

    extern "C" fn _mock_create_handler(name: *const c_char,
                                       config: *const c_char,
                                       credentials: *const c_char,
                                       metadata: *const c_char) -> ErrorCode {
        assert_ne!(name, ptr::null());
        assert_ne!(credentials, ptr::null());

        DEBUG_VEC.write().unwrap().push(
            Call::CreateHandler(
                _convert_c_string(name),
                _convert_c_string(config),
                _convert_c_string(credentials),
                _convert_c_string(metadata)
            )
        );

        ErrorCode::Success
    }

    extern "C" fn _mock_open_handler(name: *const c_char,
                                     config: *const c_char,
                                     runtime_config: *const c_char,
                                     credentials: *const c_char,
                                     storage_handle_p: *mut i32) -> ErrorCode {
        assert_ne!(name, ptr::null());
        assert_ne!(credentials, ptr::null());

        DEBUG_VEC.write().unwrap().push(
            Call::OpenHandler(
                _convert_c_string(name),
                _convert_c_string(config),
                _convert_c_string(credentials)
            )
        );

        unsafe { *storage_handle_p = 1; }

        ErrorCode::Success
    }

    extern "C" fn _mock_close_handler(storage_handle: i32) -> ErrorCode {
        DEBUG_VEC.write().unwrap().push(
            Call::CloseHandler(storage_handle)
        );

        ErrorCode::Success
    }

    extern "C" fn _mock_delete_handler(name: *const c_char,
                                       config: *const c_char,
                                       credentials: *const c_char) -> ErrorCode {
        assert_ne!(name, ptr::null());
        assert_ne!(credentials, ptr::null());

        DEBUG_VEC.write().unwrap().push(
            Call::DeleteHandler(
                _convert_c_string(name),
                _convert_c_string(config),
                _convert_c_string(credentials)
            )
        );

        ErrorCode::Success
    }

    extern "C" fn _mock_add_record_handler(storage_handle: i32,
                                           type_: *const c_char,
                                           id: *const c_char,
                                           value: *const u8,
                                           value_len: usize,
                                           tags_json: *const c_char) -> ErrorCode {
        assert_ne!(type_, ptr::null());
        assert_ne!(id, ptr::null());
        assert_ne!(value, ptr::null());
        assert_ne!(tags_json, ptr::null());

        DEBUG_VEC.write().unwrap().push(
            Call::AddRecordHandler(
                storage_handle,
                _convert_c_string(type_),
                _convert_c_string(id),
                _convert_c_array(value, value_len),
                serde_json::from_str(&_convert_c_string(tags_json).unwrap()).unwrap()
            )
        );

        ErrorCode::Success
    }

    extern "C" fn _mock_update_record_value_handler(storage_handle: i32,
                                                    type_: *const c_char,
                                                    id: *const c_char,
                                                    value: *const u8,
                                                    value_len: usize) -> ErrorCode {
        assert_ne!(type_, ptr::null());
        assert_ne!(id, ptr::null());
        assert_ne!(value, ptr::null());

        DEBUG_VEC.write().unwrap().push(
            Call::UpdateRecordValueHandler(
                storage_handle,
                _convert_c_string(type_),
                _convert_c_string(id),
                _convert_c_array(value, value_len),
            )
        );


        ErrorCode::Success
    }

    extern "C" fn _mock_update_record_tags_handler(storage_handle: i32,
                                                   type_: *const c_char,
                                                   id: *const c_char,
                                                   tags_json: *const c_char) -> ErrorCode {
        assert_ne!(type_, ptr::null());
        assert_ne!(id, ptr::null());
        assert_ne!(tags_json, ptr::null());

        DEBUG_VEC.write().unwrap().push(
            Call::UpdateRecordTagsHandler(
                storage_handle,
                _convert_c_string(type_),
                _convert_c_string(id),
                serde_json::from_str(&_convert_c_string(tags_json).unwrap()).unwrap(),
            )
        );

        ErrorCode::Success
    }

    extern "C" fn _mock_add_record_tags_handler(storage_handle: i32,
                                                type_: *const c_char,
                                                id: *const c_char,
                                                tags_json: *const c_char) -> ErrorCode {
        assert_ne!(type_, ptr::null());
        assert_ne!(id, ptr::null());
        assert_ne!(tags_json, ptr::null());

        DEBUG_VEC.write().unwrap().push(
            Call::AddRecordTagsHandler(
                storage_handle,
                _convert_c_string(type_),
                _convert_c_string(id),
                serde_json::from_str(&_convert_c_string(tags_json).unwrap()).unwrap(),
            )
        );

        ErrorCode::Success
    }

    extern "C" fn _mock_delete_record_tags_handler(storage_handle: i32,
                                                   type_: *const c_char,
                                                   id: *const c_char,
                                                   tag_names_json: *const c_char) -> ErrorCode {
        assert_ne!(type_, ptr::null());
        assert_ne!(id, ptr::null());
        assert_ne!(tag_names_json, ptr::null());

        DEBUG_VEC.write().unwrap().push(
            Call::DeleteRecordTagsHandler(
                storage_handle,
                _convert_c_string(type_),
                _convert_c_string(id),
                _convert_c_string(tag_names_json),
            )
        );

        ErrorCode::Success
    }

    extern "C" fn _mock_delete_record_handler(storage_handle: i32,
                                              type_: *const c_char,
                                              id: *const c_char) -> ErrorCode {
        assert_ne!(type_, ptr::null());
        assert_ne!(id, ptr::null());

        DEBUG_VEC.write().unwrap().push(
            Call::DeleteRecordHandler(
                storage_handle,
                _convert_c_string(type_),
                _convert_c_string(id),
            )
        );

        ErrorCode::Success
    }

    extern "C" fn _mock_get_record_handler(storage_handle: i32,
                                           type_: *const c_char,
                                           id: *const c_char,
                                           options_json: *const c_char,
                                           record_handle_p: *mut i32) -> ErrorCode {
        assert_ne!(type_, ptr::null());
        assert_ne!(id, ptr::null());

        DEBUG_VEC.write().unwrap().push(
            Call::GetRecordHandler(
                storage_handle,
                _convert_c_string(type_),
                _convert_c_string(id),
                _convert_c_string(options_json),
            )
        );

        unsafe { *record_handle_p = 2; }

        ErrorCode::Success
    }

    extern "C" fn _mock_get_record_id_handler(storage_handle: i32,
                                              record_handle: i32,
                                              record_id_p: *mut *const c_char) -> ErrorCode {
        DEBUG_VEC.write().unwrap().push(
            Call::GetRecordIdHandler(
                storage_handle,
                record_handle,
            )
        );

        unsafe { *record_id_p = RETURN_ID.read().unwrap().0.as_ptr(); }

        ErrorCode::Success
    }

    extern "C" fn _mock_get_record_type_handler(storage_handle: i32,
                                                record_handle: i32,
                                                record_type_p: *mut *const c_char) -> ErrorCode {
        DEBUG_VEC.write().unwrap().push(
            Call::GetRecordTypeHandler(
                storage_handle,
                record_handle,
            )
        );

        unsafe { *record_type_p = RETURN_TYPE.read().unwrap().0.as_ptr(); }

        ErrorCode::Success
    }

    extern "C" fn _mock_get_record_value_handler(storage_handle: i32,
                                                 record_handle: i32,
                                                 record_value_p: *mut *const u8,
                                                 record_value_len_p: *mut usize) -> ErrorCode {
        DEBUG_VEC.write().unwrap().push(
            Call::GetRecordValueHandler(
                storage_handle,
                record_handle,
            )
        );

        unsafe {
            let return_value = RETURN_VALUE.read().unwrap();
            *record_value_p = return_value.0.as_ptr();
            *record_value_len_p = return_value.0.len();
        }

        ErrorCode::Success
    }

    extern "C" fn _mock_get_record_tags_handler(storage_handle: i32,
                                                record_handle: i32,
                                                record_tags_p: *mut *const c_char) -> ErrorCode {
        DEBUG_VEC.write().unwrap().push(
            Call::GetRecordTagsHandler(
                storage_handle,
                record_handle,
            )
        );

        unsafe { *record_tags_p = RETURN_TAGS.read().unwrap().0.as_ptr(); }

        ErrorCode::Success
    }

    extern "C" fn _mock_get_storage_metadata_handler(storage_handle: i32,
                                                     metadata_p: *mut *const c_char,
                                                     metadata_handle: *mut i32) -> ErrorCode {
        DEBUG_VEC.write().unwrap().push(
            Call::GetStorageMetadataHandler(
                storage_handle,
            )
        );

        unsafe {
            *metadata_p = RETURN_METADATA.read().unwrap().0.as_ptr();
            *metadata_handle = RETURN_METADATA_HANDLE;
        }

        ErrorCode::Success
    }

    extern "C" fn _mock_set_storage_metadata_handler(storage_handle: i32,
                                                     metadata_p: *const c_char) -> ErrorCode {
        assert_ne!(metadata_p, ptr::null());

        DEBUG_VEC.write().unwrap().push(
            Call::SetStorageMetadataHandler(
                storage_handle,
                _convert_c_string(metadata_p),
            )
        );

        ErrorCode::Success
    }

    extern "C" fn _mock_free_storage_metadata_handler(storage_handle: i32,
                                                      metadata_handle: i32) -> ErrorCode {
        DEBUG_VEC.write().unwrap().push(
            Call::FreeStorageMetadataHandler(
                storage_handle,
                metadata_handle,
            )
        );

        ErrorCode::Success
    }

    extern "C" fn _mock_free_record_handler(storage_handle: i32,
                                            record_handle: i32) -> ErrorCode {
        DEBUG_VEC.write().unwrap().push(
            Call::FreeRecordHandler(
                storage_handle,
                record_handle
            )
        );

        ErrorCode::Success
    }

    extern "C" fn _mock_search_records_handler(storage_handle: i32,
                                               type_: *const c_char,
                                               query_json: *const c_char,
                                               options_json: *const c_char,
                                               search_handle_p: *mut i32) -> ErrorCode {
        assert_ne!(type_, ptr::null());
        assert_ne!(query_json, ptr::null());
        assert_ne!(options_json, ptr::null());

        unsafe { *search_handle_p = RETURN_SEARCH_HANDLE; }

        DEBUG_VEC.write().unwrap().push(
            Call::SearchRecordsHandler(
                storage_handle,
                _convert_c_string(type_),
                _convert_c_string(query_json),
                _convert_c_string(options_json),
            )
        );

        ErrorCode::Success
    }

    extern "C" fn _mock_search_all_records_handler(storage_handle: i32,
                                                   search_handle_p: *mut i32) -> ErrorCode {
        unsafe { *search_handle_p = RETURN_SEARCH_HANDLE; }

        DEBUG_VEC.write().unwrap().push(
            Call::SearchAllRecordsHandler(
                storage_handle,
            )
        );

        ErrorCode::Success
    }

    extern "C" fn _mock_get_search_total_count_handler(storage_handle: i32,
                                                       search_handle: i32,
                                                       total_count_p: *mut usize) -> ErrorCode {
        unsafe { *total_count_p = RETURN_SEARCH_TOTAL_COUNT; }

        DEBUG_VEC.write().unwrap().push(
            Call::GetSearchTotalCountHandler(
                storage_handle,
                search_handle
            )
        );

        ErrorCode::Success
    }

    extern "C" fn _mock_fetch_search_next_record_handler(storage_handle: i32,
                                                         search_handle: i32,
                                                         record_handle_p: *mut i32) -> ErrorCode {
        unsafe { *record_handle_p = RETURN_RECORD_HANDLE; }

        DEBUG_VEC.write().unwrap().push(
            Call::FetchSearchNextRecordHandler(
                storage_handle,
                search_handle
            )
        );

        ErrorCode::Success
    }

    extern "C" fn _mock_free_search_handler(storage_handle: i32,
                                            search_handle: i32) -> ErrorCode {
        DEBUG_VEC.write().unwrap().push(
            Call::FreeSearchHandler(
                storage_handle,
                search_handle
            )
        );

        ErrorCode::Success
    }

    fn _create_storage_type() -> PluggedStorageType {
        PluggedStorageType::new(
            _mock_create_handler,
            _mock_open_handler,
            _mock_close_handler,
            _mock_delete_handler,
            _mock_add_record_handler,
            _mock_update_record_value_handler,
            _mock_update_record_tags_handler,
            _mock_add_record_tags_handler,
            _mock_delete_record_tags_handler,
            _mock_delete_record_handler,
            _mock_get_record_handler,
            _mock_get_record_id_handler,
            _mock_get_record_type_handler,
            _mock_get_record_value_handler,
            _mock_get_record_tags_handler,
            _mock_free_record_handler,
            _mock_get_storage_metadata_handler,
            _mock_set_storage_metadata_handler,
            _mock_free_storage_metadata_handler,
            _mock_search_records_handler,
            _mock_search_all_records_handler,
            _mock_get_search_total_count_handler,
            _mock_fetch_search_next_record_handler,
            _mock_free_search_handler,
        )
    }

    #[test]
    fn plugged_storage_type_new_works() {
        let storage_type = _create_storage_type();
    }


    #[test]
    fn plugged_storage_type_create_works() {
        DEBUG_VEC.write().unwrap().clear();

        let storage_type = _create_storage_type();
        let storage_name = "wallet1";
        let credentials = "credentials";
        let metadata = vec![1, 2, 3];

        storage_type.create_storage(storage_name, None, &credentials, &metadata).unwrap();

        let expected_call = Call::CreateHandler(
            Some(storage_name.to_owned()),
            None,
            Some(credentials.to_owned()),
            Some(base64::encode(&metadata))
        );

        let debug = DEBUG_VEC.read().unwrap();

        assert_eq!(debug.len(), 1);
        assert_eq!(&expected_call, debug.get(0).unwrap());
    }

    #[test]
    fn plugged_storage_type_open_close_works() {
        DEBUG_VEC.write().unwrap().clear();

        let storage_type = _create_storage_type();
        let storage_name = "wallet1";
        let credentials = "credentials";

        let mut storage = storage_type.open_storage(storage_name, None, &credentials).unwrap();
        storage.close().unwrap();

        let expected_open_call = Call::OpenHandler(
            Some(storage_name.to_owned()),
            None,
            Some(credentials.to_owned()),
        );

        let expected_close_call = Call::CloseHandler(
            RETURN_STORAGE_HANDLE
        );

        let debug = DEBUG_VEC.read().unwrap();

        assert_eq!(debug.len(), 2);
        assert_eq!(&expected_open_call, debug.get(0).unwrap());
        assert_eq!(&expected_close_call, debug.get(1).unwrap());
    }

    #[test]
    fn plugged_storage_type_delete_works() {
        DEBUG_VEC.write().unwrap().clear();

        let storage_type = _create_storage_type();
        let storage_name = "wallet1";
        let credentials = "credentials";

        let storage = storage_type.delete_storage(storage_name, None, &credentials).unwrap();

        let expected_call = Call::DeleteHandler(
            Some(storage_name.to_owned()),
            None,
            Some(credentials.to_owned()),
        );

        let debug = DEBUG_VEC.read().unwrap();

        assert_eq!(debug.len(), 1);
        assert_eq!(&expected_call, debug.get(0).unwrap());
    }

    fn _open_storage() -> Box<WalletStorage> {
        // save the current index inside of DEBUG_VEC.
        let open_index = DEBUG_VEC.read().unwrap().len();

        let storage_type = _create_storage_type();
        let storage_name = "wallet1";
        let credentials = "credentials";

        let storage = storage_type.open_storage(storage_name, None, &credentials).unwrap();

        let expected_call = Call::OpenHandler(
            Some(storage_name.to_owned()),
            None,
            Some(credentials.to_owned()),
        );

        let debug = DEBUG_VEC.read().unwrap();

        assert_eq!(debug.len(), open_index + 1);
        assert_eq!(&expected_call, debug.get(open_index).unwrap());

        storage
    }

    fn _fetch_options(retrieve_value: bool, retrieve_tags: bool, retrieve_type: bool) -> String {
        let mut map = HashMap::new();

        map.insert("retrieveValue", retrieve_value);
        map.insert("retrieveTags", retrieve_tags);
        map.insert("retrieveType", retrieve_type);

        serde_json::to_string(&map).unwrap()
    }

    fn _search_options(retrieve_records: bool, retrieve_total_count: bool, retrieve_value: bool, retrieve_tags: bool, retrieve_type: bool) -> String {
        let mut map = HashMap::new();

        map.insert("retrieveRecords", retrieve_records);
        map.insert("retrieveTotalCount", retrieve_total_count);
        map.insert("retrieveValue", retrieve_value);
        map.insert("retrieveTags", retrieve_tags);
        map.insert("retrieveType", retrieve_type);

        serde_json::to_string(&map).unwrap()
    }

    #[test]
    fn plugged_storage_add_works() {
        DEBUG_VEC.write().unwrap().clear();

        let storage = _open_storage();

        DEBUG_VEC.write().unwrap().clear();

        let type_ = _random_vector(32);
        let id = _random_vector(32);
        let value = EncryptedValue { data: _random_vector(256), key: _random_vector(60) };
        let mut tags = Vec::new();
        tags.push(Tag::Encrypted(_random_vector(32), _random_vector(64)));
        tags.push(Tag::PlainText(_random_vector(32), _random_string(64)));
        tags.push(Tag::Encrypted(_random_vector(32), _random_vector(64)));

        storage.add(&type_, &id, &value, &tags).unwrap();

        let expected_call = Call::AddRecordHandler(
            RETURN_STORAGE_HANDLE,
            Some(base64::encode(&type_)),
            Some(base64::encode(&id)),
            value.to_bytes(),
            serde_json::from_str(&_tags_to_json(&tags).unwrap()).unwrap()
        );

        let debug = DEBUG_VEC.read().unwrap();

        assert_eq!(debug.len(), 1);
        assert_eq!(&expected_call, debug.get(0).unwrap());
    }

    #[test]
    fn plugged_storage_update_record_value_works() {
        DEBUG_VEC.write().unwrap().clear();

        let storage = _open_storage();

        DEBUG_VEC.write().unwrap().clear();

        let type_ = _random_vector(32);
        let id = _random_vector(32);
        let value = EncryptedValue { data: _random_vector(256), key: _random_vector(44) };

        storage.update(&type_, &id, &value).unwrap();

        let expected_call = Call::UpdateRecordValueHandler(
            RETURN_STORAGE_HANDLE,
            Some(base64::encode(&type_)),
            Some(base64::encode(&id)),
            value.to_bytes(),
        );

        let debug = DEBUG_VEC.read().unwrap();

        assert_eq!(debug.len(), 1);
        assert_eq!(&expected_call, debug.get(0).unwrap());
    }

    #[test]
    fn plugged_storage_update_record_tags_works() {
        DEBUG_VEC.write().unwrap().clear();

        let storage = _open_storage();

        DEBUG_VEC.write().unwrap().clear();

        let type_ = _random_vector(32);
        let id = _random_vector(32);
        let mut tags = Vec::new();
        tags.push(Tag::Encrypted(_random_vector(32), _random_vector(64)));
        tags.push(Tag::PlainText(_random_vector(32), _random_string(64)));
        tags.push(Tag::Encrypted(_random_vector(32), _random_vector(64)));


        storage.update_tags(&type_, &id, &tags).unwrap();

        let expected_call = Call::UpdateRecordTagsHandler(
            RETURN_STORAGE_HANDLE,
            Some(base64::encode(&type_)),
            Some(base64::encode(&id)),
            serde_json::from_str(&_tags_to_json(&tags).unwrap()).unwrap(),
        );

        let debug = DEBUG_VEC.read().unwrap();

        assert_eq!(debug.len(), 1);
        assert_eq!(&expected_call, debug.get(0).unwrap());
    }

    #[test]
    fn plugged_storage_add_record_tags_works() {
        DEBUG_VEC.write().unwrap().clear();

        let storage = _open_storage();

        DEBUG_VEC.write().unwrap().clear();

        let type_ = _random_vector(32);
        let id = _random_vector(32);
        let mut tags = Vec::new();
        tags.push(Tag::Encrypted(_random_vector(32), _random_vector(64)));
        tags.push(Tag::PlainText(_random_vector(32), _random_string(64)));
        tags.push(Tag::Encrypted(_random_vector(32), _random_vector(64)));


        storage.add_tags(&type_, &id, &tags).unwrap();

        let expected_call = Call::AddRecordTagsHandler(
            RETURN_STORAGE_HANDLE,
            Some(base64::encode(&type_)),
            Some(base64::encode(&id)),
            serde_json::from_str(&_tags_to_json(&tags).unwrap()).unwrap()
        );

        let debug = DEBUG_VEC.read().unwrap();

        assert_eq!(debug.len(), 1);
        assert_eq!(&expected_call, debug.get(0).unwrap());
    }

    #[test]
    fn plugged_storage_get_record_type_value_tags_works() {
        DEBUG_VEC.write().unwrap().clear();

        let storage = _open_storage();

        DEBUG_VEC.write().unwrap().clear();

        let type_ = _random_vector(32);
        let id = _random_vector(32);
<<<<<<< HEAD
        let options = r##"{"retrieveValue": true, "retrieveTags": true, "retrieveType": true}"##;
=======
        let options = _fetch_options(true, true, true);
>>>>>>> 2e2b34ce

        let storage_entity = storage.get(&type_, &id, &options).unwrap();

        let expected_storage_entity = StorageEntity {
            type_: Some(type_.clone()),
            name: id.clone(),
            value: Some(RETURN_VALUE.read().unwrap().1.clone()),
            tags: Some(RETURN_TAGS.read().unwrap().1.clone()),
        };

        assert_eq!(expected_storage_entity, storage_entity);

        let expected_get_record_call = Call::GetRecordHandler(
            RETURN_STORAGE_HANDLE,
            Some(base64::encode(&type_)),
            Some(base64::encode(&id)),
            Some(options.to_owned())
        );
        let expected_get_value_call = Call::GetRecordValueHandler(
            RETURN_STORAGE_HANDLE,
            RETURN_RECORD_HANDLE,
        );
        let expected_get_tags_call = Call::GetRecordTagsHandler(
            RETURN_STORAGE_HANDLE,
            RETURN_RECORD_HANDLE
        );
        // NOTE: it would not call get_record_type, because it can copy provided type.
        let expected_free_record_call = Call::FreeRecordHandler(
            RETURN_STORAGE_HANDLE,
            RETURN_RECORD_HANDLE
        );

        let debug = DEBUG_VEC.read().unwrap();

        assert_eq!(debug.len(), 4);
        assert_eq!(&expected_get_record_call, debug.get(0).unwrap());
        assert_eq!(&expected_get_value_call, debug.get(1).unwrap());
        assert_eq!(&expected_get_tags_call, debug.get(2).unwrap());
        assert_eq!(&expected_free_record_call, debug.get(3).unwrap());
    }

    #[test]
    fn plugged_storage_get_record_value_tags_works() {
        DEBUG_VEC.write().unwrap().clear();

        let storage = _open_storage();

        DEBUG_VEC.write().unwrap().clear();

        let type_ = _random_vector(32);
        let id = _random_vector(32);
<<<<<<< HEAD
        let options = r##"{"retrieveValue": true, "retrieveTags": true, "retrieveType": false}"##;
=======
        let options = _fetch_options(true, true, false);
>>>>>>> 2e2b34ce

        let storage_entity = storage.get(&type_, &id, &options).unwrap();

        let expected_storage_entity = StorageEntity {
            type_: None,
            name: id.clone(),
            value: Some(RETURN_VALUE.read().unwrap().1.clone()),
            tags: Some(RETURN_TAGS.read().unwrap().1.clone()),
        };

        assert_eq!(expected_storage_entity, storage_entity);

        let expected_get_record_call = Call::GetRecordHandler(
            RETURN_STORAGE_HANDLE,
            Some(base64::encode(&type_)),
            Some(base64::encode(&id)),
            Some(options.to_owned())
        );
        let expected_get_value_call = Call::GetRecordValueHandler(
            RETURN_STORAGE_HANDLE,
            RETURN_RECORD_HANDLE,
        );
        let expected_get_tags_call = Call::GetRecordTagsHandler(
            RETURN_STORAGE_HANDLE,
            RETURN_RECORD_HANDLE
        );
        let expected_free_record_call = Call::FreeRecordHandler(
            RETURN_STORAGE_HANDLE,
            RETURN_RECORD_HANDLE
        );

        let debug = DEBUG_VEC.read().unwrap();

        assert_eq!(debug.len(), 4);
        assert_eq!(&expected_get_record_call, debug.get(0).unwrap());
        assert_eq!(&expected_get_value_call, debug.get(1).unwrap());
        assert_eq!(&expected_get_tags_call, debug.get(2).unwrap());
        assert_eq!(&expected_free_record_call, debug.get(3).unwrap());
    }

    #[test]
    fn plugged_storage_get_record_value_works() {
        DEBUG_VEC.write().unwrap().clear();

        let storage = _open_storage();

        DEBUG_VEC.write().unwrap().clear();

        let type_ = _random_vector(32);
        let id = _random_vector(32);
<<<<<<< HEAD
        let options = r##"{"retrieveValue": true, "retrieveTags": false, "retrieveType": false}"##;
=======
        let options = _fetch_options(true, false, false);
>>>>>>> 2e2b34ce

        let storage_entity = storage.get(&type_, &id, &options).unwrap();

        let expected_storage_entity = StorageEntity {
            type_: None,
            name: id.clone(),
            value: Some(RETURN_VALUE.read().unwrap().1.clone()),
            tags: None,
        };

        assert_eq!(expected_storage_entity, storage_entity);

        let expected_get_record_call = Call::GetRecordHandler(
            RETURN_STORAGE_HANDLE,
            Some(base64::encode(&type_)),
            Some(base64::encode(&id)),
            Some(options.to_owned())
        );
        let expected_get_value_call = Call::GetRecordValueHandler(
            RETURN_STORAGE_HANDLE,
            RETURN_RECORD_HANDLE,
        );
        let expected_free_record_call = Call::FreeRecordHandler(
            RETURN_STORAGE_HANDLE,
            RETURN_RECORD_HANDLE
        );

        let debug = DEBUG_VEC.read().unwrap();

        assert_eq!(debug.len(), 3);
        assert_eq!(&expected_get_record_call, debug.get(0).unwrap());
        assert_eq!(&expected_get_value_call, debug.get(1).unwrap());
        assert_eq!(&expected_free_record_call, debug.get(2).unwrap());
    }

    #[test]
    fn plugged_storage_get_record_tags_works() {
        DEBUG_VEC.write().unwrap().clear();

        let storage = _open_storage();

        DEBUG_VEC.write().unwrap().clear();

        let type_ = _random_vector(32);
        let id = _random_vector(32);
<<<<<<< HEAD
        let options = r##"{"retrieveValue": false, "retrieveTags": true, "retrieveType": false}"##;
=======
        let options = _fetch_options(false, true, false);
>>>>>>> 2e2b34ce

        let storage_entity = storage.get(&type_, &id, &options).unwrap();

        let expected_storage_entity = StorageEntity {
            type_: None,
            name: id.clone(),
            value: None,
            tags: Some(RETURN_TAGS.read().unwrap().1.clone()),
        };

        assert_eq!(expected_storage_entity, storage_entity);

        let expected_get_record_call = Call::GetRecordHandler(
            RETURN_STORAGE_HANDLE,
            Some(base64::encode(&type_)),
            Some(base64::encode(&id)),
            Some(options.to_owned())
        );
        let expected_get_tags_call = Call::GetRecordTagsHandler(
            RETURN_STORAGE_HANDLE,
            RETURN_RECORD_HANDLE
        );
        // NOTE: it would not call get_record_type, because it already have it.
        let expected_free_record_call = Call::FreeRecordHandler(
            RETURN_STORAGE_HANDLE,
            RETURN_RECORD_HANDLE
        );

        let debug = DEBUG_VEC.read().unwrap();

        assert_eq!(debug.len(), 3);
        assert_eq!(&expected_get_record_call, debug.get(0).unwrap());
        assert_eq!(&expected_get_tags_call, debug.get(1).unwrap());
        assert_eq!(&expected_free_record_call, debug.get(2).unwrap());
    }

    #[test]
    fn plugged_storage_get_record_none_works() {
        DEBUG_VEC.write().unwrap().clear();

        let storage = _open_storage();

        DEBUG_VEC.write().unwrap().clear();

        let type_ = _random_vector(32);
        let id = _random_vector(32);
<<<<<<< HEAD
        let options = r##"{"retrieveValue": false, "retrieveTags": false, "retrieveType": false}"##;
=======
        let options = _fetch_options(false, false, false);
>>>>>>> 2e2b34ce

        let storage_entity = storage.get(&type_, &id, &options).unwrap();

        let expected_storage_entity = StorageEntity {
            type_: None,
            name: id.clone(),
            value: None,
            tags: None,
        };

        assert_eq!(expected_storage_entity, storage_entity);

        let expected_get_record_call = Call::GetRecordHandler(
            RETURN_STORAGE_HANDLE,
            Some(base64::encode(&type_)),
            Some(base64::encode(&id)),
            Some(options.to_owned())
        );
        let expected_free_record_call = Call::FreeRecordHandler(
            RETURN_STORAGE_HANDLE,
            RETURN_RECORD_HANDLE
        );

        let debug = DEBUG_VEC.read().unwrap();

        assert_eq!(debug.len(), 2);
        assert_eq!(&expected_get_record_call, debug.get(0).unwrap());
        assert_eq!(&expected_free_record_call, debug.get(1).unwrap());
    }

    #[test]
<<<<<<< HEAD
    fn plugged_storage_get_record_default_works() {
        DEBUG_VEC.write().unwrap().clear();

        let storage = _open_storage();

        DEBUG_VEC.write().unwrap().clear();

        let type_ = _random_vector(32);
        let id = _random_vector(32);
        let options = r##"{}"##;

        let storage_entity = storage.get(&type_, &id, &options).unwrap();

        let expected_storage_entity = StorageEntity {
            type_: None,
            name: id.clone(),
            value: Some(RETURN_VALUE.read().unwrap().1.clone()),
            tags: None,
        };

        assert_eq!(expected_storage_entity, storage_entity);

        let expected_get_record_call = Call::GetRecordHandler(
            RETURN_STORAGE_HANDLE,
            Some(base64::encode(&type_)),
            Some(base64::encode(&id)),
            Some(options.to_owned())
        );
        let expected_get_value_call = Call::GetRecordValueHandler(
            RETURN_STORAGE_HANDLE,
            RETURN_RECORD_HANDLE,
        );
        let expected_get_tags_call = Call::GetRecordTagsHandler(
            RETURN_STORAGE_HANDLE,
            RETURN_RECORD_HANDLE
        );
        let expected_free_record_call = Call::FreeRecordHandler(
            RETURN_STORAGE_HANDLE,
            RETURN_RECORD_HANDLE
        );

        let debug = DEBUG_VEC.read().unwrap();

        assert_eq!(debug.len(), 3);
        assert_eq!(&expected_get_record_call, debug.get(0).unwrap());
        assert_eq!(&expected_get_value_call, debug.get(1).unwrap());
        assert_eq!(&expected_free_record_call, debug.get(2).unwrap());
    }

    #[test]
=======
>>>>>>> 2e2b34ce
    fn plugged_storage_get_storage_metadata_works() {
        DEBUG_VEC.write().unwrap().clear();

        let storage = _open_storage();

        DEBUG_VEC.write().unwrap().clear();

        let metadata = storage.get_storage_metadata().unwrap();

        assert_eq!(RETURN_METADATA.read().unwrap().1, metadata);

        let expected_get_call = Call::GetStorageMetadataHandler(
            RETURN_STORAGE_HANDLE,
        );

        let expected_free_call = Call::FreeStorageMetadataHandler(
            RETURN_STORAGE_HANDLE,
            RETURN_METADATA_HANDLE
        );

        let debug = DEBUG_VEC.read().unwrap();

        assert_eq!(debug.len(), 2);
        assert_eq!(&expected_get_call, debug.get(0).unwrap());
        assert_eq!(&expected_free_call, debug.get(1).unwrap());
    }

    #[test]
    fn plugged_storage_set_storage_metadata_works() {
        DEBUG_VEC.write().unwrap().clear();

        let storage = _open_storage();

        DEBUG_VEC.write().unwrap().clear();

        let metadata = _random_vector(512);

        storage.set_storage_metadata(&metadata).unwrap();

        let expected_call = Call::SetStorageMetadataHandler(
            RETURN_STORAGE_HANDLE,
            Some(base64::encode(&metadata))
        );

        let debug = DEBUG_VEC.read().unwrap();

        assert_eq!(debug.len(), 1);
        assert_eq!(&expected_call, debug.get(0).unwrap());
    }

    #[test]
    fn plugged_storage_search_with_total_count_works() {
        DEBUG_VEC.write().unwrap().clear();

        let storage = _open_storage();

        DEBUG_VEC.write().unwrap().clear();

        let type_ = _random_vector(32);

        let tag_name = _random_vector(32);
        let tag_value = _random_vector(32);

        let query = language::Operator::Eq(
            language::TagName::EncryptedTagName(tag_name.clone()),
            language::TargetValue::Encrypted(tag_value.clone()),
        );
<<<<<<< HEAD
        let options = r##"{"retrieveType": false, "retrieveValue": true, "retrieveTags": true}"##;
=======
        let options = _search_options(true, true, true, true, false);

        {
            let mut storage_iterator = storage.search(&type_, &query, Some(&options)).unwrap();

            // TODO: solve how to get &PluggedStorage from Box<WalletStorage>

            //        let expected_storage_iterator = PluggedStorageIterator{
            //            storage: &storage.downcast::<PluggedStorage>().unwrap(),
            //            search_handle: RETURN_SEARCH_HANDLE,
            //            options: FetchOptions{
            //                retrieveType: false,
            //                retrieveValue: true,
            //                retrieveTags: true,
            //            }
            //        };

            //        assert_eq!(*storage_iterator as PluggedStorageIterator, expected_storage_iterator);

            let total_count = storage_iterator.get_total_count().unwrap();
>>>>>>> 2e2b34ce

            assert_eq!(total_count, Some(RETURN_SEARCH_TOTAL_COUNT));

            let storage_entity = storage_iterator.next().unwrap();

            let expected_storage_entity = StorageEntity {
                type_: None,
                name: RETURN_ID.read().unwrap().1.clone(),
                value: Some(RETURN_VALUE.read().unwrap().1.clone()),
                tags: Some(RETURN_TAGS.read().unwrap().1.clone()),
            };

            assert_eq!(expected_storage_entity, storage_entity.unwrap());
        }

        let expected_search_call = Call::SearchRecordsHandler(
            RETURN_STORAGE_HANDLE,
            Some(base64::encode(&type_)),
            Some(query.to_string()),
            Some(options.to_string()),
        );
        let expected_total_count_call = Call::GetSearchTotalCountHandler(
            RETURN_STORAGE_HANDLE,
            RETURN_SEARCH_HANDLE
        );
        let expected_fetch_next_call = Call::FetchSearchNextRecordHandler(
            RETURN_STORAGE_HANDLE,
            RETURN_SEARCH_HANDLE,
        );
        let expected_get_id_call = Call::GetRecordIdHandler(
            RETURN_STORAGE_HANDLE,
            RETURN_RECORD_HANDLE,
        );
        let expected_get_value_call = Call::GetRecordValueHandler(
            RETURN_STORAGE_HANDLE,
            RETURN_RECORD_HANDLE,
        );
        let expected_get_tags_call = Call::GetRecordTagsHandler(
            RETURN_STORAGE_HANDLE,
            RETURN_RECORD_HANDLE
        );
        let expected_free_record_call = Call::FreeRecordHandler(
            RETURN_STORAGE_HANDLE,
            RETURN_RECORD_HANDLE
        );
        let expected_free_search_call = Call::FreeSearchHandler(
            RETURN_STORAGE_HANDLE,
            RETURN_SEARCH_HANDLE
        );

        let debug = DEBUG_VEC.read().unwrap();

        assert_eq!(debug.len(), 8);
        assert_eq!(&expected_search_call, debug.get(0).unwrap());
        assert_eq!(&expected_total_count_call, debug.get(1).unwrap());
        assert_eq!(&expected_fetch_next_call, debug.get(2).unwrap());
        assert_eq!(&expected_get_id_call, debug.get(3).unwrap());
        assert_eq!(&expected_get_value_call, debug.get(4).unwrap());
        assert_eq!(&expected_get_tags_call, debug.get(5).unwrap());
        assert_eq!(&expected_free_record_call, debug.get(6).unwrap());
        assert_eq!(&expected_free_search_call, debug.get(7).unwrap());
    }

    #[test]
    fn plugged_storage_search_without_total_count_works() {
        DEBUG_VEC.write().unwrap().clear();

        let mut storage = _open_storage();

        DEBUG_VEC.write().unwrap().clear();

        let type_ = _random_vector(32);

        let tag_name = _random_vector(32);
        let tag_value = _random_vector(32);

        let query = language::Operator::Eq(
            language::TagName::EncryptedTagName(tag_name.clone()),
            language::TargetValue::Encrypted(tag_value.clone()),
        );
        let options = _search_options(true, false, true, true, false);

        {
            let mut storage_iterator = storage.search(&type_, &query, Some(&options)).unwrap();

            // TODO: solve how to get &PluggedStorage from Box<WalletStorage>

            //        let expected_storage_iterator = PluggedStorageIterator{
            //            storage: &storage.downcast::<PluggedStorage>().unwrap(),
            //            search_handle: RETURN_SEARCH_HANDLE,
            //            options: FetchOptions{
            //                retrieveType: false,
            //                retrieveValue: true,
            //                retrieveTags: true,
            //            }
            //        };

            //        assert_eq!(*storage_iterator as PluggedStorageIterator, expected_storage_iterator);

            let total_count = storage_iterator.get_total_count().unwrap();

            assert_eq!(total_count, None);

            let storage_entity = storage_iterator.next().unwrap();

            let expected_storage_entity = StorageEntity {
                type_: None,
                name: RETURN_ID.read().unwrap().1.clone(),
                value: Some(RETURN_VALUE.read().unwrap().1.clone()),
                tags: Some(RETURN_TAGS.read().unwrap().1.clone()),
            };

            assert_eq!(expected_storage_entity, storage_entity.unwrap());
        }

        let expected_search_call = Call::SearchRecordsHandler(
            RETURN_STORAGE_HANDLE,
            Some(base64::encode(&type_)),
            Some(query.to_string()),
            Some(options.to_string()),
        );
        // No total count call.
        let expected_fetch_next_call = Call::FetchSearchNextRecordHandler(
            RETURN_STORAGE_HANDLE,
            RETURN_SEARCH_HANDLE,
        );
        let expected_get_id_call = Call::GetRecordIdHandler(
            RETURN_STORAGE_HANDLE,
            RETURN_RECORD_HANDLE,
        );
        let expected_get_value_call = Call::GetRecordValueHandler(
            RETURN_STORAGE_HANDLE,
            RETURN_RECORD_HANDLE,
        );
        let expected_get_tags_call = Call::GetRecordTagsHandler(
            RETURN_STORAGE_HANDLE,
            RETURN_RECORD_HANDLE
        );
        let expected_free_record_call = Call::FreeRecordHandler(
            RETURN_STORAGE_HANDLE,
            RETURN_RECORD_HANDLE
        );
        let expected_free_search_call = Call::FreeSearchHandler(
            RETURN_STORAGE_HANDLE,
            RETURN_SEARCH_HANDLE
        );

        let debug = DEBUG_VEC.read().unwrap();

        assert_eq!(debug.len(), 7);
        assert_eq!(&expected_search_call, debug.get(0).unwrap());
        assert_eq!(&expected_fetch_next_call, debug.get(1).unwrap());
        assert_eq!(&expected_get_id_call, debug.get(2).unwrap());
        assert_eq!(&expected_get_value_call, debug.get(3).unwrap());
        assert_eq!(&expected_get_tags_call, debug.get(4).unwrap());
        assert_eq!(&expected_free_record_call, debug.get(5).unwrap());
        assert_eq!(&expected_free_search_call, debug.get(6).unwrap());
    }

    #[test]
    fn plugged_storage_get_all_works() {
        DEBUG_VEC.write().unwrap().clear();

        let storage = _open_storage();

        DEBUG_VEC.write().unwrap().clear();

        {
            let mut storage_iterator = storage.get_all().unwrap();

            // TODO: solve how to get &PluggedStorage from Box<WalletStorage>

            //        let expected_storage_iterator = PluggedStorageIterator{
            //            storage: &storage.downcast::<PluggedStorage>().unwrap(),
            //            search_handle: RETURN_SEARCH_HANDLE,
            //            options: FetchOptions{
            //                retrieveType: false,
            //                retrieveValue: true,
            //                retrieveTags: true,
            //            }
            //        };

            //        assert_eq!(*storage_iterator as PluggedStorageIterator, expected_storage_iterator);

            let storage_entity = storage_iterator.next().unwrap();

            let expected_storage_entity = StorageEntity {
                type_: Some(RETURN_TYPE.read().unwrap().1.clone()),
                name: RETURN_ID.read().unwrap().1.clone(),
                value: Some(RETURN_VALUE.read().unwrap().1.clone()),
                tags: Some(RETURN_TAGS.read().unwrap().1.clone()),
            };

            assert_eq!(expected_storage_entity, storage_entity.unwrap());

            let total_count = storage_iterator.get_total_count().unwrap();

            assert_eq!(None, total_count)
        }

        let expected_search_call = Call::SearchAllRecordsHandler(
            RETURN_STORAGE_HANDLE,
        );
        let expected_fetch_next_call = Call::FetchSearchNextRecordHandler(
            RETURN_STORAGE_HANDLE,
            RETURN_SEARCH_HANDLE,
        );
        let expected_get_type_call = Call::GetRecordTypeHandler(
            RETURN_STORAGE_HANDLE,
            RETURN_RECORD_HANDLE,
        );
        let expected_get_id_call = Call::GetRecordIdHandler(
            RETURN_STORAGE_HANDLE,
            RETURN_RECORD_HANDLE,
        );
        let expected_get_value_call = Call::GetRecordValueHandler(
            RETURN_STORAGE_HANDLE,
            RETURN_RECORD_HANDLE,
        );
        let expected_get_tags_call = Call::GetRecordTagsHandler(
            RETURN_STORAGE_HANDLE,
            RETURN_RECORD_HANDLE
        );
        let expected_free_record_call = Call::FreeRecordHandler(
            RETURN_STORAGE_HANDLE,
            RETURN_RECORD_HANDLE
        );
        let expected_free_search_call = Call::FreeSearchHandler(
            RETURN_STORAGE_HANDLE,
            RETURN_SEARCH_HANDLE
        );

        let debug = DEBUG_VEC.read().unwrap();

        assert_eq!(debug.len(), 8);
        assert_eq!(&expected_search_call, debug.get(0).unwrap());
        assert_eq!(&expected_fetch_next_call, debug.get(1).unwrap());
        assert_eq!(&expected_get_type_call, debug.get(2).unwrap());
        assert_eq!(&expected_get_id_call, debug.get(3).unwrap());
        assert_eq!(&expected_get_value_call, debug.get(4).unwrap());
        assert_eq!(&expected_get_tags_call, debug.get(5).unwrap());
        assert_eq!(&expected_free_record_call, debug.get(6).unwrap());
        assert_eq!(&expected_free_search_call, debug.get(7).unwrap());
    }
}<|MERGE_RESOLUTION|>--- conflicted
+++ resolved
@@ -15,13 +15,8 @@
 use services::wallet::language;
 
 
-<<<<<<< HEAD
 use super::{StorageIterator, WalletStorageType, WalletStorage, StorageEntity, EncryptedValue, Tag, TagName};
-use super::super::RecordOptions;
-=======
-use super::{StorageIterator, WalletStorageType, WalletStorage, StorageEntity, EncryptedValue, Tag, TagName, FetchOptions};
-use super::super::SearchOptions;
->>>>>>> 2e2b34ce
+use super::super::{RecordOptions,SearchOptions};
 
 use self::libc::c_char;
 use self::indy_crypto::utils::json::JsonDecodable;
@@ -40,8 +35,6 @@
 
 impl<'a> JsonDecodable<'a> for PluggedWalletJSONValues {}
 
-<<<<<<< HEAD
-=======
 
 // This struct is used as a helper to free the resource even in case of error.
 // It is workaround for Rust's lack of try/catch.
@@ -71,14 +64,10 @@
 }
 
 
->>>>>>> 2e2b34ce
 #[derive(PartialEq, Debug)]
 struct PluggedStorageIterator {
     storage_handle: i32,
     search_handle: i32,
-<<<<<<< HEAD
-    options: RecordOptions,
-=======
     options: SearchOptions,
     fetch_search_next_record_handler: WalletFetchSearchNextRecord,
     get_search_total_count_handler: WalletGetSearchTotalCount,
@@ -106,7 +95,6 @@
             free_search_handler: storage.free_search_handler,
         }
     }
->>>>>>> 2e2b34ce
 }
 
 impl StorageIterator for PluggedStorageIterator {
@@ -124,17 +112,13 @@
                 return Err(WalletStorageError::PluggedStorageError(err));
             }
 
-<<<<<<< HEAD
-        let type_ = if self.options.retrieve_type {
-=======
         let record_free_helper = ResourceGuard {
             storage_handle: self.storage_handle,
             item_handle: record_handle,
             free_handler: self.free_record_handler
         };
 
-        let type_ = if self.options.retrieve_type.unwrap_or(false) {
->>>>>>> 2e2b34ce
+        let type_ = if self.options.retrieve_type {
             let mut type_ptr: *const c_char = ptr::null_mut();
 
             let err = (self.get_record_type_handler)(self.storage_handle,
@@ -160,11 +144,7 @@
             base64::decode(unsafe { CStr::from_ptr(id_ptr).to_str()? })?
         };
 
-<<<<<<< HEAD
         let value = if self.options.retrieve_value {
-=======
-        let value = if self.options.retrieve_value.unwrap_or(true) {
->>>>>>> 2e2b34ce
             let mut value_bytes: *const u8 = ptr::null();
             let mut value_bytes_len: usize = 0;
             let err = (self.get_record_value_handler)(self.storage_handle,
@@ -180,11 +160,7 @@
             Some(EncryptedValue::from_bytes(value)?)
         } else { None };
 
-<<<<<<< HEAD
         let tags = if self.options.retrieve_tags {
-=======
-        let tags = if self.options.retrieve_tags.unwrap_or(false) {
->>>>>>> 2e2b34ce
             let mut tags_ptr: *const c_char = ptr::null_mut();
             let err = (self.get_record_tags_handler)(self.storage_handle,
                                                      record_handle,
@@ -198,13 +174,7 @@
             Some(_tags_from_json(tags_json)?)
         } else { None };
 
-<<<<<<< HEAD
-        (self.storage.free_record_handler)(self.storage.handle, record_handle);
-
-        Ok(Some(StorageEntity {
-=======
         Ok(Some(StorageEntity{
->>>>>>> 2e2b34ce
             type_: type_,
             name: id,
             value: value,
@@ -215,7 +185,7 @@
     fn get_total_count(&self) -> Result<Option<usize>, WalletStorageError> {
         let mut total_count = 0;
 
-        if self.options.retrieve_total_count.unwrap_or(false) {
+        if self.options.retrieve_total_count {
             let err = (self.get_search_total_count_handler)(self.storage_handle,
                                                             self.search_handle,
                                                             &mut total_count);
@@ -393,15 +363,12 @@
                 return Err(WalletStorageError::PluggedStorageError(err));
             }
 
-<<<<<<< HEAD
-=======
         let record_free_helper = ResourceGuard {
             storage_handle: self.handle,
             item_handle: record_handle,
             free_handler: self.free_record_handler
         };
 
->>>>>>> 2e2b34ce
         let value = if options.retrieve_value {
             let mut value_bytes: *const u8 = ptr::null();
             let mut value_bytes_len: usize = 0;
@@ -434,11 +401,7 @@
 
         let result = StorageEntity {
             name: name.to_owned(),
-<<<<<<< HEAD
-            type_: if options.retrieve_type { Some(type_param.clone()) } else { None },
-=======
             type_: if options.retrieve_type {Some(type_param.clone())} else {None},
->>>>>>> 2e2b34ce
             value,
             tags
         };
@@ -601,25 +564,15 @@
         }
 
         Ok(Box::new(
-<<<<<<< HEAD
-            PluggedStorageIterator {
-                storage: self.clone() /* TODO avoid clone. Use Rc or better approach. */,
-                search_handle,
-                options: RecordOptions {
-                    retrieve_type: true,
-                    retrieve_value: true,
-                    retrieve_tags: true,
-=======
             PluggedStorageIterator::new(
                 &self,
                 search_handle,
                 SearchOptions {
-                    retrieve_records: Some(true),
-                    retrieve_total_count: Some(false),
-                    retrieve_type: Some(true),
-                    retrieve_value: Some(true),
-                    retrieve_tags: Some(true),
->>>>>>> 2e2b34ce
+                    retrieve_records: true,
+                    retrieve_total_count: false,
+                    retrieve_type: true,
+                    retrieve_value: true,
+                    retrieve_tags: true,
                 }
             )
         ))
@@ -628,11 +581,7 @@
     fn search(&self, type_: &Vec<u8>, query: &language::Operator, options_json: Option<&str>) -> Result<Box<StorageIterator>, WalletStorageError> {
         let type_ = CString::new(base64::encode(type_))?;
         let query_json = CString::new(query.to_string())?;
-<<<<<<< HEAD
-        let options: RecordOptions = serde_json::from_str(options_json.unwrap_or(""))?;
-=======
         let options: SearchOptions = serde_json::from_str(options_json.unwrap_or(""))?;
->>>>>>> 2e2b34ce
         let options_json = CString::new(options_json.unwrap_or(""))?;
         let mut search_handle: i32 = -1;
 
@@ -1671,11 +1620,7 @@
 
         let type_ = _random_vector(32);
         let id = _random_vector(32);
-<<<<<<< HEAD
-        let options = r##"{"retrieveValue": true, "retrieveTags": true, "retrieveType": true}"##;
-=======
         let options = _fetch_options(true, true, true);
->>>>>>> 2e2b34ce
 
         let storage_entity = storage.get(&type_, &id, &options).unwrap();
 
@@ -1727,11 +1672,7 @@
 
         let type_ = _random_vector(32);
         let id = _random_vector(32);
-<<<<<<< HEAD
-        let options = r##"{"retrieveValue": true, "retrieveTags": true, "retrieveType": false}"##;
-=======
         let options = _fetch_options(true, true, false);
->>>>>>> 2e2b34ce
 
         let storage_entity = storage.get(&type_, &id, &options).unwrap();
 
@@ -1782,11 +1723,7 @@
 
         let type_ = _random_vector(32);
         let id = _random_vector(32);
-<<<<<<< HEAD
-        let options = r##"{"retrieveValue": true, "retrieveTags": false, "retrieveType": false}"##;
-=======
         let options = _fetch_options(true, false, false);
->>>>>>> 2e2b34ce
 
         let storage_entity = storage.get(&type_, &id, &options).unwrap();
 
@@ -1832,11 +1769,7 @@
 
         let type_ = _random_vector(32);
         let id = _random_vector(32);
-<<<<<<< HEAD
-        let options = r##"{"retrieveValue": false, "retrieveTags": true, "retrieveType": false}"##;
-=======
         let options = _fetch_options(false, true, false);
->>>>>>> 2e2b34ce
 
         let storage_entity = storage.get(&type_, &id, &options).unwrap();
 
@@ -1883,11 +1816,7 @@
 
         let type_ = _random_vector(32);
         let id = _random_vector(32);
-<<<<<<< HEAD
-        let options = r##"{"retrieveValue": false, "retrieveTags": false, "retrieveType": false}"##;
-=======
         let options = _fetch_options(false, false, false);
->>>>>>> 2e2b34ce
 
         let storage_entity = storage.get(&type_, &id, &options).unwrap();
 
@@ -1919,59 +1848,6 @@
     }
 
     #[test]
-<<<<<<< HEAD
-    fn plugged_storage_get_record_default_works() {
-        DEBUG_VEC.write().unwrap().clear();
-
-        let storage = _open_storage();
-
-        DEBUG_VEC.write().unwrap().clear();
-
-        let type_ = _random_vector(32);
-        let id = _random_vector(32);
-        let options = r##"{}"##;
-
-        let storage_entity = storage.get(&type_, &id, &options).unwrap();
-
-        let expected_storage_entity = StorageEntity {
-            type_: None,
-            name: id.clone(),
-            value: Some(RETURN_VALUE.read().unwrap().1.clone()),
-            tags: None,
-        };
-
-        assert_eq!(expected_storage_entity, storage_entity);
-
-        let expected_get_record_call = Call::GetRecordHandler(
-            RETURN_STORAGE_HANDLE,
-            Some(base64::encode(&type_)),
-            Some(base64::encode(&id)),
-            Some(options.to_owned())
-        );
-        let expected_get_value_call = Call::GetRecordValueHandler(
-            RETURN_STORAGE_HANDLE,
-            RETURN_RECORD_HANDLE,
-        );
-        let expected_get_tags_call = Call::GetRecordTagsHandler(
-            RETURN_STORAGE_HANDLE,
-            RETURN_RECORD_HANDLE
-        );
-        let expected_free_record_call = Call::FreeRecordHandler(
-            RETURN_STORAGE_HANDLE,
-            RETURN_RECORD_HANDLE
-        );
-
-        let debug = DEBUG_VEC.read().unwrap();
-
-        assert_eq!(debug.len(), 3);
-        assert_eq!(&expected_get_record_call, debug.get(0).unwrap());
-        assert_eq!(&expected_get_value_call, debug.get(1).unwrap());
-        assert_eq!(&expected_free_record_call, debug.get(2).unwrap());
-    }
-
-    #[test]
-=======
->>>>>>> 2e2b34ce
     fn plugged_storage_get_storage_metadata_works() {
         DEBUG_VEC.write().unwrap().clear();
 
@@ -2039,9 +1915,6 @@
             language::TagName::EncryptedTagName(tag_name.clone()),
             language::TargetValue::Encrypted(tag_value.clone()),
         );
-<<<<<<< HEAD
-        let options = r##"{"retrieveType": false, "retrieveValue": true, "retrieveTags": true}"##;
-=======
         let options = _search_options(true, true, true, true, false);
 
         {
@@ -2062,7 +1935,6 @@
             //        assert_eq!(*storage_iterator as PluggedStorageIterator, expected_storage_iterator);
 
             let total_count = storage_iterator.get_total_count().unwrap();
->>>>>>> 2e2b34ce
 
             assert_eq!(total_count, Some(RETURN_SEARCH_TOTAL_COUNT));
 
@@ -2130,7 +2002,7 @@
     fn plugged_storage_search_without_total_count_works() {
         DEBUG_VEC.write().unwrap().clear();
 
-        let mut storage = _open_storage();
+        let storage = _open_storage();
 
         DEBUG_VEC.write().unwrap().clear();
 
