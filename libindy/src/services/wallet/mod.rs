--- conflicted
+++ resolved
@@ -235,7 +235,6 @@
 
     pub fn open_wallet(&self, name: &str, runtime_config: Option<&str>, credentials: &str) -> Result<i32, WalletError> {
         let mut descriptor_json = String::new();
-        println!("CHECKING FILE!");
         let descriptor: WalletDescriptor = WalletDescriptor::from_json({
             let mut file = File::open(_wallet_descriptor_path(name))?; // FIXME: Better error!
             file.read_to_string(&mut descriptor_json)?;
@@ -267,18 +266,14 @@
         };
 
         let credentials = WalletCredentials::from_json(credentials)?;
-        println!("Opening storage!");
         let (storage, enc_keys) = storage_type.open_storage(name,
                                                             config.as_ref().map(String::as_str),
                                                             &credentials.storage_credentials)?;
-        println!("OPENED STORAGE!");
         let key_vector = decrypt(&enc_keys, credentials.master_key)?;
         let keys = Keys::new(key_vector);
         let wallet = Wallet::new(name, &descriptor.pool_name, storage, keys);
         let wallet_handle = SequenceUtils::get_next_id();
-        println!("INSERTING");
         wallets.insert(wallet_handle, Box::new(wallet));
-        println!("INSERTED");
         Ok(wallet_handle)
     }
 
@@ -700,13 +695,7 @@
         _cleanup();
 
         let wallet_service = WalletService::new();
-<<<<<<< HEAD
-        wallet_service.create_wallet("pool1", "wallet1", Some("default"), None, r#"{"key":"key"}"#).unwrap();
-
-        TestUtils::cleanup_indy_home();
-=======
         wallet_service.create_wallet("pool1", "test_wallet", Some("default"), None, &_credentials()).unwrap();
->>>>>>> cb3d0bef
     }
 //
 //    //    #[test]
@@ -741,13 +730,7 @@
         _cleanup();
 
         let wallet_service = WalletService::new();
-<<<<<<< HEAD
-        wallet_service.create_wallet("pool1", "wallet1", None, None, r#"{"key":"key"}"#).unwrap();
-
-        TestUtils::cleanup_indy_home();
-=======
         wallet_service.create_wallet("pool1", "test_wallet", None, None, &_credentials()).unwrap();
->>>>>>> cb3d0bef
     }
 
     #[test]
@@ -755,11 +738,7 @@
         _cleanup();
 
         let wallet_service = WalletService::new();
-<<<<<<< HEAD
-        let res = wallet_service.create_wallet("pool1", "wallet1", Some("unknown"), None, r#"{"key":"key"}"#);
-=======
         let res = wallet_service.create_wallet("pool1", "test_wallet", Some("unknown"), None, &_credentials());
->>>>>>> cb3d0bef
         assert_match!(Err(WalletError::UnknownType(_)), res);
     }
 
@@ -768,15 +747,9 @@
         _cleanup();
 
         let wallet_service = WalletService::new();
-<<<<<<< HEAD
-        wallet_service.create_wallet("pool1", "wallet1", None, None, r#"{"key":"key"}"#).unwrap();
-
-        let res = wallet_service.create_wallet("pool1", "wallet1", None, None, r#"{"key":"key"}"#);
-=======
         wallet_service.create_wallet("pool1", "test_wallet", None, None, &_credentials()).unwrap();
 
         let res = wallet_service.create_wallet("pool1", "test_wallet", None, None, &_credentials());
->>>>>>> cb3d0bef
         assert_match!(Err(WalletError::AlreadyExists(_)), res);
     }
 
@@ -785,17 +758,9 @@
         _cleanup();
 
         let wallet_service = WalletService::new();
-<<<<<<< HEAD
-        wallet_service.create_wallet("pool1", "wallet1", None, None, r#"{"key":"key"}"#).unwrap();
-        wallet_service.delete_wallet("wallet1", r#"{"key":"key"}"#).unwrap();
-        wallet_service.create_wallet("pool1", "wallet1", None, None, r#"{"key":"key"}"#).unwrap();
-
-        TestUtils::cleanup_indy_home();
-=======
         wallet_service.create_wallet("pool1", "test_wallet", None, None, &_credentials()).unwrap();
         wallet_service.delete_wallet("test_wallet", &_credentials()).unwrap();
         wallet_service.create_wallet("pool1", "test_wallet", None, None, &_credentials()).unwrap();
->>>>>>> cb3d0bef
     }
 //
 //    //    #[test]
@@ -832,16 +797,8 @@
         _cleanup();
 
         let wallet_service = WalletService::new();
-<<<<<<< HEAD
-        wallet_service.create_wallet("pool1", "wallet1", None, None, r#"{"key":"key"}"#).unwrap();
-        wallet_service.open_wallet("wallet1", None, r#"{"key":"key"}"#).unwrap();
-
-        TestUtils::cleanup_indy_home();
-=======
         wallet_service.create_wallet("pool1", "test_wallet", None, None, &_credentials()).unwrap();
-        println!("OPENING WALLET");
         wallet_service.open_wallet("test_wallet", None, &_credentials()).unwrap();
->>>>>>> cb3d0bef
     }
 //
 //    //    #[test]
@@ -934,17 +891,9 @@
         _cleanup();
 
         let wallet_service = WalletService::new();
-<<<<<<< HEAD
-        wallet_service.create_wallet("pool1", "wallet1", None, None, r#"{"key":"key"}"#).unwrap();
-        let wallet_handle = wallet_service.open_wallet("wallet1", None, r#"{"key":"key"}"#).unwrap();
-        wallet_service.close_wallet(wallet_handle).unwrap();
-
-        TestUtils::cleanup_indy_home();
-=======
         wallet_service.create_wallet("pool1", "test_wallet", None, None, &_credentials()).unwrap();
         let wallet_handle = wallet_service.open_wallet("test_wallet", None, &_credentials()).unwrap();
         wallet_service.close_wallet(wallet_handle).unwrap();
->>>>>>> cb3d0bef
     }
 //
 //    //    #[test]
@@ -981,13 +930,8 @@
         _cleanup();
 
         let wallet_service = WalletService::new();
-<<<<<<< HEAD
-        wallet_service.create_wallet("pool1", "wallet1", None, None, r#"{"key":"key"}"#).unwrap();
-        let wallet_handle = wallet_service.open_wallet("wallet1", None, r#"{"key":"key"}"#).unwrap();
-=======
         wallet_service.create_wallet("pool1", "test_wallet", None, None, &_credentials()).unwrap();
         let wallet_handle = wallet_service.open_wallet("test_wallet", None, &_credentials()).unwrap();
->>>>>>> cb3d0bef
 
         wallet_service.add_record(wallet_handle, "type", "key1", "value1", "{}").unwrap();
         wallet_service.get_record(wallet_handle, "type", "key1", "{}").unwrap();
@@ -998,17 +942,11 @@
         _cleanup();
 
         let wallet_service = WalletService::new();
-<<<<<<< HEAD
-        wallet_service.create_wallet("pool1", "wallet1", None, None, r#"{"key":"key"}"#).unwrap();
-        let wallet_handle = wallet_service.open_wallet("wallet1", None, r#"{"key":"key"}"#).unwrap();
-=======
         wallet_service.create_wallet("pool1", "test_wallet", None, None, &_credentials()).unwrap();
         let wallet_handle = wallet_service.open_wallet("test_wallet", None, &_credentials()).unwrap();
->>>>>>> cb3d0bef
 
         wallet_service.add_record(wallet_handle, "type", "key1", "value1", "{}").unwrap();
         let record = wallet_service.get_record(wallet_handle, "type", "key1", &RecordOptions::id()).unwrap();
-        println!("Record: {:?}", record);
         assert!(record.get_value().is_none());
 //        assert!(record.get_type().is_none()); // TODO - fix when FetchOptions are moved from storage layer to wallet layer
         assert!(record.get_tags().is_none());
@@ -1019,18 +957,12 @@
         _cleanup();
 
         let wallet_service = WalletService::new();
-<<<<<<< HEAD
-        wallet_service.create_wallet("pool1", "wallet1", None, None, r#"{"key":"key"}"#).unwrap();
-        let wallet_handle = wallet_service.open_wallet("wallet1", None, r#"{"key":"key"}"#).unwrap();
-=======
         wallet_service.create_wallet("pool1", "test_wallet", None, None, &_credentials()).unwrap();
         let wallet_handle = wallet_service.open_wallet("test_wallet", None, &_credentials()).unwrap();
->>>>>>> cb3d0bef
 
         wallet_service.add_record(wallet_handle, "type", "key1", "value1", "{}").unwrap();
         let record = wallet_service.get_record(wallet_handle, "type", "key1", &RecordOptions::id_value()).unwrap();
         assert_eq!("value1", record.get_value().unwrap());
-        println!("Record: {:?}", record);
 //        assert!(record.get_type().is_none()); // TODO - fix when FetchOptions are moved from storage layer to wallet layer
         assert!(record.get_tags().is_none());
     }
@@ -1040,13 +972,8 @@
         _cleanup();
 
         let wallet_service = WalletService::new();
-<<<<<<< HEAD
-        wallet_service.create_wallet("pool1", "wallet1", None, None, r#"{"key":"key"}"#).unwrap();
-        let wallet_handle = wallet_service.open_wallet("wallet1", None, r#"{"key":"key"}"#).unwrap();
-=======
         wallet_service.create_wallet("pool1", "test_wallet", None, None, &_credentials()).unwrap();
         let wallet_handle = wallet_service.open_wallet("test_wallet", None, &_credentials()).unwrap();
->>>>>>> cb3d0bef
 
         wallet_service.add_record(wallet_handle, "type", "key1", "value1", r#"{"1":"some"}"#).unwrap();
         let record = wallet_service.get_record(wallet_handle, "type", "key1", &RecordOptions::full()).unwrap();
@@ -1092,28 +1019,12 @@
         _cleanup();
 
         let wallet_service = WalletService::new();
-<<<<<<< HEAD
-        wallet_service.create_wallet("pool1", "wallet1", None, None, r#"{"key":"key"}"#).unwrap();
-
-        let wallet_handle = wallet_service.open_wallet("wallet1", None, r#"{"key":"key"}"#).unwrap();
+        wallet_service.create_wallet("pool1", "test_wallet", None, None, &_credentials()).unwrap();
+        let wallet_handle = wallet_service.open_wallet("test_wallet", None, &_credentials()).unwrap();
         wallet_service.add_record(wallet_handle, "type", "key1", "value1", "{}").unwrap();
         wallet_service.close_wallet(wallet_handle).unwrap();
 
-        let wallet_handle = wallet_service.open_wallet("wallet1", None, r#"{"key":"key"}"#).unwrap();
-=======
-        println!("CREATING SERVICE!");
-        wallet_service.create_wallet("pool1", "test_wallet", None, None, &_credentials()).unwrap();
-        println!("Created wallet!");
         let wallet_handle = wallet_service.open_wallet("test_wallet", None, &_credentials()).unwrap();
-        println!("OPENING WALLET!");
-        wallet_service.add_record(wallet_handle, "type", "key1", "value1", "{}").unwrap();
-        println!("ADDED RECORD!");
-        wallet_service.close_wallet(wallet_handle).unwrap();
-        println!("CLOSE WALLET");
-
-        let wallet_handle = wallet_service.open_wallet("test_wallet", None, &_credentials()).unwrap();
-        println!("OPEN WALLET AGAIN!");
->>>>>>> cb3d0bef
         let record = wallet_service.get_record(wallet_handle, "type", "key1", &RecordOptions::id_value()).unwrap();
         assert_eq!("value1", record.get_value().unwrap());
     }
@@ -1123,198 +1034,11 @@
         _cleanup();
 
         let wallet_service = WalletService::new();
-<<<<<<< HEAD
-        wallet_service.create_wallet("pool1", "wallet1", None, None, r#"{"key":"key"}"#).unwrap();
-        let wallet_handle = wallet_service.open_wallet("wallet1", None, r#"{"key":"key"}"#).unwrap();
-=======
         wallet_service.create_wallet("pool1", "test_wallet", None, None, &_credentials()).unwrap();
         let wallet_handle = wallet_service.open_wallet("test_wallet", None, &_credentials()).unwrap();
->>>>>>> cb3d0bef
-
-        println!("GETTING RECORD");
+
         let res = wallet_service.get_record(wallet_handle, "type", "key1", &RecordOptions::id_value());
-<<<<<<< HEAD
-        assert_match!(Err(WalletError::NotFound(_)), res);
-
-        TestUtils::cleanup_indy_home();
-    }
-
-    //    #[test]
-    //    fn wallet_service_get_works_for_plugged_and_unknown() {
-    //        TestUtils::cleanup_indy_home();
-    //        InmemWallet::cleanup();
-    //
-    //        let wallet_service = WalletService::new();
-    //
-    //        wallet_service
-    //            .register_type(
-    //                "inmem",
-    //                InmemWallet::create,
-    //                InmemWallet::open,
-    //                InmemWallet::set,
-    //                InmemWallet::get,
-    //                InmemWallet::list,
-    //                InmemWallet::close,
-    //                InmemWallet::delete,
-    //                InmemWallet::free
-    //            )
-    //            .unwrap();
-    //
-    //        wallet_service.create("pool1", "wallet1", Some("inmem"), None, None).unwrap();
-    //        let wallet_handle = wallet_service.open("wallet1", None, None).unwrap();
-    //
-    //        let res = wallet_service.get(wallet_handle, "key1");
-    //        assert_match!(Err(WalletError::PluggedWallerError(ErrorCode::WalletNotFoundError)), res);
-    //
-    //        TestUtils::cleanup_indy_home();
-    //        InmemWallet::cleanup();
-    //    }
-
-    //    #[test]
-    //    fn wallet_service_set_get_works_for_update() {
-    //        TestUtils::cleanup_indy_home();
-    //
-    //        let wallet_service = WalletService::new();
-    //
-    //        wallet_service
-    //            .register_type(
-    //                "inmem",
-    //                InmemWallet::create,
-    //                InmemWallet::open,
-    //                InmemWallet::set,
-    //                InmemWallet::get,
-    //                InmemWallet::list,
-    //                InmemWallet::close,
-    //                InmemWallet::delete,
-    //                InmemWallet::free
-    //            )
-    //            .unwrap();
-    //
-    //        wallet_service.create("pool1", "wallet1", Some("inmem"), None, None).unwrap();
-    //        let wallet_handle = wallet_service.open("wallet1", None, None).unwrap();
-    //
-    //        wallet_service.set(wallet_handle, "key1", "value1").unwrap();
-    //        let value = wallet_service.get(wallet_handle, "key1").unwrap();
-    //        assert_eq!("value1", value);
-    //
-    //        wallet_service.set(wallet_handle, "key1", "value2").unwrap();
-    //        let value = wallet_service.get(wallet_handle, "key1").unwrap();
-    //        assert_eq!("value2", value);
-    //
-    //        TestUtils::cleanup_indy_home();
-    //    }
-
-    //    #[test]
-    //    fn wallet_service_set_get_works_for_plugged_and_update() {
-    //        TestUtils::cleanup_indy_home();
-    //        InmemWallet::cleanup();
-    //
-    //        let wallet_service = WalletService::new();
-    //        wallet_service.create("pool1", "wallet1", None, None, None).unwrap();
-    //        let wallet_handle = wallet_service.open("wallet1", None, None).unwrap();
-    //
-    //        wallet_service.set(wallet_handle, "key1", "value1").unwrap();
-    //        let value = wallet_service.get(wallet_handle, "key1").unwrap();
-    //        assert_eq!("value1", value);
-    //
-    //        wallet_service.set(wallet_handle, "key1", "value2").unwrap();
-    //        let value = wallet_service.get(wallet_handle, "key1").unwrap();
-    //        assert_eq!("value2", value);
-    //
-    //        TestUtils::cleanup_indy_home();
-    //        InmemWallet::cleanup();
-    //    }
-
-    #[test]
-    fn wallet_service_search_records_works() {
-        TestUtils::cleanup_indy_home();
-
-        let wallet_service = WalletService::new();
-        wallet_service.create_wallet("pool1", "wallet1", None, None, r#"{"key":"key"}"#).unwrap();
-        let wallet_handle = wallet_service.open_wallet("wallet1", None, r#"{"key":"key"}"#).unwrap();
-
-        wallet_service.add_record(wallet_handle, "type1", "id1", "value1", "{}").unwrap();
-        wallet_service.add_record(wallet_handle, "type2", "id2", "value2", "{}").unwrap();
-
-        let mut search = wallet_service.search_records(wallet_handle, "type1", "{}", "{}").unwrap();
-        assert_eq!(1, search.get_total_count().unwrap().unwrap());
-
-        let record = search.fetch_next_record().unwrap().unwrap();
-        assert_eq!("id1", record.get_id());
-        assert_eq!("value1", record.get_value().unwrap());
-
-        TestUtils::cleanup_indy_home();
-    }
-
-    #[test]
-    fn wallet_service_search_all_records_works() {
-        TestUtils::cleanup_indy_home();
-
-        let wallet_service = WalletService::new();
-        wallet_service.create_wallet("pool1", "wallet1", None, None, r#"{"key":"key"}"#).unwrap();
-        let wallet_handle = wallet_service.open_wallet("wallet1", None, r#"{"key":"key"}"#).unwrap();
-
-        wallet_service.add_record(wallet_handle, "type1", "id1", "value1", "{}").unwrap();
-        wallet_service.add_record(wallet_handle, "type2", "id2", "value2", "{}").unwrap();
-
-        let mut search = wallet_service.search_all_records(wallet_handle).unwrap();
-        assert_eq!(2, search.get_total_count().unwrap().unwrap());
-
-        let record = search.fetch_next_record().unwrap().unwrap();
-        assert_eq!("value1", record.get_value().unwrap());
-
-        let record = search.fetch_next_record().unwrap().unwrap();
-        assert_eq!("value2", record.get_value().unwrap());
-
-        TestUtils::cleanup_indy_home();
-    }
-
-
-    //    #[test]
-    //    fn wallet_service_list_works_for_plugged() {
-    //        TestUtils::cleanup_indy_home();
-    //        InmemWallet::cleanup();
-    //
-    //        let wallet_service = WalletService::new();
-    //
-    //        wallet_service
-    //            .register_type(
-    //                "inmem",
-    //                InmemWallet::create,
-    //                InmemWallet::open,
-    //                InmemWallet::set,
-    //                InmemWallet::get,
-    //                InmemWallet::list,
-    //                InmemWallet::close,
-    //                InmemWallet::delete,
-    //                InmemWallet::free
-    //            )
-    //            .unwrap();
-    //
-    //        wallet_service.create("pool1", "wallet1", Some("inmem"), None, None).unwrap();
-    //        let wallet_handle = wallet_service.open("wallet1", Some("{\"freshness_time\": 1}"), None).unwrap();
-    //
-    //        wallet_service.set(wallet_handle, "key1::subkey1", "value1").unwrap();
-    //        wallet_service.set(wallet_handle, "key1::subkey2", "value2").unwrap();
-    //
-    //        let mut key_values = wallet_service.list(wallet_handle, "key1::").unwrap();
-    //        key_values.sort();
-    //        assert_eq!(2, key_values.len());
-    //
-    //        let (key, value) = key_values.pop().unwrap();
-    //        assert_eq!("key1::subkey2", key);
-    //        assert_eq!("value2", value);
-    //
-    //        let (key, value) = key_values.pop().unwrap();
-    //        assert_eq!("key1::subkey1", key);
-    //        assert_eq!("value1", value);
-    //
-    //        TestUtils::cleanup_indy_home();
-    //        InmemWallet::cleanup();
-    //    }
-
-=======
-        println!("res: {:?}", res);
+
         assert_match!(Err(WalletError::ItemNotFound), res);
     }
 //
@@ -1492,7 +1216,6 @@
 //    //        InmemWallet::cleanup();
 //    //    }
 //
->>>>>>> cb3d0bef
     #[test]
     fn wallet_service_get_pool_name_works() {
         _cleanup();
@@ -1500,13 +1223,8 @@
         let wallet_service = WalletService::new();
         let wallet_name = "test_wallet";
         let pool_name = "pool1";
-<<<<<<< HEAD
-        wallet_service.create_wallet(pool_name, wallet_name, None, None, r#"{"key":"key"}"#).unwrap();
-        let wallet_handle = wallet_service.open_wallet(wallet_name, None, r#"{"key":"key"}"#).unwrap();
-=======
         wallet_service.create_wallet(pool_name, wallet_name, None, None, &_credentials()).unwrap();
         let wallet_handle = wallet_service.open_wallet(wallet_name, None, &_credentials()).unwrap();
->>>>>>> cb3d0bef
 
         assert_eq!(wallet_service.get_pool_name(wallet_handle).unwrap(), pool_name);
     }
@@ -1548,11 +1266,7 @@
         let wallet_service = WalletService::new();
         let wallet_name = "test_wallet";
         let pool_name = "pool1";
-<<<<<<< HEAD
-        wallet_service.create_wallet(pool_name, wallet_name, None, None, r#"{"key":"key"}"#).unwrap();
-=======
         wallet_service.create_wallet(pool_name, wallet_name, None, None, &_credentials()).unwrap();
->>>>>>> cb3d0bef
 
         let get_pool_name_res = wallet_service.get_pool_name(1);
         assert_match!(Err(WalletError::InvalidHandle(_)), get_pool_name_res);
