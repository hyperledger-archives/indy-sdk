--- conflicted
+++ resolved
@@ -75,13 +75,8 @@
 
 
 impl WalletCredentials {
-<<<<<<< HEAD
-    fn parse(json: &str, salt: &[u8; ChaCha20Poly1305IETF::KEYBYTES]) -> Result<WalletCredentials, WalletError> {
-        if let Ok(serde_json::Value::Object(m)) = serde_json::from_str(json) {
-=======
     fn parse(json: &str, salt: &[u8; PwhashArgon2i13::SALTBYTES]) -> Result<WalletCredentials, WalletError> {
         if let serde_json::Value::Object(m) = serde_json::from_str(json)? {
->>>>>>> d9c66b03
             let master_key = if let Some(key) = m.get("key").and_then(|s| s.as_str()) {
                 derive_key(key.as_bytes(), salt)?
             } else {
@@ -976,7 +971,7 @@
 
         let wallet_service = WalletService::new();
         let res = wallet_service.create_wallet("pool1", "test_wallet", None, None, "badly_formatted_credentials");
-        assert_match!(Err(WalletError::CommonError(CommonError::InvalidStructure(_))), res);
+        assert_match!(Err(WalletError::EncodingError(_)), res);
     }
 
     #[test]
@@ -1004,7 +999,6 @@
     }
 
     #[test]
-<<<<<<< HEAD
     fn wallet_service_delete_wallet_returnes_appropriate_error_for_nonexistant_wallet() {
         _cleanup();
         let wallet_service = WalletService::new();
@@ -1015,18 +1009,27 @@
     }
 
     #[test]
-    fn wallet_service_delete_wallet_returns_appropriate_error_if_badly_formatted_credentials() {
-=======
+    fn wallet_service_delete_wallet_returns_appropriate_error_if_invalid_credentials_format() {
+        _cleanup();
+
+        let wallet_service = WalletService::new();
+        wallet_service.create_wallet("pool1", "test_wallet", None, None, &_credentials()).unwrap();
+        let res = wallet_service.delete_wallet("test_wallet", "badly_formatted_credentials");
+
+        assert_match!(Err(WalletError::EncodingError(_)), res);
+    }
+
+    #[test]
     fn wallet_service_delete_wallet_returns_error_if_wallet_opened() {
->>>>>>> d9c66b03
-        _cleanup();
-
-        let wallet_service = WalletService::new();
-        wallet_service.create_wallet("pool1", "test_wallet", None, None, &_credentials()).unwrap();
-<<<<<<< HEAD
-        let res = wallet_service.delete_wallet("test_wallet", "badly_formatted_credentials");
-
-        assert_match!(Err(WalletError::CommonError(CommonError::InvalidStructure(_))), res);
+        _cleanup();
+
+        let wallet_service = WalletService::new();
+        wallet_service.create_wallet("pool1", "test_wallet", None, None, &_credentials()).unwrap();
+        wallet_service.open_wallet("test_wallet", None, &_credentials()).unwrap();
+
+        let res = wallet_service.delete_wallet("test_wallet", &_credentials());
+
+        assert_match!(Err(WalletError::CommonError(CommonError::InvalidState(_))), res);
     }
 
     #[test]
@@ -1038,13 +1041,6 @@
         let res = wallet_service.delete_wallet("test_wallet", &_credentials_for_new_key());
 
         assert_match!(Err(WalletError::AccessFailed(_)), res);
-=======
-        wallet_service.open_wallet("test_wallet", None, &_credentials()).unwrap();
-
-        let res = wallet_service.delete_wallet("test_wallet", &_credentials());
-
-        assert_match!(Err(WalletError::CommonError(CommonError::InvalidState(_))), res);
->>>>>>> d9c66b03
     }
 
     #[test]
