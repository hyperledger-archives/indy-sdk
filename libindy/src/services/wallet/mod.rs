--- conflicted
+++ resolved
@@ -119,13 +119,6 @@
                       (key_data, master_key): (&KeyDerivationData, &MasterKey)) -> IndyResult<Keys> {
         trace!("create_wallet >>> config: {:?}, credentials: {:?}", config, secret!(credentials));
 
-<<<<<<< HEAD
-        if config.id.is_empty() {
-            return Err(err_msg(IndyErrorKind::InvalidStructure, "Wallet id is empty"));
-        }
-
-=======
->>>>>>> e16f7c71
         let storage_types = self.storage_types.borrow();
 
         let (storage_type, storage_config, storage_credentials) = WalletService::_get_config_and_cred_for_storage(config, credentials, &storage_types)?;
@@ -352,11 +345,7 @@
         }?;
 
         let record_value = record.get_value()
-<<<<<<< HEAD
-            .ok_or_else(|| err_msg(IndyErrorKind::InvalidStructure, format!("{} not found for id: {:?}", type_, name)))?.to_string();
-=======
-            .ok_or(err_msg(IndyErrorKind::InvalidState, format!("{} not found for id: {:?}", type_, name)))?.to_string();
->>>>>>> e16f7c71
+            .ok_or_else(||err_msg(IndyErrorKind::InvalidState, format!("{} not found for id: {:?}", type_, name)))?.to_string();
 
         Ok(record_value)
     }
@@ -533,13 +522,6 @@
     }
 
     fn _is_id_from_config_not_used(&self, config: &Config) -> IndyResult<()> {
-<<<<<<< HEAD
-        if config.id.is_empty() {
-            return Err(err_msg(IndyErrorKind::InvalidStructure, "Wallet id is empty"));
-        }
-
-=======
->>>>>>> e16f7c71
         if self.wallets.borrow_mut().values().any(|ref wallet| wallet.get_id() == WalletService::_get_wallet_id(config)) {
             return Err(err_msg(IndyErrorKind::WalletAlreadyOpened, format!("Wallet {} already opened", WalletService::_get_wallet_id(config))));
         }
