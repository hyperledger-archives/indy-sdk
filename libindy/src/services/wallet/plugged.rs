extern crate libc;

use super::{Wallet, WalletType};

use api::ErrorCode;
use errors::common::CommonError;
use errors::wallet::WalletError;
use utils::json::JsonDecodable;

use self::libc::c_char;

use std::error::Error;
use std::ffi::{CString, CStr, NulError};
use std::ptr;
use std::str::Utf8Error;

#[derive(Debug, Deserialize)]
pub struct PluggedWalletJSONValue {
    pub key: String,
    pub value: String
}

#[derive(Debug, Deserialize)]
pub struct PluggedWalletJSONValues {
    pub values: Vec<PluggedWalletJSONValue>
}

impl<'a> JsonDecodable<'a> for PluggedWalletJSONValues {}

struct PluggedWallet {
    name: String,
    pool_name: String,
    handle: i32,
    set_handler: extern fn(handle: i32,
                           key: *const c_char,
                           value: *const c_char) -> ErrorCode,
    get_handler: extern fn(handle: i32,
                           key: *const c_char,
                           value_ptr: *mut *const c_char) -> ErrorCode,
    get_not_expired_handler: extern fn(handle: i32,
                                       key: *const c_char,
                                       value_ptr: *mut *const c_char) -> ErrorCode,
    list_handler: extern fn(handle: i32,
                            key_prefix: *const c_char,
                            values_json_ptr: *mut *const c_char) -> ErrorCode,
    close_handler: extern fn(handle: i32) -> ErrorCode,
    free_handler: extern fn(handle: i32,
                            value: *const c_char) -> ErrorCode
}

impl PluggedWallet {
    fn new(name: &str,
           pool_name: &str,
           handle: i32,
           set_handler: extern fn(xhandle: i32,
                                  key: *const c_char,
                                  value: *const c_char) -> ErrorCode,
           get_handler: extern fn(xhandle: i32,
                                  key: *const c_char,
                                  value_ptr: *mut *const c_char) -> ErrorCode,
           get_not_expired_handler: extern fn(xhandle: i32,
                                              key: *const c_char,
                                              value_ptr: *mut *const c_char) -> ErrorCode,
           list_handler: extern fn(xhandle: i32,
                                   key_prefix: *const c_char,
                                   values_json_ptr: *mut *const c_char) -> ErrorCode,
           close_handler: extern fn(xhandle: i32) -> ErrorCode,
           free_handler: extern fn(xhandle: i32,
                                   value: *const c_char) -> ErrorCode) -> PluggedWallet {
        PluggedWallet {
            name: name.to_string(),
            pool_name: pool_name.to_string(),
            handle: handle,
            set_handler: set_handler,
            get_handler: get_handler,
            list_handler: list_handler,
            get_not_expired_handler: get_not_expired_handler,
            close_handler: close_handler,
            free_handler: free_handler
        }
    }
}

impl Wallet for PluggedWallet {
    fn set(&self, key: &str, value: &str) -> Result<(), WalletError> {
        let key = CString::new(key)?;
        let value = CString::new(value)?;

        let err = (self.set_handler)(self.handle,
                                     key.as_ptr(),
                                     value.as_ptr());

        if err != ErrorCode::Success {
            return Err(WalletError::PluggedWallerError(err));
        }

        Ok(())
    }

    fn get(&self, key: &str) -> Result<String, WalletError> {
        let key = CString::new(key)?;
        let mut value_ptr: *const c_char = ptr::null_mut();

        let err = (self.get_handler)(self.handle,
                                     key.as_ptr(),
                                     &mut value_ptr);

        if err != ErrorCode::Success {
            return Err(WalletError::PluggedWallerError(err));
        }

        let result = unsafe {
            CStr::from_ptr(value_ptr).to_str()?.to_string()
        };

        let err = (self.free_handler)(self.handle, value_ptr);

        if err != ErrorCode::Success {
            return Err(WalletError::PluggedWallerError(err));
        }

        Ok(result)
    }

    fn list(&self, key_prefix: &str) -> Result<Vec<(String, String)>, WalletError> {
        let key_prefix = CString::new(key_prefix)?;
        let mut values_json_ptr: *const c_char = ptr::null_mut();

        let err = (self.list_handler)(self.handle,
                                      key_prefix.as_ptr(),
                                      &mut values_json_ptr);

        if err != ErrorCode::Success {
            return Err(WalletError::PluggedWallerError(err));
        }

        let values_json = unsafe {
            CStr::from_ptr(values_json_ptr).to_str()?.to_string()
        };

        let err = (self.free_handler)(self.handle, values_json_ptr);

        if err != ErrorCode::Success {
            return Err(WalletError::PluggedWallerError(err));
        }
<<<<<<< HEAD

=======
        
>>>>>>> 2d465e40
        let result = PluggedWalletJSONValues::from_json(values_json.as_str()).map_err(map_err_trace!())?
            .values
            .iter()
            .map(|value| (value.key.clone(), value.value.clone()))
            .collect();

        Ok(result)
    }

    fn get_not_expired(&self, key: &str) -> Result<String, WalletError> {
        let key = CString::new(key)?;
        let mut value_ptr: *const c_char = ptr::null_mut();

        let err = (self.get_not_expired_handler)(self.handle,
                                                 key.as_ptr(),
                                                 &mut value_ptr);

        if err != ErrorCode::Success {
            return Err(WalletError::PluggedWallerError(err));
        }

        let result = unsafe {
            CStr::from_ptr(value_ptr).to_str()?.to_string()
        };

        let err = (self.free_handler)(self.handle, value_ptr);

        if err != ErrorCode::Success {
            return Err(WalletError::PluggedWallerError(err));
        }

        Ok(result)
    }

    fn close(&self) -> Result<(), WalletError> {
        let err = (self.close_handler)(self.handle);

        if err != ErrorCode::Success {
            return Err(WalletError::PluggedWallerError(err));
        }

        Ok(())
    }

    fn get_pool_name(&self) -> String {
        self.pool_name.clone()
    }

    fn get_name(&self) -> String {
        self.name.clone()
    }
}

pub struct PluggedWalletType {
    create_handler: extern fn(name: *const c_char,
                              config: *const c_char,
                              credentials: *const c_char) -> ErrorCode,
    open_handler: extern fn(name: *const c_char,
                            config: *const c_char,
                            runtime_config: *const c_char,
                            credentials: *const c_char,
                            handle: *mut i32) -> ErrorCode,
    set_handler: extern fn(handle: i32,
                           key: *const c_char,
                           value: *const c_char) -> ErrorCode,
    get_handler: extern fn(handle: i32,
                           key: *const c_char,
                           value_ptr: *mut *const c_char) -> ErrorCode,
    get_not_expired_handler: extern fn(handle: i32,
                                       key: *const c_char,
                                       value_ptr: *mut *const c_char) -> ErrorCode,
    list_handler: extern fn(handle: i32,
                            key_prefix: *const c_char,
                            values_json_ptr: *mut *const c_char) -> ErrorCode,
    close_handler: extern fn(handle: i32) -> ErrorCode,
    delete_handler: extern fn(name: *const c_char,
                              config: *const c_char,
                              credentials: *const c_char) -> ErrorCode,
    free_handler: extern fn(xhandle: i32,
                            value: *const c_char) -> ErrorCode,
}

impl PluggedWalletType {
    pub fn new(create_handler: extern fn(name: *const c_char,
                                         config: *const c_char,
                                         credentials: *const c_char) -> ErrorCode,
               open_handler: extern fn(name: *const c_char,
                                       config: *const c_char,
                                       runtime_config: *const c_char,
                                       credentials: *const c_char,
                                       handle: *mut i32) -> ErrorCode,
               set_handler: extern fn(handle: i32,
                                      key: *const c_char,
                                      value: *const c_char) -> ErrorCode,
               get_handler: extern fn(handle: i32,
                                      key: *const c_char,
                                      value_ptr: *mut *const c_char) -> ErrorCode,
               get_not_expired_handler: extern fn(handle: i32,
                                                  key: *const c_char,
                                                  value_ptr: *mut *const c_char) -> ErrorCode,
               list_handler: extern fn(handle: i32,
                                       key_prefix: *const c_char,
                                       values_json_ptr: *mut *const c_char) -> ErrorCode,
               close_handler: extern fn(handle: i32) -> ErrorCode,
               delete_handler: extern fn(name: *const c_char,
                                         config: *const c_char,
                                         credentials: *const c_char) -> ErrorCode,
               free_handler: extern fn(xhandle: i32,
                                       value: *const c_char) -> ErrorCode) -> PluggedWalletType {
        PluggedWalletType {
            create_handler: create_handler,
            open_handler: open_handler,
            set_handler: set_handler,
            get_handler: get_handler,
            get_not_expired_handler: get_not_expired_handler,
            list_handler: list_handler,
            close_handler: close_handler,
            delete_handler: delete_handler,
            free_handler: free_handler
        }
    }
}

impl WalletType for PluggedWalletType {
    fn create(&self, name: &str, config: Option<&str>, credentials: Option<&str>) -> Result<(), WalletError> {
        let name = CString::new(name)?;

        let config = match config {
            Some(config) => Some(CString::new(config)?),
            None => None
        };

        let credentials = match credentials {
            Some(credentials) => Some(CString::new(credentials)?),
            None => None
        };

        let err = (self.create_handler)(name.as_ptr(),
                                        config.as_ref().map_or(ptr::null(), |x| x.as_ptr()),
                                        credentials.as_ref().map_or(ptr::null(), |x| x.as_ptr()));

        if err != ErrorCode::Success {
            return Err(WalletError::PluggedWallerError(err));
        }

        Ok(())
    }

    fn delete(&self, name: &str, config: Option<&str>, credentials: Option<&str>) -> Result<(), WalletError> {
        let name = CString::new(name)?;

        let config = match config {
            Some(config) => Some(CString::new(config)?),
            None => None
        };

        let credentials = match credentials {
            Some(credentials) => Some(CString::new(credentials)?),
            None => None
        };

        let err = (self.delete_handler)(name.as_ptr(),
                                        config.as_ref().map_or(ptr::null(), |x| x.as_ptr()),
                                        credentials.as_ref().map_or(ptr::null(), |x| x.as_ptr()));

        if err != ErrorCode::Success {
            return Err(WalletError::PluggedWallerError(err));
        }

        Ok(())
    }

    fn open(&self, name: &str, pool_name: &str, config: Option<&str>, runtime_config: Option<&str>, credentials: Option<&str>) -> Result<Box<Wallet>, WalletError> {
        let mut handle: i32 = 0;
        let cname = CString::new(name)?;

        let config = match config {
            Some(config) => Some(CString::new(config)?),
            None => None
        };

        let runtime_config = match runtime_config {
            Some(runtime_config) => Some(CString::new(runtime_config)?),
            None => None
        };

        let credentials = match credentials {
            Some(credentials) => Some(CString::new(credentials)?),
            None => None
        };

        let err = (self.open_handler)(cname.as_ptr(),
                                      config.as_ref().map_or(ptr::null(), |x| x.as_ptr()),
                                      runtime_config.as_ref().map_or(ptr::null(), |x| x.as_ptr()),
                                      credentials.as_ref().map_or(ptr::null(), |x| x.as_ptr()),
                                      &mut handle);

        if err != ErrorCode::Success {
            return Err(WalletError::PluggedWallerError(err));
        }

        Ok(Box::new(
            PluggedWallet::new(
                name,
                pool_name,
                handle,
                self.set_handler,
                self.get_handler,
                self.get_not_expired_handler,
                self.list_handler,
                self.close_handler,
                self.free_handler)))
    }
}


impl From<NulError> for WalletError {
    fn from(err: NulError) -> WalletError {
        WalletError::CommonError(CommonError::InvalidState(format!("Null symbols in wallet keys or values: {}", err.description())))
    }
}

impl From<Utf8Error> for WalletError {
    fn from(err: Utf8Error) -> WalletError {
        WalletError::CommonError(CommonError::InvalidState(format!("Incorrect utf8 symbols in wallet keys or values: {}", err.description())))
    }
}


#[cfg(test)]
mod tests {
    use super::*;
    use errors::wallet::WalletError;
    use utils::inmem_wallet::InmemWallet;

    use std::time::Duration;
    use std::thread;

    #[test]
    fn plugged_wallet_type_new_works() {
        InmemWallet::cleanup();

        PluggedWalletType::new(
            InmemWallet::create,
            InmemWallet::open,
            InmemWallet::set,
            InmemWallet::get,
            InmemWallet::get_not_expied,
            InmemWallet::list,
            InmemWallet::close,
            InmemWallet::delete,
            InmemWallet::free
        );

        InmemWallet::cleanup();
    }


    #[test]
    fn plugged_wallet_type_create_works() {
        InmemWallet::cleanup();

        let wallet_type = PluggedWalletType::new(
            InmemWallet::create,
            InmemWallet::open,
            InmemWallet::set,
            InmemWallet::get,
            InmemWallet::get_not_expied,
            InmemWallet::list,
            InmemWallet::close,
            InmemWallet::delete,
            InmemWallet::free
        );

        wallet_type.create("wallet1", None, None).unwrap();

        InmemWallet::cleanup();
    }

    #[test]
    fn plugged_wallet_type_create_works_for_twice() {
        InmemWallet::cleanup();

        let wallet_type = PluggedWalletType::new(
            InmemWallet::create,
            InmemWallet::open,
            InmemWallet::set,
            InmemWallet::get,
            InmemWallet::get_not_expied,
            InmemWallet::list,
            InmemWallet::close,
            InmemWallet::delete,
            InmemWallet::free
        );

        wallet_type.create("wallet1", None, None).unwrap();

        let res = wallet_type.create("wallet1", None, None);
        assert_match!(Err(WalletError::PluggedWallerError(ErrorCode::CommonInvalidState)), res);

        InmemWallet::cleanup();
    }

    #[test]
    fn plugged_wallet_type_delete_works() {
        InmemWallet::cleanup();

        let wallet_type = PluggedWalletType::new(
            InmemWallet::create,
            InmemWallet::open,
            InmemWallet::set,
            InmemWallet::get,
            InmemWallet::get_not_expied,
            InmemWallet::list,
            InmemWallet::close,
            InmemWallet::delete,
            InmemWallet::free
        );

        wallet_type.create("wallet1", None, None).unwrap();
        wallet_type.delete("wallet1", None, None).unwrap();
        wallet_type.create("wallet1", None, None).unwrap();

        InmemWallet::cleanup();
    }

    #[test]
    fn plugged_wallet_type_open_works() {
        InmemWallet::cleanup();

        let wallet_type = PluggedWalletType::new(
            InmemWallet::create,
            InmemWallet::open,
            InmemWallet::set,
            InmemWallet::get,
            InmemWallet::get_not_expied,
            InmemWallet::list,
            InmemWallet::close,
            InmemWallet::delete,
            InmemWallet::free
        );

        wallet_type.create("wallet1", None, None).unwrap();
        wallet_type.open("wallet1", "pool1", None, None, None).unwrap();

        InmemWallet::cleanup();
    }

    #[test]
    fn plugged_wallet_set_get_works() {
        InmemWallet::cleanup();

        let wallet_type = PluggedWalletType::new(
            InmemWallet::create,
            InmemWallet::open,
            InmemWallet::set,
            InmemWallet::get,
            InmemWallet::get_not_expied,
            InmemWallet::list,
            InmemWallet::close,
            InmemWallet::delete,
            InmemWallet::free
        );

        wallet_type.create("wallet1", None, None).unwrap();
        let wallet = wallet_type.open("wallet1", "pool1", None, None, None).unwrap();

        wallet.set("key1", "value1").unwrap();
        let value = wallet.get("key1").unwrap();
        assert_eq!("value1", value);

        InmemWallet::cleanup();
    }

    #[test]
    fn plugged_wallet_set_get_works_for_reopen() {
        InmemWallet::cleanup();

        let wallet_type = PluggedWalletType::new(
            InmemWallet::create,
            InmemWallet::open,
            InmemWallet::set,
            InmemWallet::get,
            InmemWallet::get_not_expied,
            InmemWallet::list,
            InmemWallet::close,
            InmemWallet::delete,
            InmemWallet::free
        );
        wallet_type.create("wallet1", None, None).unwrap();

        {
            let wallet = wallet_type.open("wallet1", "pool1", None, None, None).unwrap();
            wallet.set("key1", "value1").unwrap();
        }

        let wallet = wallet_type.open("wallet1", "pool1", None, None, None).unwrap();
        let value = wallet.get("key1").unwrap();
        assert_eq!("value1", value);

        InmemWallet::cleanup();
    }

    #[test]
    fn plugged_wallet_get_works_for_unknown() {
        InmemWallet::cleanup();

        let wallet_type = PluggedWalletType::new(
            InmemWallet::create,
            InmemWallet::open,
            InmemWallet::set,
            InmemWallet::get,
            InmemWallet::get_not_expied,
            InmemWallet::list,
            InmemWallet::close,
            InmemWallet::delete,
            InmemWallet::free
        );
        wallet_type.create("wallet1", None, None).unwrap();

        let wallet = wallet_type.open("wallet1", "pool1", None, None, None).unwrap();
        let value = wallet.get("key1");
        assert_match!(Err(WalletError::PluggedWallerError(ErrorCode::WalletNotFoundError)), value);

        InmemWallet::cleanup();
    }

    #[test]
    fn plugged_wallet_set_get_works_for_update() {
        InmemWallet::cleanup();

        let wallet_type = PluggedWalletType::new(
            InmemWallet::create,
            InmemWallet::open,
            InmemWallet::set,
            InmemWallet::get,
            InmemWallet::get_not_expied,
            InmemWallet::list,
            InmemWallet::close,
            InmemWallet::delete,
            InmemWallet::free
        );
        wallet_type.create("wallet1", None, None).unwrap();
        let wallet = wallet_type.open("wallet1", "pool1", None, None, None).unwrap();

        wallet.set("key1", "value1").unwrap();
        let value = wallet.get("key1").unwrap();
        assert_eq!("value1", value);

        wallet.set("key1", "value2").unwrap();
        let value = wallet.get("key1").unwrap();
        assert_eq!("value2", value);

        InmemWallet::cleanup();
    }

    #[test]
    fn plugged_wallet_set_get_not_expired_works() {
        InmemWallet::cleanup();

        let wallet_type = PluggedWalletType::new(
            InmemWallet::create,
            InmemWallet::open,
            InmemWallet::set,
            InmemWallet::get,
            InmemWallet::get_not_expied,
            InmemWallet::list,
            InmemWallet::close,
            InmemWallet::delete,
            InmemWallet::free
        );
        wallet_type.create("wallet1", None, None).unwrap();
        let wallet = wallet_type.open("wallet1", "pool1", None, Some("{\"freshness_time\": 1}"), None).unwrap();
        wallet.set("key1", "value1").unwrap();

        // Wait until value expires
        thread::sleep(Duration::new(2, 0));

        let value = wallet.get_not_expired("key1");
        assert_match!(Err(WalletError::PluggedWallerError(ErrorCode::WalletNotFoundError)), value);

        InmemWallet::cleanup();
    }

    #[test]
    fn plugged_wallet_list_works() {
        InmemWallet::cleanup();

        let wallet_type = PluggedWalletType::new(
            InmemWallet::create,
            InmemWallet::open,
            InmemWallet::set,
            InmemWallet::get,
            InmemWallet::get_not_expied,
            InmemWallet::list,
            InmemWallet::close,
            InmemWallet::delete,
            InmemWallet::free
        );
        wallet_type.create("wallet1", None, None).unwrap();
        let wallet = wallet_type.open("wallet1", "pool1", None, None, None).unwrap();

        wallet.set("key1::subkey1", "value1").unwrap();
        wallet.set("key1::subkey2", "value2").unwrap();

        let mut key_values = wallet.list("key1::").unwrap();
        key_values.sort();
        assert_eq!(2, key_values.len());

        let (key, value) = key_values.pop().unwrap();
        assert_eq!("key1::subkey2", key);
        assert_eq!("value2", value);

        let (key, value) = key_values.pop().unwrap();
        assert_eq!("key1::subkey1", key);
        assert_eq!("value1", value);

        InmemWallet::cleanup();
    }

    #[test]
    fn plugged_wallet_get_pool_name_works() {
        InmemWallet::cleanup();

        let wallet_type = PluggedWalletType::new(
            InmemWallet::create,
            InmemWallet::open,
            InmemWallet::set,
            InmemWallet::get,
            InmemWallet::get_not_expied,
            InmemWallet::list,
            InmemWallet::close,
            InmemWallet::delete,
            InmemWallet::free
        );
        wallet_type.create("wallet1", None, None).unwrap();

        let wallet = wallet_type.open("wallet1", "pool1", None, None, None).unwrap();
        assert_eq!(wallet.get_pool_name(), "pool1");

        InmemWallet::cleanup();
    }

    #[test]
    fn plugged_wallet_get_name_works() {
        InmemWallet::cleanup();

        let wallet_type = PluggedWalletType::new(
            InmemWallet::create,
            InmemWallet::open,
            InmemWallet::set,
            InmemWallet::get,
            InmemWallet::get_not_expied,
            InmemWallet::list,
            InmemWallet::close,
            InmemWallet::delete,
            InmemWallet::free
        );
        wallet_type.create("wallet1", None, None).unwrap();

        let wallet = wallet_type.open("wallet1", "pool1", None, None, None).unwrap();
        assert_eq!(wallet.get_name(), "wallet1");

        InmemWallet::cleanup();
    }
}<|MERGE_RESOLUTION|>--- conflicted
+++ resolved
@@ -143,11 +143,7 @@
         if err != ErrorCode::Success {
             return Err(WalletError::PluggedWallerError(err));
         }
-<<<<<<< HEAD
-
-=======
         
->>>>>>> 2d465e40
         let result = PluggedWalletJSONValues::from_json(values_json.as_str()).map_err(map_err_trace!())?
             .values
             .iter()
