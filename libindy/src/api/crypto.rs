--- conflicted
+++ resolved
@@ -4,13 +4,8 @@
 use serde_json;
 
 use crate::{
-<<<<<<< HEAD
     domain::crypto::{key::KeyInfo, pack::JWE},
     Locator,
-=======
-    commands::Locator,
-    domain::crypto::{key::KeyInfo, pack::JWE},
->>>>>>> cb3736af
 };
 
 /// Creates keys pair and stores in the wallet.
@@ -46,26 +41,17 @@
         extern "C" fn(command_handle_: CommandHandle, err: ErrorCode, verkey: *const c_char),
     >,
 ) -> ErrorCode {
-<<<<<<< HEAD
     debug!("indy_create_key >");
-=======
-    trace!("indy_create_key >");
->>>>>>> cb3736af
 
     check_useful_json!(key_json, ErrorCode::CommonInvalidParam3, KeyInfo);
     check_useful_c_callback!(cb, ErrorCode::CommonInvalidParam4);
 
-<<<<<<< HEAD
-    debug!(
-=======
-    trace!(
->>>>>>> cb3736af
+    debug!(
         "indy_create_key ? wallet_handle {:?} key_json {:?}",
         wallet_handle,
         secret!(&key_json)
     );
 
-<<<<<<< HEAD
     let locator = Locator::instance();
 
     locator.executor.spawn_ok(async move {
@@ -77,32 +63,13 @@
         let (err, verkey) = prepare_result_1!(res, String::new());
 
         debug!("indy_create_key ? err {:?} verkey {:?}", err, &verkey);
-=======
-    let (executor, controller) = {
-        let locator = Locator::instance();
-        let executor = locator.executor.clone();
-        let controller = locator.crypto_command_executor.clone();
-
-        (executor, controller)
-    };
-
-    executor.spawn_ok(async move {
-        let res = controller.create_key(wallet_handle, &key_json).await;
-        let (err, verkey) = prepare_result_1!(res, String::new());
-
-        trace!("indy_create_key ? err {:?} verkey {:?}", err, &verkey);
->>>>>>> cb3736af
 
         let verkey = ctypes::string_to_cstring(verkey);
         cb(command_handle, err, verkey.as_ptr())
     });
 
     let res = ErrorCode::Success;
-<<<<<<< HEAD
     debug!("indy_create_key: < {:?}", res);
-=======
-    trace!("indy_create_key: < {:?}", res);
->>>>>>> cb3736af
     res
 }
 
@@ -133,24 +100,15 @@
     metadata: *const c_char,
     cb: Option<extern "C" fn(command_handle_: CommandHandle, err: ErrorCode)>,
 ) -> ErrorCode {
-<<<<<<< HEAD
     debug!(
         "indy_set_key_metadata > wallet_handle {:?} verkey {:?} metadata {:?}",
         wallet_handle, verkey, metadata
-=======
-    trace!(
-        "indy_set_key_metadata > wallet_handle {:?} verkey {:?} metadata {:?}",
-        wallet_handle,
-        verkey,
-        metadata
->>>>>>> cb3736af
     );
 
     check_useful_c_str!(verkey, ErrorCode::CommonInvalidParam3);
     check_useful_c_str_empty_accepted!(metadata, ErrorCode::CommonInvalidParam4);
     check_useful_c_callback!(cb, ErrorCode::CommonInvalidParam5);
 
-<<<<<<< HEAD
     debug!(
         "indy_set_key_metadata ? wallet_handle{:?} verkey{:?} metadata{:?}",
         wallet_handle, verkey, metadata
@@ -161,43 +119,17 @@
     locator.executor.spawn_ok(async move {
         let res = locator
             .crypto_controller
-=======
-    trace!(
-        "indy_set_key_metadata ? wallet_handle{:?} verkey{:?} metadata{:?}",
-        wallet_handle,
-        verkey,
-        metadata
-    );
-
-    let (executor, controller) = {
-        let locator = Locator::instance();
-        let executor = locator.executor.clone();
-        let controller = locator.crypto_command_executor.clone();
-        (executor, controller)
-    };
-
-    executor.spawn_ok(async move {
-        let res = controller
->>>>>>> cb3736af
             .set_key_metadata(wallet_handle, &verkey, &metadata)
             .await;
 
         let err = prepare_result!(res);
 
-<<<<<<< HEAD
         debug!("indy_set_key_metadata ? err{:?}", err);
-=======
-        trace!("indy_set_key_metadata ? err{:?}", err);
->>>>>>> cb3736af
         cb(command_handle, err);
     });
 
     let res = ErrorCode::Success;
-<<<<<<< HEAD
     debug!("indy_set_key_metadata < {:?}", res);
-=======
-    trace!("indy_set_key_metadata < {:?}", res);
->>>>>>> cb3736af
     res
 }
 
@@ -229,22 +161,14 @@
         extern "C" fn(command_handle_: CommandHandle, err: ErrorCode, metadata: *const c_char),
     >,
 ) -> ErrorCode {
-<<<<<<< HEAD
     debug!(
         "indy_get_key_metadata > wallet_handle {:?} verkey {:?}",
         wallet_handle, verkey
-=======
-    trace!(
-        "indy_get_key_metadata > wallet_handle {:?} verkey {:?}",
-        wallet_handle,
-        verkey
->>>>>>> cb3736af
     );
 
     check_useful_c_str!(verkey, ErrorCode::CommonInvalidParam3);
     check_useful_c_callback!(cb, ErrorCode::CommonInvalidParam4);
 
-<<<<<<< HEAD
     debug!(
         "indy_get_key_metadata ? wallet_handle {:?} verkey {:?}",
         wallet_handle, verkey
@@ -262,29 +186,6 @@
         debug!(
             "indy_get_key_metadata ? err {:?} metadata {:?}",
             err, metadata
-=======
-    trace!(
-        "indy_get_key_metadata ? wallet_handle {:?} verkey {:?}",
-        wallet_handle,
-        verkey
-    );
-
-    let (executor, controller) = {
-        let locator = Locator::instance();
-        let executor = locator.executor.clone();
-        let controller = locator.crypto_command_executor.clone();
-        (executor, controller)
-    };
-
-    executor.spawn_ok(async move {
-        let res = controller.get_key_metadata(wallet_handle, &verkey).await;
-        let (err, metadata) = prepare_result_1!(res, String::new());
-
-        trace!(
-            "indy_get_key_metadata ? err {:?} metadata {:?}",
-            err,
-            metadata
->>>>>>> cb3736af
         );
 
         let metadata = ctypes::string_to_cstring(metadata);
@@ -292,11 +193,7 @@
     });
 
     let res = ErrorCode::Success;
-<<<<<<< HEAD
     debug!("indy_get_key_metadata < {:?}", res);
-=======
-    trace!("indy_get_key_metadata < {:?}", res);
->>>>>>> cb3736af
     res
 }
 
@@ -336,18 +233,10 @@
         ),
     >,
 ) -> ErrorCode {
-<<<<<<< HEAD
-    debug!(
-        "indy_crypto_sign > wallet_handle {:?} signer_vk {:?} message_raw {:?} message_len {:?}",
+    debug!(
+        "indy_crypto_sign > wallet_handle {:?} signer_vk {:?} \
+            message_raw {:?} message_len {:?}",
         wallet_handle, signer_vk, message_raw, message_len
-=======
-    trace!(
-        "indy_crypto_sign > wallet_handle {:?} signer_vk {:?} message_raw {:?} message_len {:?}",
-        wallet_handle,
-        signer_vk,
-        message_raw,
-        message_len
->>>>>>> cb3736af
     );
 
     check_useful_c_str!(signer_vk, ErrorCode::CommonInvalidParam3);
@@ -361,7 +250,6 @@
 
     check_useful_c_callback!(cb, ErrorCode::CommonInvalidParam6);
 
-<<<<<<< HEAD
     debug!(
         "indy_crypto_sign ? wallet_handle {:?} signer_vk {:?} message_raw {:?}",
         wallet_handle, signer_vk, message_raw,
@@ -372,39 +260,14 @@
     locator.executor.spawn_ok(async move {
         let res = locator
             .crypto_controller
-=======
-    trace!(
-        "indy_crypto_sign ? wallet_handle {:?} signer_vk {:?} message_raw {:?}",
-        wallet_handle,
-        signer_vk,
-        message_raw,
-    );
-
-    let (executor, controller) = {
-        let locator = Locator::instance();
-        let executor = locator.executor.clone();
-        let controller = locator.crypto_command_executor.clone();
-        (executor, controller)
-    };
-
-    executor.spawn_ok(async move {
-        let res = controller
->>>>>>> cb3736af
             .crypto_sign(wallet_handle, &signer_vk, &message_raw)
             .await;
 
         let (err, signature) = prepare_result_1!(res, Vec::new());
 
-<<<<<<< HEAD
         debug!(
             "indy_crypto_sign ? err {:?} signature {:?}",
             err, &signature,
-=======
-        trace!(
-            "indy_crypto_sign ? err {:?} signature {:?}",
-            err,
-            &signature,
->>>>>>> cb3736af
         );
 
         let (signature_raw, signature_len) = ctypes::vec_to_pointer(&signature);
@@ -412,11 +275,7 @@
     });
 
     let res = ErrorCode::Success;
-<<<<<<< HEAD
     debug!("indy_crypto_sign < {:?}", res);
-=======
-    trace!("indy_crypto_sign < {:?}", res);
->>>>>>> cb3736af
     res
 }
 
@@ -452,12 +311,11 @@
     signature_len: u32,
     cb: Option<extern "C" fn(command_handle_: CommandHandle, err: ErrorCode, valid: bool)>,
 ) -> ErrorCode {
-<<<<<<< HEAD
-    debug!("indy_crypto_verify > signer_vk {:?} message_raw {:?} message_len {:?} signature_raw {:?} signature_len{:?}",
-=======
-    trace!("indy_crypto_verify > signer_vk {:?} message_raw {:?} message_len {:?} signature_raw {:?} signature_len{:?}",
->>>>>>> cb3736af
-           signer_vk, message_raw, message_len, signature_raw, signature_len);
+    debug!(
+        "indy_crypto_verify > signer_vk {:?} message_raw {:?} \
+            message_len {:?} signature_raw {:?} signature_len{:?}",
+        signer_vk, message_raw, message_len, signature_raw, signature_len
+    );
 
     check_useful_c_str!(signer_vk, ErrorCode::CommonInvalidParam2);
 
@@ -477,7 +335,6 @@
 
     check_useful_c_callback!(cb, ErrorCode::CommonInvalidParam7);
 
-<<<<<<< HEAD
     debug!(
         "indy_crypto_verify ? signer_vk {:?} message_raw {:?} signature_raw {:?}",
         signer_vk, message_raw, signature_raw
@@ -499,35 +356,6 @@
 
     let res = ErrorCode::Success;
     debug!("indy_crypto_verify < {:?}", res);
-=======
-    trace!(
-        "indy_crypto_verify ? signer_vk {:?} message_raw {:?} signature_raw {:?}",
-        signer_vk,
-        message_raw,
-        signature_raw
-    );
-
-    let (executor, controller) = {
-        let locator = Locator::instance();
-        let executor = locator.executor.clone();
-        let controller = locator.crypto_command_executor.clone();
-        (executor, controller)
-    };
-
-    executor.spawn_ok(async move {
-        let res = controller
-            .crypto_verify(&signer_vk, &message_raw, &signature_raw)
-            .await;
-
-        let (err, valid) = prepare_result_1!(res, false);
-
-        trace!("indy_crypto_verify ? err {:?} valid {:?}", err, valid);
-        cb(command_handle, err, valid)
-    });
-
-    let res = ErrorCode::Success;
-    trace!("indy_crypto_verify < {:?}", res);
->>>>>>> cb3736af
     res
 }
 
@@ -577,12 +405,11 @@
         ),
     >,
 ) -> ErrorCode {
-<<<<<<< HEAD
-    debug!("indy_crypto_auth_crypt > wallet_handle {:?} sender_vk {:?} recipient_vk {:?} msg_data {:?} msg_len{:?}",
-=======
-    trace!("indy_crypto_auth_crypt > wallet_handle {:?} sender_vk {:?} recipient_vk {:?} msg_data {:?} msg_len{:?}",
->>>>>>> cb3736af
-           wallet_handle, sender_vk, recipient_vk, msg_data, msg_len);
+    debug!(
+        "indy_crypto_auth_crypt > wallet_handle {:?} \
+            sender_vk {:?} recipient_vk {:?} msg_data {:?} msg_len{:?}",
+        wallet_handle, sender_vk, recipient_vk, msg_data, msg_len
+    );
 
     check_useful_c_str!(sender_vk, ErrorCode::CommonInvalidParam3);
     check_useful_c_str!(recipient_vk, ErrorCode::CommonInvalidParam4);
@@ -596,9 +423,11 @@
 
     check_useful_c_callback!(cb, ErrorCode::CommonInvalidParam7);
 
-<<<<<<< HEAD
-    debug!("indy_crypto_auth_crypt ? wallet_handle {:?} sender_vk {:?} recipient_vk {:?} msg_data {:?}",
-           wallet_handle, sender_vk, recipient_vk, msg_data);
+    debug!(
+        "indy_crypto_auth_crypt ? wallet_handle {:?} \
+            sender_vk {:?} recipient_vk {:?} msg_data {:?}",
+        wallet_handle, sender_vk, recipient_vk, msg_data
+    );
 
     let locator = Locator::instance();
 
@@ -615,41 +444,12 @@
             err, encrypted_msg
         );
 
-=======
-    trace!("indy_crypto_auth_crypt ? wallet_handle {:?} sender_vk {:?} recipient_vk {:?} msg_data {:?}",
-           wallet_handle, sender_vk, recipient_vk, msg_data);
-
-    let (executor, controller) = {
-        let locator = Locator::instance();
-        let executor = locator.executor.clone();
-        let controller = locator.crypto_command_executor.clone();
-        (executor, controller)
-    };
-
-    executor.spawn_ok(async move {
-        let res = controller
-            .authenticated_encrypt(wallet_handle, &sender_vk, &recipient_vk, &msg_data)
-            .await;
-
-        let (err, encrypted_msg) = prepare_result_1!(res, Vec::new());
-
-        trace!(
-            "indy_crypto_auth_crypt ? err {:?} encrypted_msg {:?}",
-            err,
-            encrypted_msg
-        );
-
->>>>>>> cb3736af
         let (encrypted_msg_raw, encrypted_msg_len) = ctypes::vec_to_pointer(&encrypted_msg);
         cb(command_handle, err, encrypted_msg_raw, encrypted_msg_len)
     });
 
     let res = ErrorCode::Success;
-<<<<<<< HEAD
     debug!("indy_crypto_auth_crypt < {:?}", res);
-=======
-    trace!("indy_crypto_auth_crypt < {:?}", res);
->>>>>>> cb3736af
     res
 }
 
@@ -697,12 +497,11 @@
         ),
     >,
 ) -> ErrorCode {
-<<<<<<< HEAD
-    debug!("indy_crypto_auth_decrypt > wallet_handle {:?} recipient_vk {:?} encrypted_msg {:?} encrypted_len {:?}",
-=======
-    trace!("indy_crypto_auth_decrypt > wallet_handle {:?} recipient_vk {:?} encrypted_msg {:?} encrypted_len {:?}",
->>>>>>> cb3736af
-           wallet_handle, recipient_vk, encrypted_msg, encrypted_len);
+    debug!(
+        "indy_crypto_auth_decrypt > wallet_handle {:?} \
+            recipient_vk {:?} encrypted_msg {:?} encrypted_len {:?}",
+        wallet_handle, recipient_vk, encrypted_msg, encrypted_len
+    );
 
     check_useful_c_str!(recipient_vk, ErrorCode::CommonInvalidParam3);
 
@@ -715,9 +514,9 @@
 
     check_useful_c_callback!(cb, ErrorCode::CommonInvalidParam6);
 
-<<<<<<< HEAD
-    debug!(
-        "indy_crypto_auth_decrypt ? wallet_handle {:?} recipient_vk {:?} encrypted_msg {:?}",
+    debug!(
+        "indy_crypto_auth_decrypt ? wallet_handle {:?} \
+            recipient_vk {:?} encrypted_msg {:?}",
         wallet_handle, recipient_vk, encrypted_msg
     );
 
@@ -736,47 +535,13 @@
             err, sender_vk, msg,
         );
 
-=======
-    trace!(
-        "indy_crypto_auth_decrypt ? wallet_handle {:?} recipient_vk {:?} encrypted_msg {:?}",
-        wallet_handle,
-        recipient_vk,
-        encrypted_msg
-    );
-
-    let (executor, controller) = {
-        let locator = Locator::instance();
-        let executor = locator.executor.clone();
-        let controller = locator.crypto_command_executor.clone();
-        (executor, controller)
-    };
-
-    executor.spawn_ok(async move {
-        let res = controller
-            .authenticated_decrypt(wallet_handle, &recipient_vk, &encrypted_msg)
-            .await;
-
-        let (err, sender_vk, msg) = prepare_result_2!(res, String::new(), Vec::new());
-
-        trace!(
-            "indy_crypto_auth_decrypt ? err {:?} sender_vk {:?} msg {:?}",
-            err,
-            sender_vk,
-            msg,
-        );
-
->>>>>>> cb3736af
         let (msg_data, msg_len) = ctypes::vec_to_pointer(&msg);
         let sender_vk = ctypes::string_to_cstring(sender_vk);
         cb(command_handle, err, sender_vk.as_ptr(), msg_data, msg_len);
     });
 
     let res = ErrorCode::Success;
-<<<<<<< HEAD
     debug!("indy_crypto_auth_decrypt < {:?}", res);
-=======
-    trace!("indy_crypto_auth_decrypt < {:?}", res);
->>>>>>> cb3736af
     res
 }
 
@@ -821,17 +586,9 @@
         ),
     >,
 ) -> ErrorCode {
-<<<<<<< HEAD
     debug!(
         "indy_crypto_anon_crypt > recipient_vk {:?} msg_data {:?} msg_len {:?}",
         recipient_vk, msg_data, msg_len
-=======
-    trace!(
-        "indy_crypto_anon_crypt > recipient_vk {:?} msg_data {:?} msg_len {:?}",
-        recipient_vk,
-        msg_data,
-        msg_len
->>>>>>> cb3736af
     );
 
     check_useful_c_str!(recipient_vk, ErrorCode::CommonInvalidParam2);
@@ -845,7 +602,6 @@
 
     check_useful_c_callback!(cb, ErrorCode::CommonInvalidParam5);
 
-<<<<<<< HEAD
     debug!(
         "indy_crypto_anon_crypt ? recipient_vk {:?} msg_data {:?}",
         recipient_vk, msg_data,
@@ -858,34 +614,12 @@
             .crypto_controller
             .anonymous_encrypt(&recipient_vk, &msg_data)
             .await;
+
         let (err, encrypted_msg) = prepare_result_1!(res, Vec::new());
 
         debug!(
             "indy_crypto_anon_crypt ? err {:?} encrypted_msg {:?}",
             err, encrypted_msg
-=======
-    trace!(
-        "indy_crypto_anon_crypt ? recipient_vk {:?} msg_data {:?}",
-        recipient_vk,
-        msg_data,
-    );
-
-    let (executor, controller) = {
-        let locator = Locator::instance();
-        let executor = locator.executor.clone();
-        let controller = locator.crypto_command_executor.clone();
-        (executor, controller)
-    };
-
-    executor.spawn_ok(async move {
-        let res = controller.anonymous_encrypt(&recipient_vk, &msg_data).await;
-        let (err, encrypted_msg) = prepare_result_1!(res, Vec::new());
-
-        trace!(
-            "indy_crypto_anon_crypt ? err {:?} encrypted_msg {:?}",
-            err,
-            encrypted_msg
->>>>>>> cb3736af
         );
 
         let (encrypted_msg_raw, encrypted_msg_len) = ctypes::vec_to_pointer(&encrypted_msg);
@@ -893,11 +627,7 @@
     });
 
     let res = ErrorCode::Success;
-<<<<<<< HEAD
     debug!("indy_crypto_anon_crypt < {:?}", res);
-=======
-    trace!("indy_crypto_anon_crypt < {:?}", res);
->>>>>>> cb3736af
     res
 }
 
@@ -943,12 +673,11 @@
         ),
     >,
 ) -> ErrorCode {
-<<<<<<< HEAD
-    debug!("indy_crypto_anon_decrypt > wallet_handle {:?} recipient_vk {:?} encrypted_msg {:?} encrypted_len {:?}",
-=======
-    trace!("indy_crypto_anon_decrypt > wallet_handle {:?} recipient_vk {:?} encrypted_msg {:?} encrypted_len {:?}",
->>>>>>> cb3736af
-           wallet_handle, recipient_vk, encrypted_msg, encrypted_len);
+    debug!(
+        "indy_crypto_anon_decrypt > wallet_handle {:?} \
+            recipient_vk {:?} encrypted_msg {:?} encrypted_len {:?}",
+        wallet_handle, recipient_vk, encrypted_msg, encrypted_len
+    );
 
     check_useful_c_str!(recipient_vk, ErrorCode::CommonInvalidParam3);
 
@@ -961,7 +690,6 @@
 
     check_useful_c_callback!(cb, ErrorCode::CommonInvalidParam6);
 
-<<<<<<< HEAD
     debug!(
         "indy_crypto_anon_decrypt ? wallet_handle {:?} recipient_vk {:?} encrypted_msg {:?}",
         wallet_handle, recipient_vk, encrypted_msg
@@ -972,44 +700,18 @@
     locator.executor.spawn_ok(async move {
         let res = locator
             .crypto_controller
-=======
-    trace!(
-        "indy_crypto_anon_decrypt ? wallet_handle {:?} recipient_vk {:?} encrypted_msg {:?}",
-        wallet_handle,
-        recipient_vk,
-        encrypted_msg
-    );
-
-    let (executor, controller) = {
-        let locator = Locator::instance();
-        let executor = locator.executor.clone();
-        let controller = locator.crypto_command_executor.clone();
-        (executor, controller)
-    };
-
-    executor.spawn_ok(async move {
-        let res = controller
->>>>>>> cb3736af
             .anonymous_decrypt(wallet_handle, &recipient_vk, &encrypted_msg)
             .await;
 
         let (err, msg) = prepare_result_1!(res, Vec::new());
-<<<<<<< HEAD
         debug!("indy_crypto_anon_decrypt ? err {:?} msg{:?}", err, msg);
-=======
-        trace!("indy_crypto_anon_decrypt ? err {:?} msg{:?}", err, msg);
->>>>>>> cb3736af
 
         let (msg_data, msg_len) = ctypes::vec_to_pointer(&msg);
         cb(command_handle, err, msg_data, msg_len);
     });
 
     let res = ErrorCode::Success;
-<<<<<<< HEAD
     debug!("indy_crypto_anon_decrypt < {:?}", res);
-=======
-    trace!("indy_crypto_anon_decrypt < {:?}", res);
->>>>>>> cb3736af
     res
 }
 
@@ -1096,21 +798,10 @@
         ),
     >,
 ) -> ErrorCode {
-<<<<<<< HEAD
     debug!(
         "indy_pack_message > wallet_handle {:?} message {:?} message_len {:?} \
             receiver_keys {:?} sender {:?}",
         wallet_handle, message, message_len, receiver_keys, sender
-=======
-    trace!(
-        "indy_pack_message > wallet_handle {:?} message {:?} message_len {:?} \
-            receiver_keys {:?} sender {:?}",
-        wallet_handle,
-        message,
-        message_len,
-        receiver_keys,
-        sender
->>>>>>> cb3736af
     );
 
     check_useful_c_byte_array!(
@@ -1124,20 +815,10 @@
     check_useful_opt_c_str!(sender, ErrorCode::CommonInvalidParam5);
     check_useful_c_callback!(cb, ErrorCode::CommonInvalidParam6);
 
-<<<<<<< HEAD
     debug!(
         "indy_pack_message ? wallet_handle {:?} message{:?} \
             receiver_keys{:?} sender {:?}",
         wallet_handle, message, receiver_keys, sender
-=======
-    trace!(
-        "indy_pack_message ? wallet_handle {:?} message{:?} \
-            receiver_keys{:?} sender {:?}",
-        wallet_handle,
-        message,
-        receiver_keys,
-        sender
->>>>>>> cb3736af
     );
 
     //parse json array of keys
@@ -1161,7 +842,6 @@
         .into();
     }
 
-<<<<<<< HEAD
     let locator = Locator::instance();
 
     locator.executor.spawn_ok(async move {
@@ -1179,29 +859,6 @@
 
     let res = ErrorCode::Success;
     debug!("indy_auth_pack_message < {:?}", res);
-=======
-    let (executor, controller) = {
-        let locator = Locator::instance();
-        let executor = locator.executor.clone();
-        let controller = locator.crypto_command_executor.clone();
-        (executor, controller)
-    };
-
-    executor.spawn_ok(async move {
-        let res = controller
-            .pack_msg(message, receiver_list, sender, wallet_handle)
-            .await;
-
-        let (err, jwe) = prepare_result_1!(res, Vec::new());
-        trace!("indy_auth_pack_message ? err{:?} jwe{:?}", err, jwe);
-
-        let (jwe_data, jwe_len) = ctypes::vec_to_pointer(&jwe);
-        cb(command_handle, err, jwe_data, jwe_len);
-    });
-
-    let res = ErrorCode::Success;
-    trace!("indy_auth_pack_message < {:?}", res);
->>>>>>> cb3736af
     res
 }
 
@@ -1251,31 +908,11 @@
         ),
     >,
 ) -> ErrorCode {
-<<<<<<< HEAD
     debug!(
         "indy_unpack_message > wallet_handle {:?} jwe_data {:?} jwe_len {:?}",
         wallet_handle, jwe_data, jwe_len
     );
 
-    check_useful_c_byte_array!(
-=======
-    trace!(
-        "indy_unpack_message > wallet_handle {:?} jwe_data {:?} jwe_len {:?}",
-        wallet_handle,
->>>>>>> cb3736af
-        jwe_data,
-        jwe_len,
-        ErrorCode::CommonInvalidParam2,
-        ErrorCode::CommonInvalidParam3
-    );
-
-<<<<<<< HEAD
-    check_useful_c_callback!(cb, ErrorCode::CommonInvalidParam4);
-
-    debug!(
-        "indy_unpack_message ? wallet_handle {:?} jwe_data{:?}",
-        wallet_handle, jwe_data,
-=======
     check_useful_c_byte_array!(
         jwe_data,
         jwe_len,
@@ -1285,11 +922,9 @@
 
     check_useful_c_callback!(cb, ErrorCode::CommonInvalidParam4);
 
-    trace!(
+    debug!(
         "indy_unpack_message ? wallet_handle {:?} jwe_data{:?}",
-        wallet_handle,
-        jwe_data,
->>>>>>> cb3736af
+        wallet_handle, jwe_data,
     );
 
     //serialize JWE to struct
@@ -1298,7 +933,6 @@
         Err(_) => return ErrorCode::CommonInvalidParam3,
     };
 
-<<<<<<< HEAD
     let locator = Locator::instance();
 
     locator.executor.spawn_ok(async move {
@@ -1309,34 +943,12 @@
         let (err, res_json) = prepare_result_1!(res, Vec::new());
 
         debug!("indy_unpack_message ? err{:?} res_json{:?}", err, res_json);
-=======
-    let (executor, controller) = {
-        let locator = Locator::instance();
-        let executor = locator.executor.clone();
-        let controller = locator.crypto_command_executor.clone();
-        (executor, controller)
-    };
-
-    executor.spawn_ok(async move {
-        let res = controller.unpack_msg(jwe_struct, wallet_handle).await;
-        let (err, res_json) = prepare_result_1!(res, Vec::new());
-
-        trace!(
-            "indy_unpack_message ? err{:?} res_json{:?}",
-            err,
-            res_json
-        );
->>>>>>> cb3736af
 
         let (res_json_data, res_json_len) = ctypes::vec_to_pointer(&res_json);
         cb(command_handle, err, res_json_data, res_json_len)
     });
 
     let res = ErrorCode::Success;
-<<<<<<< HEAD
     debug!("indy_unpack_message < {:?}", res);
-=======
-    trace!("indy_unpack_message < {:?}", res);
->>>>>>> cb3736af
     res
 }