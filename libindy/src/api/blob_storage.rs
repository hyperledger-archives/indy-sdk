--- conflicted
+++ resolved
@@ -2,11 +2,7 @@
 use indy_utils::ctypes;
 use libc::c_char;
 
-<<<<<<< HEAD
 use crate::Locator;
-=======
-use crate::commands::Locator;
->>>>>>> cb3736af
 
 #[no_mangle]
 pub extern "C" fn indy_open_blob_storage_reader(
@@ -15,23 +11,15 @@
     config_json: *const c_char,
     cb: Option<extern "C" fn(command_handle_: CommandHandle, err: ErrorCode, handle: IndyHandle)>,
 ) -> ErrorCode {
-<<<<<<< HEAD
     debug!(
         "indy_open_blob_storage_reader > type_ {:?} config_json {:?}",
         type_, config_json
-=======
-    trace!(
-        "indy_open_blob_storage_reader > type_ {:?} config_json {:?}",
-        type_,
-        config_json
->>>>>>> cb3736af
     );
 
     check_useful_c_str!(type_, ErrorCode::CommonInvalidParam2);
     check_useful_c_str!(config_json, ErrorCode::CommonInvalidParam3);
     check_useful_c_callback!(cb, ErrorCode::CommonInvalidParam4);
 
-<<<<<<< HEAD
     debug!(
         "indy_open_blob_storage_reader ? type_ {:?} config_json {:?}",
         type_, config_json
@@ -44,46 +32,19 @@
             .blob_storage_controller
             .open_reader(type_, config_json)
             .await;
-        
-            let (err, handle) = prepare_result_1!(res, 0);
+
+        let (err, handle) = prepare_result_1!(res, 0);
 
         debug!(
             "indy_open_blob_storage_reader ? err {:?} handle {:?}",
             err, handle
-=======
-    trace!(
-        "indy_open_blob_storage_reader ? type_ {:?} config_json {:?}",
-        type_,
-        config_json
-    );
-
-    let (executor, controller) = {
-        let locator = Locator::instance();
-        let executor = locator.executor.clone();
-        let controller = locator.blob_storage_command_executor.clone();
-        (executor, controller)
-    };
-
-    executor.spawn_ok(async move {
-        let res = controller.open_reader(type_, config_json).await;
-        let (err, handle) = prepare_result_1!(res, 0);
-
-        trace!(
-            "indy_open_blob_storage_reader ? err {:?} handle {:?}",
-            err,
-            handle
->>>>>>> cb3736af
         );
 
         cb(command_handle, err, handle)
     });
 
     let res = ErrorCode::Success;
-<<<<<<< HEAD
     debug!("indy_open_blob_storage_reader < {:?}", res);
-=======
-    trace!("indy_open_blob_storage_reader < {:?}", res);
->>>>>>> cb3736af
     res
 }
 
@@ -94,23 +55,15 @@
     config_json: *const c_char,
     cb: Option<extern "C" fn(command_handle_: CommandHandle, err: ErrorCode, handle: IndyHandle)>,
 ) -> ErrorCode {
-<<<<<<< HEAD
     debug!(
         "indy_open_blob_storage_writer > type_ {:?} config_json {:?}",
         type_, config_json
-=======
-    trace!(
-        "indy_open_blob_storage_writer > type_ {:?} config_json {:?}",
-        type_,
-        config_json
->>>>>>> cb3736af
     );
 
     check_useful_c_str!(type_, ErrorCode::CommonInvalidParam2);
     check_useful_c_str!(config_json, ErrorCode::CommonInvalidParam3);
     check_useful_c_callback!(cb, ErrorCode::CommonInvalidParam4);
 
-<<<<<<< HEAD
     debug!(
         "indy_open_blob_storage_writer ? type_ {:?} config_json {:?}",
         type_, config_json
@@ -128,39 +81,12 @@
         debug!(
             "indy_open_blob_storage_writer ? err {:?} handle {:?}",
             err, handle
-=======
-    trace!(
-        "indy_open_blob_storage_writer ? type_ {:?} config_json {:?}",
-        type_,
-        config_json
-    );
-
-    let (executor, controller) = {
-        let locator = Locator::instance();
-        let executor = locator.executor.clone();
-        let controller = locator.blob_storage_command_executor.clone();
-        (executor, controller)
-    };
-
-    executor.spawn_ok(async move {
-        let res = controller.open_writer(type_, config_json).await;
-        let (err, handle) = prepare_result_1!(res, 0);
-
-        trace!(
-            "indy_open_blob_storage_writer ? err {:?} handle {:?}",
-            err,
-            handle
->>>>>>> cb3736af
         );
 
         cb(command_handle, err, handle)
     });
 
     let res = ErrorCode::Success;
-<<<<<<< HEAD
     debug!("indy_open_blob_storage_writer < {:?}", res);
-=======
-    trace!("indy_open_blob_storage_writer < {:?}", res);
->>>>>>> cb3736af
     res
 }