extern crate libc;

pub mod anoncreds;
pub mod crypto;
pub mod ledger;
pub mod pairwise;
pub mod pool;
pub mod did;
pub mod wallet;
pub mod blob_storage;
pub mod non_secrets;
pub mod payments;
<<<<<<< HEAD
pub mod route;
=======
pub mod logger;
>>>>>>> 531a2cf7

#[derive(Debug, PartialEq, Copy, Clone)]
#[repr(i32)]
pub enum ErrorCode
{
    Success = 0,

    // Common errors

    // Caller passed invalid value as param 1 (null, invalid json and etc..)
    CommonInvalidParam1 = 100,

    // Caller passed invalid value as param 2 (null, invalid json and etc..)
    CommonInvalidParam2 = 101,

    // Caller passed invalid value as param 3 (null, invalid json and etc..)
    CommonInvalidParam3 = 102,

    // Caller passed invalid value as param 4 (null, invalid json and etc..)
    CommonInvalidParam4 = 103,

    // Caller passed invalid value as param 5 (null, invalid json and etc..)
    CommonInvalidParam5 = 104,

    // Caller passed invalid value as param 6 (null, invalid json and etc..)
    CommonInvalidParam6 = 105,

    // Caller passed invalid value as param 7 (null, invalid json and etc..)
    CommonInvalidParam7 = 106,

    // Caller passed invalid value as param 8 (null, invalid json and etc..)
    CommonInvalidParam8 = 107,

    // Caller passed invalid value as param 9 (null, invalid json and etc..)
    CommonInvalidParam9 = 108,

    // Caller passed invalid value as param 10 (null, invalid json and etc..)
    CommonInvalidParam10 = 109,

    // Caller passed invalid value as param 11 (null, invalid json and etc..)
    CommonInvalidParam11 = 110,

    // Caller passed invalid value as param 12 (null, invalid json and etc..)
    CommonInvalidParam12 = 111,

    // Invalid library state was detected in runtime. It signals library bug
    CommonInvalidState = 112,

    // Object (json, config, key, credential and etc...) passed by library caller has invalid structure
    CommonInvalidStructure = 113,

    // IO Error
    CommonIOError = 114,

    // Caller passed invalid value as param 13 (null, invalid json and etc..)
    CommonInvalidParam13 = 115,

    // Caller passed invalid value as param 14 (null, invalid json and etc..)
    CommonInvalidParam14 = 116,

    // Caller passed invalid value as param 15 (null, invalid json and etc..)
    CommonInvalidParam15 = 117,

    // Caller passed invalid value as param 16 (null, invalid json and etc..)
    CommonInvalidParam16 = 118,

    // Caller passed invalid value as param 17 (null, invalid json and etc..)
    CommonInvalidParam17 = 119,

    // Caller passed invalid value as param 18 (null, invalid json and etc..)
    CommonInvalidParam18 = 120,

    // Caller passed invalid value as param 19 (null, invalid json and etc..)
    CommonInvalidParam19 = 121,

    // Caller passed invalid value as param 20 (null, invalid json and etc..)
    CommonInvalidParam20 = 122,

    // Caller passed invalid value as param 21 (null, invalid json and etc..)
    CommonInvalidParam21 = 123,

    // Caller passed invalid value as param 22 (null, invalid json and etc..)
    CommonInvalidParam22 = 124,

    // Caller passed invalid value as param 23 (null, invalid json and etc..)
    CommonInvalidParam23 = 125,

    // Caller passed invalid value as param 24 (null, invalid json and etc..)
    CommonInvalidParam24 = 126,

    // Caller passed invalid value as param 25 (null, invalid json and etc..)
    CommonInvalidParam25 = 127,

    // Caller passed invalid value as param 26 (null, invalid json and etc..)
    CommonInvalidParam26 = 128,

    // Caller passed invalid value as param 27 (null, invalid json and etc..)
    CommonInvalidParam27 = 129,

    // Wallet errors
    // Caller passed invalid wallet handle
    WalletInvalidHandle = 200,

    // Unknown type of wallet was passed on create_wallet
    WalletUnknownTypeError = 201,

    // Attempt to register already existing wallet type
    WalletTypeAlreadyRegisteredError = 202,

    // Attempt to create wallet with name used for another exists wallet
    WalletAlreadyExistsError = 203,

    // Requested entity id isn't present in wallet
    WalletNotFoundError = 204,

    // Trying to use wallet with pool that has different name
    WalletIncompatiblePoolError = 205,

    // Trying to open wallet that was opened already
    WalletAlreadyOpenedError = 206,

    // Attempt to open encrypted wallet with invalid credentials
    WalletAccessFailed = 207,

    // Input provided to wallet operations is considered not valid
    WalletInputError = 208,

    // Decoding of wallet data during input/output failed
    WalletDecodingError = 209,

    // Storage error occurred during wallet operation
    WalletStorageError = 210,

    // Error during encryption-related operations
    WalletEncryptionError = 211,

    // Requested wallet item not found
    WalletItemNotFound = 212,

    // Returned if wallet's add_record operation is used with record name that already exists
    WalletItemAlreadyExists = 213,

    // Returned if provided wallet query is invalid
    WalletQueryError = 214,

    // Ledger errors
    // Trying to open pool ledger that wasn't created before
    PoolLedgerNotCreatedError = 300,

    // Caller passed invalid pool ledger handle
    PoolLedgerInvalidPoolHandle = 301,

    // Pool ledger terminated
    PoolLedgerTerminated = 302,

    // No consensus during ledger operation
    LedgerNoConsensusError = 303,

    // Attempt to parse invalid transaction response
    LedgerInvalidTransaction = 304,

    // Attempt to send transaction without the necessary privileges
    LedgerSecurityError = 305,

    // Attempt to create pool ledger config with name used for another existing pool
    PoolLedgerConfigAlreadyExistsError = 306,

    // Timeout for action
    PoolLedgerTimeout = 307,

    // Attempt to open Pool for witch Genesis Transactions are not compatible with set Protocol version.
    // Call pool.indy_set_protocol_version to set correct Protocol version.
    PoolIncompatibleProtocolVersion = 308,

    // Revocation registry is full and creation of new registry is necessary
    AnoncredsRevocationRegistryFullError = 400,

    AnoncredsInvalidUserRevocId = 401,

    // Attempt to generate master secret with duplicated name
    AnoncredsMasterSecretDuplicateNameError = 404,

    AnoncredsProofRejected = 405,

    AnoncredsCredentialRevoked = 406,

    // Attempt to create credential definition with duplicated id
    AnoncredsCredDefAlreadyExistsError = 407,

    // Crypto errors
    // Unknown format of DID entity keys
    UnknownCryptoTypeError = 500,

    // Attempt to create duplicate did
    DidAlreadyExistsError = 600,

    // Unknown payment method was given
    PaymentUnknownMethodError = 700,

    //No method were scraped from inputs/outputs or more than one were scraped
    PaymentIncompatibleMethodsError = 701,

    // Insufficient funds on inputs
    PaymentInsufficientFundsError = 702,

<<<<<<< HEAD
    // Failed to perform Encryption or Decryption while routing messages
    RouteEncryptionError = 800,

    // Failed to Encode the data properly while routing messages
    RouteEncodeError = 801,

    //Failed to Decode the data properly while routing messages
    RouteDecodeError = 802,

    // Failed to unpack the JWM
    RouteUnpackError = 803,

    // Failed to pack the JWM
    RoutePackError = 804,

    // Key was included when it shouldn't have been
    RouteMissingKeyError = 805,

    // Failed to serialize a JWM based on the parameters provided
    RouteSerializationError = 806,

    // Failed to complete action with RouteTable
    RouteTableError = 807
=======
    // No such source on a ledger
    PaymentSourceDoesNotExistError = 703,

    // Operation is not supported for payment method
    PaymentOperationNotSupportedError = 704,

    // Extra funds on inputs
    PaymentExtraFundsError = 705
>>>>>>> 531a2cf7
}<|MERGE_RESOLUTION|>--- conflicted
+++ resolved
@@ -10,11 +10,8 @@
 pub mod blob_storage;
 pub mod non_secrets;
 pub mod payments;
-<<<<<<< HEAD
+pub mod logger;
 pub mod route;
-=======
-pub mod logger;
->>>>>>> 531a2cf7
 
 #[derive(Debug, PartialEq, Copy, Clone)]
 #[repr(i32)]
@@ -220,7 +217,15 @@
     // Insufficient funds on inputs
     PaymentInsufficientFundsError = 702,
 
-<<<<<<< HEAD
+    // No such source on a ledger
+    PaymentSourceDoesNotExistError = 703,
+
+    // Operation is not supported for payment method
+    PaymentOperationNotSupportedError = 704,
+
+    // Extra funds on inputs
+    PaymentExtraFundsError = 705,
+
     // Failed to perform Encryption or Decryption while routing messages
     RouteEncryptionError = 800,
 
@@ -240,18 +245,5 @@
     RouteMissingKeyError = 805,
 
     // Failed to serialize a JWM based on the parameters provided
-    RouteSerializationError = 806,
-
-    // Failed to complete action with RouteTable
-    RouteTableError = 807
-=======
-    // No such source on a ledger
-    PaymentSourceDoesNotExistError = 703,
-
-    // Operation is not supported for payment method
-    PaymentOperationNotSupportedError = 704,
-
-    // Extra funds on inputs
-    PaymentExtraFundsError = 705
->>>>>>> 531a2cf7
+    RouteSerializationError = 806
 }