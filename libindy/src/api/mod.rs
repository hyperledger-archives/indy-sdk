pub mod anoncreds;
pub mod crypto;
pub mod ledger;
pub mod pairwise;
pub mod pool;
pub mod did;
pub mod wallet;
pub mod blob_storage;
pub mod non_secrets;
pub mod payments;
pub mod payments_v2;
pub mod logger;
pub mod cache;

use libc::c_char;

use crate::domain::IndyConfig;
use indy_api_types::validation::Validatable;

<<<<<<< HEAD
use crate::utils::validation::Validatable;
use crate::utils::{ctypes, sequence};

pub type IndyHandle = i32;

#[repr(transparent)]
#[derive(Debug, Hash, PartialEq, Eq, Copy, Clone)]
pub struct WalletHandle(pub i32);
pub const INVALID_WALLET_HANDLE : WalletHandle = WalletHandle(0);
pub (crate) fn next_wallet_handle() -> WalletHandle { WalletHandle(sequence::get_next_id()) }

pub type CallbackHandle = i32;

pub type PoolHandle = i32;
pub const INVALID_POOL_HANDLE : PoolHandle = 0;
pub (crate) fn next_pool_handle() -> PoolHandle {
    sequence::get_next_id()
}

pub type CommandHandle = i32;
pub const INVALID_COMMAND_HANDLE : CommandHandle = 0;
pub (crate) fn next_command_handle() -> CommandHandle {
    sequence::get_next_id()
}

pub type StorageHandle = i32;
pub type SearchHandle = i32;

#[derive(Debug, PartialEq, Eq, Copy, Clone)]
#[repr(i32)]
pub enum ErrorCode
{
    Success = 0,

    // Common errors

    // Caller passed invalid value as param 1 (null, invalid json and etc..)
    CommonInvalidParam1 = 100,

    // Caller passed invalid value as param 2 (null, invalid json and etc..)
    CommonInvalidParam2 = 101,

    // Caller passed invalid value as param 3 (null, invalid json and etc..)
    CommonInvalidParam3 = 102,

    // Caller passed invalid value as param 4 (null, invalid json and etc..)
    CommonInvalidParam4 = 103,

    // Caller passed invalid value as param 5 (null, invalid json and etc..)
    CommonInvalidParam5 = 104,

    // Caller passed invalid value as param 6 (null, invalid json and etc..)
    CommonInvalidParam6 = 105,

    // Caller passed invalid value as param 7 (null, invalid json and etc..)
    CommonInvalidParam7 = 106,

    // Caller passed invalid value as param 8 (null, invalid json and etc..)
    CommonInvalidParam8 = 107,

    // Caller passed invalid value as param 9 (null, invalid json and etc..)
    CommonInvalidParam9 = 108,

    // Caller passed invalid value as param 10 (null, invalid json and etc..)
    CommonInvalidParam10 = 109,

    // Caller passed invalid value as param 11 (null, invalid json and etc..)
    CommonInvalidParam11 = 110,

    // Caller passed invalid value as param 12 (null, invalid json and etc..)
    CommonInvalidParam12 = 111,

    // Invalid library state was detected in runtime. It signals library bug
    CommonInvalidState = 112,

    // Object (json, config, key, credential and etc...) passed by library caller has invalid structure
    CommonInvalidStructure = 113,

    // IO Error
    CommonIOError = 114,

    // Caller passed invalid value as param 13 (null, invalid json and etc..)
    CommonInvalidParam13 = 115,

    // Caller passed invalid value as param 14 (null, invalid json and etc..)
    CommonInvalidParam14 = 116,

    // Caller passed invalid value as param 15 (null, invalid json and etc..)
    CommonInvalidParam15 = 117,

    // Caller passed invalid value as param 16 (null, invalid json and etc..)
    CommonInvalidParam16 = 118,

    // Caller passed invalid value as param 17 (null, invalid json and etc..)
    CommonInvalidParam17 = 119,

    // Caller passed invalid value as param 18 (null, invalid json and etc..)
    CommonInvalidParam18 = 120,

    // Caller passed invalid value as param 19 (null, invalid json and etc..)
    CommonInvalidParam19 = 121,

    // Caller passed invalid value as param 20 (null, invalid json and etc..)
    CommonInvalidParam20 = 122,

    // Caller passed invalid value as param 21 (null, invalid json and etc..)
    CommonInvalidParam21 = 123,

    // Caller passed invalid value as param 22 (null, invalid json and etc..)
    CommonInvalidParam22 = 124,

    // Caller passed invalid value as param 23 (null, invalid json and etc..)
    CommonInvalidParam23 = 125,

    // Caller passed invalid value as param 24 (null, invalid json and etc..)
    CommonInvalidParam24 = 126,

    // Caller passed invalid value as param 25 (null, invalid json and etc..)
    CommonInvalidParam25 = 127,

    // Caller passed invalid value as param 26 (null, invalid json and etc..)
    CommonInvalidParam26 = 128,

    // Caller passed invalid value as param 27 (null, invalid json and etc..)
    CommonInvalidParam27 = 129,

    // Wallet errors
    // Caller passed invalid wallet handle
    WalletInvalidHandle = 200,

    // Unknown type of wallet was passed on create_wallet
    WalletUnknownTypeError = 201,

    // Attempt to register already existing wallet type
    WalletTypeAlreadyRegisteredError = 202,

    // Attempt to create wallet with name used for another exists wallet
    WalletAlreadyExistsError = 203,

    // Requested entity id isn't present in wallet
    WalletNotFoundError = 204,

    // Trying to use wallet with pool that has different name
    WalletIncompatiblePoolError = 205,

    // Trying to open wallet that was opened already
    WalletAlreadyOpenedError = 206,

    // Attempt to open encrypted wallet with invalid credentials
    WalletAccessFailed = 207,

    // Input provided to wallet operations is considered not valid
    WalletInputError = 208,

    // Decoding of wallet data during input/output failed
    WalletDecodingError = 209,

    // Storage error occurred during wallet operation
    WalletStorageError = 210,

    // Error during encryption-related operations
    WalletEncryptionError = 211,

    // Requested wallet item not found
    WalletItemNotFound = 212,

    // Returned if wallet's add_record operation is used with record name that already exists
    WalletItemAlreadyExists = 213,

    // Returned if provided wallet query is invalid
    WalletQueryError = 214,

    // Ledger errors
    // Trying to open pool ledger that wasn't created before
    PoolLedgerNotCreatedError = 300,

    // Caller passed invalid pool ledger handle
    PoolLedgerInvalidPoolHandle = 301,

    // Pool ledger terminated
    PoolLedgerTerminated = 302,

    // No consensus during ledger operation
    LedgerNoConsensusError = 303,

    // Attempt to parse invalid transaction response
    LedgerInvalidTransaction = 304,

    // Attempt to send transaction without the necessary privileges
    LedgerSecurityError = 305,

    // Attempt to create pool ledger config with name used for another existing pool
    PoolLedgerConfigAlreadyExistsError = 306,

    // Timeout for action
    PoolLedgerTimeout = 307,

    // Attempt to open Pool for witch Genesis Transactions are not compatible with set Protocol version.
    // Call pool.indy_set_protocol_version to set correct Protocol version.
    PoolIncompatibleProtocolVersion = 308,

    // Item not found on ledger.
    LedgerNotFound = 309,

    // Revocation registry is full and creation of new registry is necessary
    AnoncredsRevocationRegistryFullError = 400,

    AnoncredsInvalidUserRevocId = 401,

    // Attempt to generate master secret with duplicated name
    AnoncredsMasterSecretDuplicateNameError = 404,

    AnoncredsProofRejected = 405,

    AnoncredsCredentialRevoked = 406,

    // Attempt to create credential definition with duplicated id
    AnoncredsCredDefAlreadyExistsError = 407,

    // Crypto errors
    // Unknown format of DID entity keys
    UnknownCryptoTypeError = 500,

    // Attempt to create duplicate did
    DidAlreadyExistsError = 600,

    // Unknown payment method was given
    PaymentUnknownMethodError = 700,

    //No method were scraped from inputs/outputs or more than one were scraped
    PaymentIncompatibleMethodsError = 701,

    // Insufficient funds on inputs
    PaymentInsufficientFundsError = 702,

    // No such source on a ledger
    PaymentSourceDoesNotExistError = 703,

    // Operation is not supported for payment method
    PaymentOperationNotSupportedError = 704,

    // Extra funds on inputs
    PaymentExtraFundsError = 705,

    // The transaction is not allowed to a requester
    TransactionNotAllowedError = 706,

}
=======
use indy_api_types::*;
use indy_api_types::errors::prelude::*;
use indy_utils::ctypes;
>>>>>>> 9ac08096

/// Set libindy runtime configuration. Can be optionally called to change current params.
///
/// #Params
/// config: {
///     "crypto_thread_pool_size": Optional<int> - size of thread pool for the most expensive crypto operations. (4 by default)
///     "collect_backtrace": Optional<bool> - whether errors backtrace should be collected.
///         Capturing of backtrace can affect library performance.
///         NOTE: must be set before invocation of any other API functions.
/// }
///
/// #Errors
/// Common*
#[no_mangle]
pub extern fn indy_set_runtime_config(config: *const c_char) -> ErrorCode {
    trace!("indy_set_runtime_config >>> config: {:?}", config);

    check_useful_validatable_json!(config, ErrorCode::CommonInvalidParam1, IndyConfig);

    crate::commands::indy_set_runtime_config(config);

    let res = ErrorCode::Success;

    trace!("indy_set_runtime_config: <<< res: {:?}", res);

    res
}

/// Get details for last occurred error.
///
/// This function should be called in two places to handle both cases of error occurrence:
///     1) synchronous  - in the same application thread
///     2) asynchronous - inside of function callback
///
/// NOTE: Error is stored until the next one occurs in the same execution thread or until asynchronous callback finished.
///       Returning pointer has the same lifetime.
///
/// #Params
/// * `error_json_p` - Reference that will contain error details (if any error has occurred before)
///  in the format:
/// {
///     "backtrace": Optional<str> - error backtrace.
///         Collecting of backtrace can be enabled by:
///             1) setting environment variable `RUST_BACKTRACE=1`
///             2) calling `indy_set_runtime_config` API function with `collect_backtrace: true`
///     "message": str - human-readable error description
/// }
///
#[no_mangle]
pub extern fn indy_get_current_error(error_json_p: *mut *const c_char) {
    trace!("indy_get_current_error >>> error_json_p: {:?}", error_json_p);

    let error = get_current_error_c_json();
    unsafe { *error_json_p = error };

    trace!("indy_get_current_error: <<<");
}<|MERGE_RESOLUTION|>--- conflicted
+++ resolved
@@ -17,260 +17,9 @@
 use crate::domain::IndyConfig;
 use indy_api_types::validation::Validatable;
 
-<<<<<<< HEAD
-use crate::utils::validation::Validatable;
-use crate::utils::{ctypes, sequence};
-
-pub type IndyHandle = i32;
-
-#[repr(transparent)]
-#[derive(Debug, Hash, PartialEq, Eq, Copy, Clone)]
-pub struct WalletHandle(pub i32);
-pub const INVALID_WALLET_HANDLE : WalletHandle = WalletHandle(0);
-pub (crate) fn next_wallet_handle() -> WalletHandle { WalletHandle(sequence::get_next_id()) }
-
-pub type CallbackHandle = i32;
-
-pub type PoolHandle = i32;
-pub const INVALID_POOL_HANDLE : PoolHandle = 0;
-pub (crate) fn next_pool_handle() -> PoolHandle {
-    sequence::get_next_id()
-}
-
-pub type CommandHandle = i32;
-pub const INVALID_COMMAND_HANDLE : CommandHandle = 0;
-pub (crate) fn next_command_handle() -> CommandHandle {
-    sequence::get_next_id()
-}
-
-pub type StorageHandle = i32;
-pub type SearchHandle = i32;
-
-#[derive(Debug, PartialEq, Eq, Copy, Clone)]
-#[repr(i32)]
-pub enum ErrorCode
-{
-    Success = 0,
-
-    // Common errors
-
-    // Caller passed invalid value as param 1 (null, invalid json and etc..)
-    CommonInvalidParam1 = 100,
-
-    // Caller passed invalid value as param 2 (null, invalid json and etc..)
-    CommonInvalidParam2 = 101,
-
-    // Caller passed invalid value as param 3 (null, invalid json and etc..)
-    CommonInvalidParam3 = 102,
-
-    // Caller passed invalid value as param 4 (null, invalid json and etc..)
-    CommonInvalidParam4 = 103,
-
-    // Caller passed invalid value as param 5 (null, invalid json and etc..)
-    CommonInvalidParam5 = 104,
-
-    // Caller passed invalid value as param 6 (null, invalid json and etc..)
-    CommonInvalidParam6 = 105,
-
-    // Caller passed invalid value as param 7 (null, invalid json and etc..)
-    CommonInvalidParam7 = 106,
-
-    // Caller passed invalid value as param 8 (null, invalid json and etc..)
-    CommonInvalidParam8 = 107,
-
-    // Caller passed invalid value as param 9 (null, invalid json and etc..)
-    CommonInvalidParam9 = 108,
-
-    // Caller passed invalid value as param 10 (null, invalid json and etc..)
-    CommonInvalidParam10 = 109,
-
-    // Caller passed invalid value as param 11 (null, invalid json and etc..)
-    CommonInvalidParam11 = 110,
-
-    // Caller passed invalid value as param 12 (null, invalid json and etc..)
-    CommonInvalidParam12 = 111,
-
-    // Invalid library state was detected in runtime. It signals library bug
-    CommonInvalidState = 112,
-
-    // Object (json, config, key, credential and etc...) passed by library caller has invalid structure
-    CommonInvalidStructure = 113,
-
-    // IO Error
-    CommonIOError = 114,
-
-    // Caller passed invalid value as param 13 (null, invalid json and etc..)
-    CommonInvalidParam13 = 115,
-
-    // Caller passed invalid value as param 14 (null, invalid json and etc..)
-    CommonInvalidParam14 = 116,
-
-    // Caller passed invalid value as param 15 (null, invalid json and etc..)
-    CommonInvalidParam15 = 117,
-
-    // Caller passed invalid value as param 16 (null, invalid json and etc..)
-    CommonInvalidParam16 = 118,
-
-    // Caller passed invalid value as param 17 (null, invalid json and etc..)
-    CommonInvalidParam17 = 119,
-
-    // Caller passed invalid value as param 18 (null, invalid json and etc..)
-    CommonInvalidParam18 = 120,
-
-    // Caller passed invalid value as param 19 (null, invalid json and etc..)
-    CommonInvalidParam19 = 121,
-
-    // Caller passed invalid value as param 20 (null, invalid json and etc..)
-    CommonInvalidParam20 = 122,
-
-    // Caller passed invalid value as param 21 (null, invalid json and etc..)
-    CommonInvalidParam21 = 123,
-
-    // Caller passed invalid value as param 22 (null, invalid json and etc..)
-    CommonInvalidParam22 = 124,
-
-    // Caller passed invalid value as param 23 (null, invalid json and etc..)
-    CommonInvalidParam23 = 125,
-
-    // Caller passed invalid value as param 24 (null, invalid json and etc..)
-    CommonInvalidParam24 = 126,
-
-    // Caller passed invalid value as param 25 (null, invalid json and etc..)
-    CommonInvalidParam25 = 127,
-
-    // Caller passed invalid value as param 26 (null, invalid json and etc..)
-    CommonInvalidParam26 = 128,
-
-    // Caller passed invalid value as param 27 (null, invalid json and etc..)
-    CommonInvalidParam27 = 129,
-
-    // Wallet errors
-    // Caller passed invalid wallet handle
-    WalletInvalidHandle = 200,
-
-    // Unknown type of wallet was passed on create_wallet
-    WalletUnknownTypeError = 201,
-
-    // Attempt to register already existing wallet type
-    WalletTypeAlreadyRegisteredError = 202,
-
-    // Attempt to create wallet with name used for another exists wallet
-    WalletAlreadyExistsError = 203,
-
-    // Requested entity id isn't present in wallet
-    WalletNotFoundError = 204,
-
-    // Trying to use wallet with pool that has different name
-    WalletIncompatiblePoolError = 205,
-
-    // Trying to open wallet that was opened already
-    WalletAlreadyOpenedError = 206,
-
-    // Attempt to open encrypted wallet with invalid credentials
-    WalletAccessFailed = 207,
-
-    // Input provided to wallet operations is considered not valid
-    WalletInputError = 208,
-
-    // Decoding of wallet data during input/output failed
-    WalletDecodingError = 209,
-
-    // Storage error occurred during wallet operation
-    WalletStorageError = 210,
-
-    // Error during encryption-related operations
-    WalletEncryptionError = 211,
-
-    // Requested wallet item not found
-    WalletItemNotFound = 212,
-
-    // Returned if wallet's add_record operation is used with record name that already exists
-    WalletItemAlreadyExists = 213,
-
-    // Returned if provided wallet query is invalid
-    WalletQueryError = 214,
-
-    // Ledger errors
-    // Trying to open pool ledger that wasn't created before
-    PoolLedgerNotCreatedError = 300,
-
-    // Caller passed invalid pool ledger handle
-    PoolLedgerInvalidPoolHandle = 301,
-
-    // Pool ledger terminated
-    PoolLedgerTerminated = 302,
-
-    // No consensus during ledger operation
-    LedgerNoConsensusError = 303,
-
-    // Attempt to parse invalid transaction response
-    LedgerInvalidTransaction = 304,
-
-    // Attempt to send transaction without the necessary privileges
-    LedgerSecurityError = 305,
-
-    // Attempt to create pool ledger config with name used for another existing pool
-    PoolLedgerConfigAlreadyExistsError = 306,
-
-    // Timeout for action
-    PoolLedgerTimeout = 307,
-
-    // Attempt to open Pool for witch Genesis Transactions are not compatible with set Protocol version.
-    // Call pool.indy_set_protocol_version to set correct Protocol version.
-    PoolIncompatibleProtocolVersion = 308,
-
-    // Item not found on ledger.
-    LedgerNotFound = 309,
-
-    // Revocation registry is full and creation of new registry is necessary
-    AnoncredsRevocationRegistryFullError = 400,
-
-    AnoncredsInvalidUserRevocId = 401,
-
-    // Attempt to generate master secret with duplicated name
-    AnoncredsMasterSecretDuplicateNameError = 404,
-
-    AnoncredsProofRejected = 405,
-
-    AnoncredsCredentialRevoked = 406,
-
-    // Attempt to create credential definition with duplicated id
-    AnoncredsCredDefAlreadyExistsError = 407,
-
-    // Crypto errors
-    // Unknown format of DID entity keys
-    UnknownCryptoTypeError = 500,
-
-    // Attempt to create duplicate did
-    DidAlreadyExistsError = 600,
-
-    // Unknown payment method was given
-    PaymentUnknownMethodError = 700,
-
-    //No method were scraped from inputs/outputs or more than one were scraped
-    PaymentIncompatibleMethodsError = 701,
-
-    // Insufficient funds on inputs
-    PaymentInsufficientFundsError = 702,
-
-    // No such source on a ledger
-    PaymentSourceDoesNotExistError = 703,
-
-    // Operation is not supported for payment method
-    PaymentOperationNotSupportedError = 704,
-
-    // Extra funds on inputs
-    PaymentExtraFundsError = 705,
-
-    // The transaction is not allowed to a requester
-    TransactionNotAllowedError = 706,
-
-}
-=======
 use indy_api_types::*;
 use indy_api_types::errors::prelude::*;
 use indy_utils::ctypes;
->>>>>>> 9ac08096
 
 /// Set libindy runtime configuration. Can be optionally called to change current params.
 ///
