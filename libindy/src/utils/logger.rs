extern crate env_logger;
extern crate log_panics;
extern crate log;
#[cfg(target_os = "android")]
extern crate android_logger;
extern crate libc;

use self::env_logger::Builder as EnvLoggerBuilder;
use self::log::{LevelFilter, Level};
use std::env;
use std::io::Write;
#[cfg(target_os = "android")]
use self::android_logger::Filter;
use log::{Record, Metadata};

<<<<<<< HEAD
pub fn init() {
    log_panics::init(); //Logging of panics is essential for android. As android does not log to stdout for native code

    if cfg!(target_os = "android") {
        #[cfg(target_os = "android")]
        let log_filter = match env::var("RUST_LOG") {
            Ok(val) => match val.to_lowercase().as_ref() {
                "error" => Filter::default().with_min_level(log::Level::Error),
                "warn" => Filter::default().with_min_level(log::Level::Warn),
                "info" => Filter::default().with_min_level(log::Level::Info),
                "debug" => Filter::default().with_min_level(log::Level::Debug),
                "trace" => Filter::default().with_min_level(log::Level::Trace),
                _ => Filter::default().with_min_level(log::Level::Error),
            },
            Err(..) => Filter::default().with_min_level(log::Level::Error)
        };

        //Set logging to off when deploying production android app.
        #[cfg(target_os = "android")]
            android_logger::init_once(log_filter);
        info!("Logging for Android");
    } else {
        Builder::new()
            .format(|buf, record| writeln!(buf, "{:>5}|{:<30}|{:>35}:{:<4}| {}", record.level(), record.target(), record.file().get_or_insert(""), record.line().get_or_insert(0), record.args()))
            .filter(None, LevelFilter::Off)
            .parse(env::var("RUST_LOG").as_ref().map(String::as_str).unwrap_or(""))
            .try_init()
            .ok();
=======
use self::libc::{c_void, c_char};
use std::ffi::CString;
use std::ptr;

use errors::common::CommonError;
use utils::cstring::CStringUtils;

pub static mut LOGGER_STATE: LoggerState = LoggerState::Default;

pub enum LoggerState {
    Default,
    Custom
}

impl LoggerState {
    pub fn get(&self) -> (*const c_void, Option<EnabledCB>, Option<LogCB>, Option<FlushCB>) {
        match self {
            LoggerState::Default => (ptr::null(), Some(LibindyDefaultLogger::enabled), Some(LibindyDefaultLogger::log), Some(LibindyDefaultLogger::flush)),
            LoggerState::Custom => unsafe { (CONTEXT, ENABLED_CB, LOG_CB, FLUSH_CB) },
        }
    }
}


pub type EnabledCB = extern fn(context: *const c_void,
                               level: u32,
                               target: *const c_char) -> bool;

pub type LogCB = extern fn(context: *const c_void,
                           level: u32,
                           target: *const c_char,
                           message: *const c_char,
                           module_path: *const c_char,
                           file: *const c_char,
                           line: u32);

pub type FlushCB = extern fn(context: *const c_void);

static mut CONTEXT: *const c_void = ptr::null();
static mut ENABLED_CB: Option<EnabledCB> = None;
static mut LOG_CB: Option<LogCB> = None;
static mut FLUSH_CB: Option<FlushCB> = None;

pub struct LibindyLogger {
    context: *const c_void,
    enabled: Option<EnabledCB>,
    log: LogCB,
    flush: Option<FlushCB>,
}

impl LibindyLogger {
    fn new(context: *const c_void, enabled: Option<EnabledCB>, log: LogCB, flush: Option<FlushCB>) -> Self {
        LibindyLogger { context, enabled, log, flush }
    }
}

impl log::Log for LibindyLogger {
    fn enabled(&self, metadata: &Metadata) -> bool {
        if let Some(enabled_cb) = self.enabled {
            let level = metadata.level() as u32;
            let target = CString::new(metadata.target()).unwrap();

            enabled_cb(self.context,
                       level,
                       target.as_ptr(),
            )
        } else { true }
    }

    fn log(&self, record: &Record) {
        let log_cb = self.log;

        let level = record.level() as u32;
        let target = CString::new(record.target()).unwrap();
        let message = CString::new(record.args().to_string()).unwrap();

        let module_path = record.module_path().map(|a| CString::new(a).unwrap());
        let file = record.file().map(|a| CString::new(a).unwrap());
        let line = record.line().unwrap_or(0);

        log_cb(self.context,
               level,
               target.as_ptr(),
               message.as_ptr(),
               module_path.as_ref().map(|p| p.as_ptr()).unwrap_or(ptr::null()),
               file.as_ref().map(|p| p.as_ptr()).unwrap_or(ptr::null()),
               line,
        )
    }

    fn flush(&self) {
        if let Some(flush_cb) = self.flush {
            flush_cb(self.context)
        }
    }
}

unsafe impl Sync for LibindyLogger {}

unsafe impl Send for LibindyLogger {}

impl LibindyLogger {
    pub fn init(context: *const c_void, enabled: Option<EnabledCB>, log: LogCB, flush: Option<FlushCB>) -> Result<(), CommonError> {
        let logger = LibindyLogger::new(context, enabled, log, flush);

        log::set_boxed_logger(Box::new(logger))?;
        log::set_max_level(LevelFilter::Trace);

        unsafe {
            LOGGER_STATE = LoggerState::Custom;
            CONTEXT = context;
            ENABLED_CB = enabled;
            LOG_CB = Some(log);
            FLUSH_CB = flush
        };

        Ok(())
    }
}

pub struct LibindyDefaultLogger;

impl LibindyDefaultLogger {
    pub fn init(pattern: Option<String>) -> Result<(), CommonError> {
        let pattern = pattern.or(env::var("RUST_LOG").ok());

        log_panics::init(); //Logging of panics is essential for android. As android does not log to stdout for native code

        if cfg!(target_os = "android") {
            #[cfg(target_os = "android")]
            let log_filter = match pattern {
                Some(val) => match val.to_lowercase().as_ref() {
                    "error" => Filter::default().with_min_level(log::Level::Error),
                    "warn" => Filter::default().with_min_level(log::Level::Warn),
                    "info" => Filter::default().with_min_level(log::Level::Info),
                    "debug" => Filter::default().with_min_level(log::Level::Debug),
                    "trace" => Filter::default().with_min_level(log::Level::Trace),
                    _ => Filter::default().with_min_level(log::Level::Error),
                },
                None => Filter::default().with_min_level(log::Level::Error)
            };

            //Set logging to off when deploying production android app.
            #[cfg(target_os = "android")]
            android_logger::init_once(log_filter);
            info!("Logging for Android");
        } else {
            EnvLoggerBuilder::new()
                .format(|buf, record| writeln!(buf, "{:>5}|{:<30}|{:>35}:{:<4}| {}", record.level(), record.target(), record.file().get_or_insert(""), record.line().get_or_insert(0), record.args()))
                .filter(None, LevelFilter::Off)
                .parse(pattern.as_ref().map(String::as_str).unwrap_or(""))
                .try_init()?;
        }
        unsafe { LOGGER_STATE = LoggerState::Default };
        Ok(())
    }

    extern fn enabled(_context: *const c_void,
                          level: u32,
                          target: *const c_char) -> bool {
        let level = get_level(level);
        let target = CStringUtils::c_str_to_string(target).unwrap().unwrap();

        let metadata: Metadata = Metadata::builder()
            .level(level)
            .target(&target)
            .build();

        log::logger().enabled(&metadata)
    }

    extern fn log(_context: *const c_void,
                      level: u32,
                      target: *const c_char,
                      args: *const c_char,
                      module_path: *const c_char,
                      file: *const c_char,
                      line: u32) {
        let target = CStringUtils::c_str_to_string(target).unwrap().unwrap();
        let args = CStringUtils::c_str_to_string(args).unwrap().unwrap();
        let module_path = CStringUtils::c_str_to_string(module_path).unwrap();
        let file = CStringUtils::c_str_to_string(file).unwrap();

        let level = get_level(level);

        log::logger().log(
            &Record::builder()
                .args(format_args!("{}", args))
                .level(level)
                .target(&target)
                .module_path(module_path)
                .file(file)
                .line(Some(line))
                .build(),
        );
    }

    extern fn flush(_context: *const c_void) {
        log::logger().flush()
    }
}

fn get_level(level: u32) -> Level {
    match level {
        1 => Level::Error,
        2 => Level::Warn,
        3 => Level::Info,
        4 => Level::Debug,
        5 => Level::Trace,
        _ => unreachable!(),
>>>>>>> 890e2bbb
    }
}

#[macro_export]
macro_rules! try_log {
    ($expr:expr) => (match $expr {
        Ok(val) => val,
        Err(err) => {
            error!("try_log! | {}", err);
            return Err(From::from(err))
        }
    })
}

macro_rules! _map_err {
    ($lvl:expr, $expr:expr) => (
        |err| {
            log!($lvl, "{} - {}", $expr, err);
            err
        }
    );
    ($lvl:expr) => (
        |err| {
            log!($lvl, "{}", err);
            err
        }
    )
}

#[macro_export]
macro_rules! map_err_err {
    () => ( _map_err!(::log::Level::Error) );
    ($($arg:tt)*) => ( _map_err!(::log::Level::Error, $($arg)*) )
}

#[macro_export]
macro_rules! map_err_trace {
    () => ( _map_err!(::log::Level::Trace) );
    ($($arg:tt)*) => ( _map_err!(::log::Level::Trace, $($arg)*) )
}

#[macro_export]
macro_rules! map_err_info {
    () => ( _map_err!(::log::Level::Info) );
    ($($arg:tt)*) => ( _map_err!(::log::Level::Info, $($arg)*) )
}

#[cfg(debug_assertions)]
#[macro_export]
macro_rules! secret {
    ($val:expr) => {{ $val }};
}

#[cfg(not(debug_assertions))]
#[macro_export]
macro_rules! secret {
    ($val:expr) => {{ "_" }};
}<|MERGE_RESOLUTION|>--- conflicted
+++ resolved
@@ -13,36 +13,6 @@
 use self::android_logger::Filter;
 use log::{Record, Metadata};
 
-<<<<<<< HEAD
-pub fn init() {
-    log_panics::init(); //Logging of panics is essential for android. As android does not log to stdout for native code
-
-    if cfg!(target_os = "android") {
-        #[cfg(target_os = "android")]
-        let log_filter = match env::var("RUST_LOG") {
-            Ok(val) => match val.to_lowercase().as_ref() {
-                "error" => Filter::default().with_min_level(log::Level::Error),
-                "warn" => Filter::default().with_min_level(log::Level::Warn),
-                "info" => Filter::default().with_min_level(log::Level::Info),
-                "debug" => Filter::default().with_min_level(log::Level::Debug),
-                "trace" => Filter::default().with_min_level(log::Level::Trace),
-                _ => Filter::default().with_min_level(log::Level::Error),
-            },
-            Err(..) => Filter::default().with_min_level(log::Level::Error)
-        };
-
-        //Set logging to off when deploying production android app.
-        #[cfg(target_os = "android")]
-            android_logger::init_once(log_filter);
-        info!("Logging for Android");
-    } else {
-        Builder::new()
-            .format(|buf, record| writeln!(buf, "{:>5}|{:<30}|{:>35}:{:<4}| {}", record.level(), record.target(), record.file().get_or_insert(""), record.line().get_or_insert(0), record.args()))
-            .filter(None, LevelFilter::Off)
-            .parse(env::var("RUST_LOG").as_ref().map(String::as_str).unwrap_or(""))
-            .try_init()
-            .ok();
-=======
 use self::libc::{c_void, c_char};
 use std::ffi::CString;
 use std::ptr;
@@ -253,7 +223,6 @@
         4 => Level::Debug,
         5 => Level::Trace,
         _ => unreachable!(),
->>>>>>> 890e2bbb
     }
 }
 
