extern crate sodiumoxide;

use errors::common::CommonError;

use self::sodiumoxide::crypto::aead::chacha20poly1305_ietf;
use sodiumoxide::crypto::auth::hmacsha256;
use sodiumoxide::utils::increment_le;
use utils::byte_array::_clone_into_array;

pub struct ChaCha20Poly1305IETF {}

impl ChaCha20Poly1305IETF {
    pub const NONCEBYTES: usize = chacha20poly1305_ietf::NONCEBYTES;
    pub const KEYBYTES: usize = chacha20poly1305_ietf::KEYBYTES;
    pub const TAGBYTES: usize = chacha20poly1305_ietf::TAGBYTES;

    pub fn create_key() -> Vec<u8> {
        chacha20poly1305_ietf::gen_key()[..].to_vec()
    }

    #[allow(dead_code)]
    pub fn gen_nonce() -> Vec<u8> {
        chacha20poly1305_ietf::gen_nonce()[..].to_vec()
    }

<<<<<<< HEAD
    pub fn increment_nonce(nonce: &mut [u8]) {
        increment_le(nonce);
    }

    pub fn nonce_len() -> usize { chacha20poly1305_ietf::NONCEBYTES }

    pub fn key_len() -> usize { chacha20poly1305_ietf::KEYBYTES }

    pub fn encrypt(input: &[u8], key: &[u8], nonce: &[u8]) -> Vec<u8> {
        chacha20poly1305_ietf::seal(
            input,
            None,
            &chacha20poly1305_ietf::Nonce(_clone_into_array(nonce)),
            &chacha20poly1305_ietf::Key(_clone_into_array(key))
        )
    }

    pub fn decrypt(input: &[u8], key: &[u8], nonce: &[u8]) -> Result<Vec<u8>, CommonError> {
        chacha20poly1305_ietf::open(
            input,
            None,
            &chacha20poly1305_ietf::Nonce(_clone_into_array(nonce)),
            &chacha20poly1305_ietf::Key(_clone_into_array(key))
        ).map_err(|err| CommonError::InvalidStructure(format!("Unable to decrypt data: {:?}", err)))
    }

    pub fn encrypt_as_searchable(data: &[u8], key: &[u8], hmac_key: &[u8]) -> Vec<u8> {
        let hmacsha256::Tag(hash) = hmacsha256::authenticate(
=======
    pub fn hmacsha256_authenticate(data: &[u8], hmac_key: &[u8]) -> Vec<u8> {
        hmacsha256::authenticate(
>>>>>>> 1f59c75b
            data,
            &hmacsha256::Key(_clone_into_array(hmac_key))
        )[..].to_vec()
    }

    pub fn encrypt(data: &[u8], key: &[u8], nonce: Option<&[u8]>) -> (Vec<u8>, Vec<u8>) {
        let nonce = match nonce {
            Some(n) => chacha20poly1305_ietf::Nonce(_clone_into_array(n)),
            None => chacha20poly1305_ietf::gen_nonce()
        };

        (chacha20poly1305_ietf::seal(
            data,
            None,
            &nonce,
            &chacha20poly1305_ietf::Key(_clone_into_array(key))
        ),
         nonce[..].to_vec())
    }

<<<<<<< HEAD
    pub fn decrypt_merged(enc_text: &[u8], key: &[u8]) -> Result<Vec<u8>, CommonError> {
        if enc_text.len() <= chacha20poly1305_ietf::NONCEBYTES {
            return Err(CommonError::InvalidStructure(format!("Unable to decrypt data: Cyphertext too short")));
=======
    pub fn decrypt(data: &[u8], key: &[u8], nonce: &[u8]) -> Result<Vec<u8>, CommonError> {
        if nonce.len() != chacha20poly1305_ietf::NONCEBYTES {
            return Err(CommonError::InvalidStructure(format!("Invalid nonce")));
>>>>>>> 1f59c75b
        }

        chacha20poly1305_ietf::open(
            &data,
            None,
            &chacha20poly1305_ietf::Nonce(_clone_into_array(nonce)),
            &chacha20poly1305_ietf::Key(_clone_into_array(key))
        )
            .map_err(|err| CommonError::InvalidStructure(format!("Unable to decrypt data: {:?}", err)))
    }
}


#[cfg(test)]
mod tests {
    use super::*;

    use self::sodiumoxide::randombytes;

    #[test]
    fn encrypt_decrypt_works() {
        let data = randombytes::randombytes(100);
        let key = ChaCha20Poly1305IETF::create_key();

<<<<<<< HEAD
        let c = ChaCha20Poly1305IETF::encrypt_as_searchable(&data, &key, &hmac_key);
        let u = ChaCha20Poly1305IETF::decrypt_merged(&c, &key).unwrap();
=======
        let (c, nonce) = ChaCha20Poly1305IETF::encrypt(&data, &key, None);
        let u = ChaCha20Poly1305IETF::decrypt(&c, &key, &nonce).unwrap();
>>>>>>> 1f59c75b
        assert_eq!(data, u);
    }

    #[test]
    fn encrypt_decrypt_works_for_nonce() {
        let data = randombytes::randombytes(16);
        let key = ChaCha20Poly1305IETF::create_key();
        let nonce = ChaCha20Poly1305IETF::gen_nonce();

<<<<<<< HEAD
        let c = ChaCha20Poly1305IETF::encrypt_as_not_searchable(&data, &key);
        let u = ChaCha20Poly1305IETF::decrypt_merged(&c, &key).unwrap();
=======
        let (c, nonce) = ChaCha20Poly1305IETF::encrypt(&data, &key, Some(&nonce));
        let u = ChaCha20Poly1305IETF::decrypt(&c, &key, &nonce).unwrap();
>>>>>>> 1f59c75b
        assert_eq!(data, u);
    }
}<|MERGE_RESOLUTION|>--- conflicted
+++ resolved
@@ -23,7 +23,6 @@
         chacha20poly1305_ietf::gen_nonce()[..].to_vec()
     }
 
-<<<<<<< HEAD
     pub fn increment_nonce(nonce: &mut [u8]) {
         increment_le(nonce);
     }
@@ -32,30 +31,8 @@
 
     pub fn key_len() -> usize { chacha20poly1305_ietf::KEYBYTES }
 
-    pub fn encrypt(input: &[u8], key: &[u8], nonce: &[u8]) -> Vec<u8> {
-        chacha20poly1305_ietf::seal(
-            input,
-            None,
-            &chacha20poly1305_ietf::Nonce(_clone_into_array(nonce)),
-            &chacha20poly1305_ietf::Key(_clone_into_array(key))
-        )
-    }
-
-    pub fn decrypt(input: &[u8], key: &[u8], nonce: &[u8]) -> Result<Vec<u8>, CommonError> {
-        chacha20poly1305_ietf::open(
-            input,
-            None,
-            &chacha20poly1305_ietf::Nonce(_clone_into_array(nonce)),
-            &chacha20poly1305_ietf::Key(_clone_into_array(key))
-        ).map_err(|err| CommonError::InvalidStructure(format!("Unable to decrypt data: {:?}", err)))
-    }
-
-    pub fn encrypt_as_searchable(data: &[u8], key: &[u8], hmac_key: &[u8]) -> Vec<u8> {
-        let hmacsha256::Tag(hash) = hmacsha256::authenticate(
-=======
     pub fn hmacsha256_authenticate(data: &[u8], hmac_key: &[u8]) -> Vec<u8> {
         hmacsha256::authenticate(
->>>>>>> 1f59c75b
             data,
             &hmacsha256::Key(_clone_into_array(hmac_key))
         )[..].to_vec()
@@ -76,15 +53,9 @@
          nonce[..].to_vec())
     }
 
-<<<<<<< HEAD
-    pub fn decrypt_merged(enc_text: &[u8], key: &[u8]) -> Result<Vec<u8>, CommonError> {
-        if enc_text.len() <= chacha20poly1305_ietf::NONCEBYTES {
-            return Err(CommonError::InvalidStructure(format!("Unable to decrypt data: Cyphertext too short")));
-=======
     pub fn decrypt(data: &[u8], key: &[u8], nonce: &[u8]) -> Result<Vec<u8>, CommonError> {
         if nonce.len() != chacha20poly1305_ietf::NONCEBYTES {
             return Err(CommonError::InvalidStructure(format!("Invalid nonce")));
->>>>>>> 1f59c75b
         }
 
         chacha20poly1305_ietf::open(
@@ -109,13 +80,8 @@
         let data = randombytes::randombytes(100);
         let key = ChaCha20Poly1305IETF::create_key();
 
-<<<<<<< HEAD
-        let c = ChaCha20Poly1305IETF::encrypt_as_searchable(&data, &key, &hmac_key);
-        let u = ChaCha20Poly1305IETF::decrypt_merged(&c, &key).unwrap();
-=======
         let (c, nonce) = ChaCha20Poly1305IETF::encrypt(&data, &key, None);
         let u = ChaCha20Poly1305IETF::decrypt(&c, &key, &nonce).unwrap();
->>>>>>> 1f59c75b
         assert_eq!(data, u);
     }
 
@@ -125,13 +91,8 @@
         let key = ChaCha20Poly1305IETF::create_key();
         let nonce = ChaCha20Poly1305IETF::gen_nonce();
 
-<<<<<<< HEAD
-        let c = ChaCha20Poly1305IETF::encrypt_as_not_searchable(&data, &key);
-        let u = ChaCha20Poly1305IETF::decrypt_merged(&c, &key).unwrap();
-=======
         let (c, nonce) = ChaCha20Poly1305IETF::encrypt(&data, &key, Some(&nonce));
         let u = ChaCha20Poly1305IETF::decrypt(&c, &key, &nonce).unwrap();
->>>>>>> 1f59c75b
         assert_eq!(data, u);
     }
 }