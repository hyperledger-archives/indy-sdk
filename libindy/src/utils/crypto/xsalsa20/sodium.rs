extern crate sodiumoxide;

use errors::common::CommonError;
use errors::route::RouteError;
use domain::route::Payload;

use self::sodiumoxide::crypto::secretbox;
use self::sodiumoxide::crypto::secretbox::xsalsa20poly1305;

pub const KEYBYTES: usize = xsalsa20poly1305::KEYBYTES;
pub const NONCEBYTES: usize = xsalsa20poly1305::NONCEBYTES;

sodium_type!(Key, xsalsa20poly1305::Key, KEYBYTES);
sodium_type!(Nonce, xsalsa20poly1305::Nonce, NONCEBYTES);

pub fn create_key() -> Key {
    Key(secretbox::gen_key())
}

pub fn gen_nonce() -> Nonce {
    Nonce(secretbox::gen_nonce())
}

<<<<<<< HEAD
    pub fn encrypt_detached(&self, key: &[u8], nonce: &[u8], doc: &[u8]) -> (Vec<u8>, Vec<u8>) {
        let mut cipher = doc.to_vec();
        let tag = secretbox::seal_detached(cipher.as_mut_slice(),
                                 &secretbox::Nonce(_clone_into_array(nonce)),
                                 &secretbox::Key(_clone_into_array(key)));
        (cipher, tag[..].to_vec())
    }

    pub fn decrypt(&self, key: &[u8], nonce: &[u8], doc: &[u8]) -> Result<Vec<u8>, CommonError> {
        secretbox::open(
            doc,
            &secretbox::Nonce(_clone_into_array(nonce)),
            &secretbox::Key(_clone_into_array(key))
        )
            .map_err(|err| CommonError::InvalidStructure(format!("Unable to decrypt data: {:?}", err)))
    }

    pub fn decrypt_detached(&self, key: &[u8], nonce: &[u8], tag: &[u8], doc: &[u8]) -> Result<Vec<u8>, CommonError> {
        let mut plain = doc.to_vec();
        secretbox::open_detached(plain.as_mut_slice(),
                                 &secretbox::Tag(_clone_into_array(tag)),
                                 &secretbox::Nonce(_clone_into_array(nonce)),
                                 &secretbox::Key(_clone_into_array(key))).map_err(|err| CommonError::InvalidStructure(format!("Unable to decrypt data: {:?}", err)))?;
        Ok(plain.to_vec())
    }
}

pub fn encrypt_payload(plaintext: &str) -> Payload {

    //prep for payload encryption
    let xsalsa = XSalsa20::new();
    let sym_key = xsalsa.create_key();
    let iv = xsalsa.gen_nonce();

    //encrypt payload
    let (ciphertext, tag) = xsalsa.encrypt_detached(&sym_key, &iv, plaintext.as_bytes());

    //encode payload and return
    Payload {
        iv,
        tag,
        ciphertext,
        sym_key
    }
}

pub fn decrypt_payload(payload: &Payload) -> Result<String, RouteError> {
    //decrypt payload
    let xsalsa = XSalsa20::new();
    let result = xsalsa.decrypt_detached(&payload.sym_key,
                                                            &payload.iv.as_slice(),
                                                              &payload.tag.as_slice(),
                                                              &payload.ciphertext.as_slice());
    //return plaintext or throw error
    match result {
        Ok(v) => Ok(String::from_utf8(v).map_err(|err| RouteError::DecodeError(format!("{}", err)))?),
        Err(e) => Err(RouteError::EncryptionError(format!("{}", e)))
    }
=======
pub fn encrypt(key: &Key, nonce: &Nonce, doc: &[u8]) -> Vec<u8> {
    secretbox::seal(
        doc,
        &nonce.0,
        &key.0
    )
}

pub fn decrypt(key: &Key, nonce: &Nonce, doc: &[u8]) -> Result<Vec<u8>, CommonError> {
    secretbox::open(
        doc,
        &nonce.0,
        &key.0
    )
        .map_err(|err| CommonError::InvalidStructure(format!("Unable to decrypt data: {:?}", err)))
>>>>>>> 531a2cf7
}

#[cfg(test)]
mod tests {
    use super::*;
    use self::sodiumoxide::randombytes;

    #[test]
    fn encrypt_decrypt_works() {
        let nonce = gen_nonce();
        let key = create_key();
        let data = randombytes::randombytes(16);

        let encrypted_data = encrypt(&key, &nonce, &data);
        let decrypt_result = decrypt(&key, &nonce, &encrypted_data);

        assert!(decrypt_result.is_ok());
        assert_eq!(data, decrypt_result.unwrap());
    }
<<<<<<< HEAD

    #[test]
    pub fn test_encrypt_payload(){
        let message = "This is a test message";
        let _payload= encrypt_payload(message);
    }

    #[test]
    pub fn test_encrypt_then_decrypt_payload_works(){
        let message = "This is a test message";
        let payload = encrypt_payload(message.clone());
        let decrypted_message = decrypt_payload(&payload).unwrap();

        assert_eq!(message, decrypted_message);
    }

=======
>>>>>>> 531a2cf7
}<|MERGE_RESOLUTION|>--- conflicted
+++ resolved
@@ -3,6 +3,7 @@
 use errors::common::CommonError;
 use errors::route::RouteError;
 use domain::route::Payload;
+use utils::byte_array::_clone_into_array;
 
 use self::sodiumoxide::crypto::secretbox;
 use self::sodiumoxide::crypto::secretbox::xsalsa20poly1305;
@@ -21,66 +22,6 @@
     Nonce(secretbox::gen_nonce())
 }
 
-<<<<<<< HEAD
-    pub fn encrypt_detached(&self, key: &[u8], nonce: &[u8], doc: &[u8]) -> (Vec<u8>, Vec<u8>) {
-        let mut cipher = doc.to_vec();
-        let tag = secretbox::seal_detached(cipher.as_mut_slice(),
-                                 &secretbox::Nonce(_clone_into_array(nonce)),
-                                 &secretbox::Key(_clone_into_array(key)));
-        (cipher, tag[..].to_vec())
-    }
-
-    pub fn decrypt(&self, key: &[u8], nonce: &[u8], doc: &[u8]) -> Result<Vec<u8>, CommonError> {
-        secretbox::open(
-            doc,
-            &secretbox::Nonce(_clone_into_array(nonce)),
-            &secretbox::Key(_clone_into_array(key))
-        )
-            .map_err(|err| CommonError::InvalidStructure(format!("Unable to decrypt data: {:?}", err)))
-    }
-
-    pub fn decrypt_detached(&self, key: &[u8], nonce: &[u8], tag: &[u8], doc: &[u8]) -> Result<Vec<u8>, CommonError> {
-        let mut plain = doc.to_vec();
-        secretbox::open_detached(plain.as_mut_slice(),
-                                 &secretbox::Tag(_clone_into_array(tag)),
-                                 &secretbox::Nonce(_clone_into_array(nonce)),
-                                 &secretbox::Key(_clone_into_array(key))).map_err(|err| CommonError::InvalidStructure(format!("Unable to decrypt data: {:?}", err)))?;
-        Ok(plain.to_vec())
-    }
-}
-
-pub fn encrypt_payload(plaintext: &str) -> Payload {
-
-    //prep for payload encryption
-    let xsalsa = XSalsa20::new();
-    let sym_key = xsalsa.create_key();
-    let iv = xsalsa.gen_nonce();
-
-    //encrypt payload
-    let (ciphertext, tag) = xsalsa.encrypt_detached(&sym_key, &iv, plaintext.as_bytes());
-
-    //encode payload and return
-    Payload {
-        iv,
-        tag,
-        ciphertext,
-        sym_key
-    }
-}
-
-pub fn decrypt_payload(payload: &Payload) -> Result<String, RouteError> {
-    //decrypt payload
-    let xsalsa = XSalsa20::new();
-    let result = xsalsa.decrypt_detached(&payload.sym_key,
-                                                            &payload.iv.as_slice(),
-                                                              &payload.tag.as_slice(),
-                                                              &payload.ciphertext.as_slice());
-    //return plaintext or throw error
-    match result {
-        Ok(v) => Ok(String::from_utf8(v).map_err(|err| RouteError::DecodeError(format!("{}", err)))?),
-        Err(e) => Err(RouteError::EncryptionError(format!("{}", e)))
-    }
-=======
 pub fn encrypt(key: &Key, nonce: &Nonce, doc: &[u8]) -> Vec<u8> {
     secretbox::seal(
         doc,
@@ -96,7 +37,56 @@
         &key.0
     )
         .map_err(|err| CommonError::InvalidStructure(format!("Unable to decrypt data: {:?}", err)))
->>>>>>> 531a2cf7
+}
+
+pub fn encrypt_detached(key: &[u8], nonce: &[u8], doc: &[u8]) -> (Vec<u8>, Vec<u8>) {
+    let mut cipher = doc.to_vec();
+    let tag = secretbox::seal_detached(cipher.as_mut_slice(),
+                                &secretbox::Nonce(_clone_into_array(nonce)),
+                                &secretbox::Key(_clone_into_array(key)));
+    (cipher, tag[..].to_vec())
+}
+
+pub fn decrypt_detached(key: &[u8], nonce: &[u8], tag: &[u8], doc: &[u8]) -> Result<Vec<u8>, CommonError> {
+    let mut plain = doc.to_vec();
+    secretbox::open_detached(plain.as_mut_slice(),
+                                &secretbox::Tag(_clone_into_array(tag)),
+                                &secretbox::Nonce(_clone_into_array(nonce)),
+                                &secretbox::Key(_clone_into_array(key))).map_err(|err| CommonError::InvalidStructure(format!("Unable to decrypt data: {:?}", err)))?;
+    Ok(plain.to_vec())
+}
+
+pub fn encrypt_payload(plaintext: &str) -> Payload {
+
+    //prep for payload encryption
+    // TODO FIX ME: make this depend on functions above instead of old implementation
+    let sym_key = secretbox::gen_key()[..].to_vec();
+    let iv = secretbox::gen_nonce()[..].to_vec();
+
+    //encrypt payload
+    let (ciphertext, tag) = encrypt_detached(&sym_key, &iv, plaintext.as_bytes());
+
+    //encode payload and return
+    Payload {
+        iv,
+        tag,
+        ciphertext,
+        sym_key
+    }
+}
+
+pub fn decrypt_payload(payload: &Payload) -> Result<String, RouteError> {
+    //decrypt payload
+
+    let result = decrypt_detached(&payload.sym_key,
+                                                     &payload.iv.as_slice(),
+                                                       &payload.tag.as_slice(),
+                                                       &payload.ciphertext.as_slice());
+    //return plaintext or throw error
+    match result {
+        Ok(v) => Ok(String::from_utf8(v).map_err(|err| RouteError::DecodeError(format!("{}", err)))?),
+        Err(e) => Err(RouteError::EncryptionError(format!("{}", e)))
+    }
 }
 
 #[cfg(test)]
@@ -116,7 +106,6 @@
         assert!(decrypt_result.is_ok());
         assert_eq!(data, decrypt_result.unwrap());
     }
-<<<<<<< HEAD
 
     #[test]
     pub fn test_encrypt_payload(){
@@ -133,6 +122,4 @@
         assert_eq!(message, decrypted_message);
     }
 
-=======
->>>>>>> 531a2cf7
 }