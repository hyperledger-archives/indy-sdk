--- conflicted
+++ resolved
@@ -52,12 +52,7 @@
 failure = "0.1.5"
 hex = "0.3.2"
 libc = "0.2.60"
-<<<<<<< HEAD
-generic-array = "0.9.0"
-log = "0.4.1"
-=======
 log = "0.4.8"
->>>>>>> a6a13449
 log-derive = "0.3.0"
 derivative = "1.0.2"
 dirs = "2.0.2"
@@ -73,15 +68,9 @@
 serde_derive = "1.0.99"
 sha2 = "0.8"
 sha3 = "0.8"
-<<<<<<< HEAD
-rmp-serde = "0.13.6"
+rmp-serde = "0.13.7"
 sodiumoxide = {version = "0.2.2", optional = true}
-time = "0.1.36"
-=======
-rmp-serde = "0.13.7"
-sodiumoxide = {version = "0.0.16", optional = true}
 time = "0.1.42"
->>>>>>> a6a13449
 threadpool = "1.7.1"
 zmq = "0.8.2"
 lazy_static = "1.3"
