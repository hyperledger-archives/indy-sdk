[package]
name = "libindy"
version = "1.15.0"
authors = ["Hyperledger Indy Contributors <hyperledger-indy@lists.hyperledger.org>"]
edition = "2018"

description = "This is the official SDK for Hyperledger Indy (https://www.hyperledger.org/projects), which provides a distributed-ledger-based foundation for self-sovereign identity (https://sovrin.org). The major artifact of the SDK is a c-callable library."
license = "MIT/Apache-2.0"
build = "build.rs"

[lib]
name = "indy"
path = "src/lib.rs"
crate-type = ["staticlib", "rlib", "cdylib"]

[features]
default = ["base58_rust_base58", "pair_amcl", "local_nodes_pool", "revocation_tests"]
base58_rust_base58 = ["rust-base58"]
pair_amcl = ["ursa"]
local_nodes_pool = []
revocation_tests = []
force_full_interaction_tests = []
sodium_static = []
only_high_cases = []

# Causes the build to fail on all warnings
fatal_warnings = []

[dependencies]
env_logger = "0.7"
etcommon-rlp = "0.2.4"
failure = "0.1.7"
hex = "0.3.2"
libc = "0.2.66"
log = "0.4.8"
log-derive = "0.3.0"
derivative = "1.0.2"
backtrace = "=0.3.11"
rand = "0.7.0"
rust-base58 = {version = "0.0.4", optional = true}
serde = "1.0.99"
serde_json = "1.0.40"
serde_derive = "1.0.99"
sha2 = "0.8"
sha3 = "0.8"
rmp-serde = "0.13.7"
time = "0.1.42"
threadpool = "1.7.1"
zmq = "0.9.1"
lazy_static = "1.3"
byteorder = "1.3.2"
log-panics = "2.0.0"
zeroize = "1.1.0"
regex = "1.2.1"
indy-api-types = { path = "./indy-api-types"}
indy-utils = { path = "./indy-utils"}
indy-wallet = { path = "./indy-wallet"}
<<<<<<< HEAD
quote = "=1.0.2"
chrono = "0.4.7"
=======
quote = "=1.0.7"
>>>>>>> 064b15ce

[dependencies.uuid]
version = "0.7.4"
default-features = false
features = ["v4"]

[dependencies.ursa]
version =  "0.3.2"
optional = true

[target.'cfg(target_os = "android")'.dependencies]
android_logger = "0.5"

[dev-dependencies]
criterion = "0.2"
indy = { path = "../wrappers/rust" }
indy-sys = { path = "../wrappers/rust/indy-sys" }
futures = "0.1.28"
sodiumoxide = {version = "0.0.16"}
openssl = "0.10"
dirs = "2.0.2"
named_type = "0.2.2"
named_type_derive = "0.2.2"

[[bench]]
name = "wallet"
harness = false

[package.metadata.deb]
extended-description = """\
This is the official SDK for Hyperledger Indy, which provides a \
distributed-ledger-based foundation for self-sovereign identity. \
The major artifact of the SDK is a c-callable library; there are \
also convenience wrappers for various programming languages. \
All bugs, stories, and backlog for this project are managed through \
Hyperledger's Jira in project IS (note that regular Indy tickets are \
in the INDY project instead...). Also, join us on Jira's Rocket.Chat \
at #indy-sdk to discuss."""
section = "devel"
priority = "optional"
maintainer-scripts = "./debian"
changelog = "./debian/changelog"

[package.metadata.deb.variants.libindy-xenial]
provides = "libindy (= 1.15.0)"
name = "libindy"
depends = "libzmq5, libsodium18, libssl1.0.0"
assets = [
    ["target/release/libindy.so", "usr/lib/", "644"],
]

[package.metadata.deb.variants.libindy-bionic]
provides = "libindy (= 1.15.0)"
name = "libindy"
depends = "libzmq5, libsodium23, libssl1.1"
assets = [
    ["target/release/libindy.so", "usr/lib/", "644"],
]

[package.metadata.deb.variants.libindy-dev-xenial]
provides = "libindy-dev (= 1.15.0)"
name = "libindy-dev"
depends = "libindy (= 1.15.0)"
assets = [
    ["include/*.h", "usr/include/indy/", "644"],
    ["target/release/libindy.a", "usr/lib/", "644"],
]

[package.metadata.deb.variants.libindy-dev-bionic]
provides = "libindy-dev (= 1.15.0)"
name = "libindy-dev"
depends = "libindy (= 1.15.0)"
assets = [
    ["include/*.h", "usr/include/indy/", "644"],
    ["target/release/libindy.a", "usr/lib/", "644"],
]<|MERGE_RESOLUTION|>--- conflicted
+++ resolved
@@ -55,12 +55,8 @@
 indy-api-types = { path = "./indy-api-types"}
 indy-utils = { path = "./indy-utils"}
 indy-wallet = { path = "./indy-wallet"}
-<<<<<<< HEAD
-quote = "=1.0.2"
 chrono = "0.4.7"
-=======
 quote = "=1.0.7"
->>>>>>> 064b15ce
 
 [dependencies.uuid]
 version = "0.7.4"
