--- conflicted
+++ resolved
@@ -52,11 +52,8 @@
 hex = "0.3.2"
 libc = "0.2.60"
 generic-array = "0.9.0"
-<<<<<<< HEAD
-=======
 hex = "0.2.0"
 libc = "0.2"
->>>>>>> c4602d8f
 log = "0.4.1"
 log-derive = "0.3.0"
 derivative = "1.0.0"
