--- conflicted
+++ resolved
@@ -51,10 +51,6 @@
 named_type_derive = "0.2.1"
 byteorder = "1.3.2"
 log-panics = "2.0.0"
-<<<<<<< HEAD
-=======
-zeroize = "1.1.0"
->>>>>>> 74821a24
 regex = "1.2.1"
 indy-api-types = { path = "./indy-api-types"}
 indy-utils = { path = "./indy-utils"}
