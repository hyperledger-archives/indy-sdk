--- conflicted
+++ resolved
@@ -55,13 +55,9 @@
 log-derive = "0.3.0"
 derivative = "1.0.0"
 dirs = "1.0.4"
-<<<<<<< HEAD
-owning_ref = "0.3.3"
-=======
 openssl = { version = "0.10", optional = true }
 backtrace = "=0.3.11"
 owning_ref = "0.4"
->>>>>>> 2201369b
 rand = "0.6.5"
 rusqlite = "0.19" # Make sure rusqlite for android is also bumped with this. Rusqlite for android is at the bottom of this document.
 rust-base58 = {version = "0.0.4", optional = true}
