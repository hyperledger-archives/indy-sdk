--- conflicted
+++ resolved
@@ -29,13 +29,8 @@
 [dependencies]
 env_logger = "0.7"
 etcommon-rlp = "0.2.4"
-<<<<<<< HEAD
-failure = "0.1.6"
-hex = "0.4.0"
-=======
 failure = "0.1.7"
 hex = "0.3.2"
->>>>>>> 38fcae44
 libc = "0.2.66"
 log = "0.4.8"
 log-derive = "0.3.0"
