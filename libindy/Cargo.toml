[package]
name = "indy"
version = "1.0.1"
authors = [
  "Sergej Pupykin <sergej.pupykin@dsr-company.com>",
  "Vyacheslav Gudkov <vyacheslav.gudkov@dsr-company.com>",
  "Artem Ivanov <artem.ivanov@dsr-company.com>",
  "Evgeniy Razinkov <evgeniy.razinkov@dsr-company.com.ru>",
  "Kirill Neznamov <kirill.neznamov@dsr-company.com>",
  "Sergey Minaev <sergey.minaev@dsr-company.com>"
  ]

description = "This is the official SDK for Hyperledger Indy (https://www.hyperledger.org/projects), which provides a distributed-ledger-based foundation for self-sovereign identity (https://sovrin.org). The major artifact of the SDK is a c-callable library."
license = "MIT/Apache-2.0"
build = "build.rs"

[lib]
name = "indy"
path = "src/lib.rs"
crate-type = ["staticlib","rlib", "dylib"]

[features]
default = ["bn_openssl", "box_sodium", "sealedbox_sodium", "base58_rust_base58", "xsalsa20_sodium", "pair_amcl", "hash_openssl", "local_nodes_pool", "revocation_tests"]
bn_openssl = ["openssl", "int_traits"]
box_sodium = ["sodiumoxide"]
sealedbox_sodium = ["sodiumoxide"]
base58_rust_base58 = ["rust-base58"]
xsalsa20_sodium = ["sodiumoxide"]
pair_amcl = ["indy-crypto"]
hash_openssl = ["openssl"]
local_nodes_pool = []
interoperability_tests = []
revocation_tests = []

[dependencies]
indy-crypto = { version = "0.1.6", optional = true }
int_traits = { version = "0.1.1", optional = true }
digest = "0.6.2"
env_logger = "0.4.2"
etcommon-rlp = "0.2.3"
generic-array = "0.8.3"
hex = "0.2.0"
libc = "0.2.21"
log = "0.3.7"
openssl = { version = "0.9.11", optional = true }
rand = "0.3"
<<<<<<< HEAD
rlp = "0.2.0"
rusqlcipher = { version = "0.14.0", features=["bundled"] }
=======
rusqlite = "0.10.1"
>>>>>>> e0143898
rust-base58 = {version = "0.0.4", optional = true}
base64 = "0.6.0"
serde = "1.0"
serde_json = "1.0"
serde_derive = "1.0"
sha2 = "0.6.0"
sha3 = "0.6.0"
rmp-serde = "0.13.6"
sodiumoxide = {version = "0.0.14", optional = true}
time = "0.1.36"
zmq-pw = "0.9.8"
lazy_static = "0.2"
byteorder = "1.0.0"
[dependencies.uuid]
version = "0.5.0"
default-features = false
features = ["v4"]<|MERGE_RESOLUTION|>--- conflicted
+++ resolved
@@ -44,12 +44,8 @@
 log = "0.3.7"
 openssl = { version = "0.9.11", optional = true }
 rand = "0.3"
-<<<<<<< HEAD
 rlp = "0.2.0"
 rusqlcipher = { version = "0.14.0", features=["bundled"] }
-=======
-rusqlite = "0.10.1"
->>>>>>> e0143898
 rust-base58 = {version = "0.0.4", optional = true}
 base64 = "0.6.0"
 serde = "1.0"
