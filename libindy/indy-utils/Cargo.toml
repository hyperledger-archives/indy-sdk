--- conflicted
+++ resolved
@@ -30,14 +30,9 @@
 serde = "1.0.99"
 serde_json = "1.0.40"
 serde_derive = "1.0.99"
-<<<<<<< HEAD
-sodiumoxide = {version = "0.2.5"}
-time = "0.1.42"
-=======
 sodiumoxide = {version = "0.0.16"}
 zeroize = "0.9.3"
 
 [dev-dependencies]
 rmp-serde = "0.13.7"
-rand = "0.7.0"
->>>>>>> 401c4ab4
+rand = "0.7.0"