--- conflicted
+++ resolved
@@ -20,10 +20,6 @@
 serde = "1.0.99"
 serde_json = "1.0.40"
 serde_derive = "1.0.99"
-<<<<<<< HEAD
-sodiumoxide = {version = "0.2.5"}
-=======
->>>>>>> 401c4ab4
 zeroize = "*"
 
 [dev-dependencies]
