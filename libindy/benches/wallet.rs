--- conflicted
+++ resolved
@@ -85,10 +85,6 @@
 
 mod open {
     use super::*;
-<<<<<<< HEAD
-    use utils::sequence;
-=======
->>>>>>> 85d37d16
 
     pub static mut WALLET_HANDLE: i32 = 0;
 
@@ -99,24 +95,13 @@
     fn pre_setup() {
         test::cleanup_storage();
 
-<<<<<<< HEAD
-        wallet::create_wallet(WALLET_CONFIG_ARAGON2I_MOD, WALLET_CREDENTIALS_ARAGON2I_MOD).unwrap();
-        wallet::create_wallet(WALLET_CONFIG_ARAGON2I_INT, WALLET_CREDENTIALS_ARAGON2I_INT).unwrap();
+        wallet::create_wallet(WALLET_CONFIG_ARGON2I_MOD, WALLET_CREDENTIALS_ARGON2I_MOD).unwrap();
+        wallet::create_wallet(WALLET_CONFIG_ARGON2I_INT, WALLET_CREDENTIALS_ARGON2I_INT).unwrap();
         wallet::create_wallet(WALLET_CONFIG_RAW, WALLET_CREDENTIALS_RAW).unwrap();
     }
 
-    fn setup<'a>(params: &'a (&'a str, &'a str)) -> &'a (&'a str, &'a str) {
+    fn setup() {
         unsafe { if WALLET_HANDLE != 0 { wallet::close_wallet(WALLET_HANDLE).unwrap(); } }
-        params
-=======
-        WalletUtils::create_wallet(WALLET_CONFIG_ARGON2I_MOD, WALLET_CREDENTIALS_ARGON2I_MOD).unwrap();
-        WalletUtils::create_wallet(WALLET_CONFIG_ARGON2I_INT, WALLET_CREDENTIALS_ARGON2I_INT).unwrap();
-        WalletUtils::create_wallet(WALLET_CONFIG_RAW, WALLET_CREDENTIALS_RAW).unwrap();
-    }
-
-    fn setup() {
-        unsafe { if WALLET_HANDLE != 0 { WalletUtils::close_wallet(WALLET_HANDLE).unwrap(); } }
->>>>>>> 85d37d16
     }
 
     fn open_wallet(config: &str, credentials: &str) {
@@ -162,24 +147,13 @@
     fn pre_setup() {
         test::cleanup_storage();
 
-<<<<<<< HEAD
-        wallet::create_wallet(WALLET_CONFIG_ARAGON2I_MOD, WALLET_CREDENTIALS_ARAGON2I_MOD).unwrap();
-        wallet::create_wallet(WALLET_CONFIG_ARAGON2I_INT, WALLET_CREDENTIALS_ARAGON2I_INT).unwrap();
+        wallet::create_wallet(WALLET_CONFIG_ARGON2I_MOD, WALLET_CREDENTIALS_ARGON2I_MOD).unwrap();
+        wallet::create_wallet(WALLET_CONFIG_ARGON2I_INT, WALLET_CREDENTIALS_ARGON2I_INT).unwrap();
         wallet::create_wallet(WALLET_CONFIG_RAW, WALLET_CREDENTIALS_RAW).unwrap();
     }
 
-    fn setup<'a>(params: &'a (&'a str, &'a str)) -> i32 {
-        let (config, credentials) = params;
+    fn setup(config: &str, credentials: &str) -> i32 {
         wallet::open_wallet(config, credentials).unwrap()
-=======
-        WalletUtils::create_wallet(WALLET_CONFIG_ARGON2I_MOD, WALLET_CREDENTIALS_ARGON2I_MOD).unwrap();
-        WalletUtils::create_wallet(WALLET_CONFIG_ARGON2I_INT, WALLET_CREDENTIALS_ARGON2I_INT).unwrap();
-        WalletUtils::create_wallet(WALLET_CONFIG_RAW, WALLET_CREDENTIALS_RAW).unwrap();
-    }
-
-    fn setup(config: &str, credentials: &str) -> i32 {
-        WalletUtils::open_wallet(config, credentials).unwrap()
->>>>>>> 85d37d16
     }
 
     fn close_wallet(handle: i32) {
@@ -263,7 +237,7 @@
     use super::*;
 
     fn get_record(wallet_handle: i32, type_: &str, id: &str) {
-        NonSecretsUtils::get_wallet_record(wallet_handle, type_, id, "{}").unwrap();
+        non_secrets::get_wallet_record(wallet_handle, type_, id, "{}").unwrap();
     }
 
     pub fn bench(c: &mut Criterion) {
@@ -290,7 +264,7 @@
     }
 
     fn delete_record(wallet_handle: i32, type_: &str, id: &str) {
-        NonSecretsUtils::delete_wallet_record(wallet_handle, type_, id).unwrap();
+        non_secrets::delete_wallet_record(wallet_handle, type_, id).unwrap();
     }
 
     pub fn bench(c: &mut Criterion) {
@@ -317,7 +291,7 @@
     }
 
     fn add_record(wallet_handle: i32, type_: &str, id: &str, value: &str, tags: &str) {
-        NonSecretsUtils::add_wallet_record(wallet_handle, type_, id, value, Some(tags)).unwrap();
+        non_secrets::add_wallet_record(wallet_handle, type_, id, value, Some(tags)).unwrap();
     }
 
     pub fn bench(c: &mut Criterion) {
@@ -342,7 +316,7 @@
     }
 
     fn add_record_tags(wallet_handle: i32, type_: &str, id: &str, tags: &str) {
-        NonSecretsUtils::add_wallet_record_tags(wallet_handle, type_, id, tags).unwrap();
+        non_secrets::add_wallet_record_tags(wallet_handle, type_, id, tags).unwrap();
     }
 
     pub fn bench(c: &mut Criterion) {
@@ -367,7 +341,7 @@
     }
 
     fn delete_record_tags(wallet_handle: i32, type_: &str, id: &str, tag_names: &str) {
-        NonSecretsUtils::delete_wallet_record_tags(wallet_handle, type_, id, tag_names).unwrap();
+        non_secrets::delete_wallet_record_tags(wallet_handle, type_, id, tag_names).unwrap();
     }
 
     pub fn bench(c: &mut Criterion) {
@@ -387,7 +361,7 @@
     use super::*;
 
     fn open_search(wallet_handle: i32, query: &str) {
-        NonSecretsUtils::open_wallet_search(wallet_handle, TYPE_1, query, "{}").unwrap();
+        non_secrets::open_wallet_search(wallet_handle, TYPE_1, query, "{}").unwrap();
     }
 
     pub fn bench(c: &mut Criterion) {
@@ -497,7 +471,7 @@
 
 fn add_records(wallet_handle: i32) {
     for i in 0..COUNT {
-        NonSecretsUtils::add_wallet_record(wallet_handle,
+        non_secrets::add_wallet_record(wallet_handle,
                                            &_type(i),
                                            &_id(i),
                                            &_value(i),
