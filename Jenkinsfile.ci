#!groovy

testing()

def testing() {
    stage('Testing') {
        parallel([
                'ubuntu-test' : { ubuntuTesting() },
                'android-test': { androidTesting() },
                'macos-test'  : { macosTesting() },
                'ios-test'    : { iosTesting() },
                'redhat-test' : { rhelTesting() },
                'windows-test': { windowsTesting() }
        ])
    }
}

def windowsTesting() {
    node('win2016') {
        stage('Windows Test') {
            def ws_path = "workspace/${env.JOB_NAME}".replace(' ', '_')
            ws(ws_path) {
                try {
                    echo "Windows Test: Checkout scm"
                    checkout scm

                    echo "Windows Test: Run Indy pool"
                    bat "docker -H $INDY_SDK_SERVER_IP build --build-arg pool_ip=$INDY_SDK_SERVER_IP -f ci/indy-pool.dockerfile -t indy_pool ci"
                    bat "docker -H $INDY_SDK_SERVER_IP run -d --network host --name indy_pool -p 9701-9708:9701-9708 indy_pool"

                    setupRust()

                    dir('libindy') {
                        echo "Windows Test: Download prebuilt dependencies"
                        bat 'wget -O prebuilt.zip "https://repo.sovrin.org/windows/libindy/deps/indy-sdk-deps.zip"'
                        bat 'unzip prebuilt.zip -d prebuilt'

                        echo "Windows Libindy Test: Build"
                        withEnv([
                                "INDY_PREBUILT_DEPS_DIR=$WORKSPACE\\libindy\\prebuilt",
                                "INDY_CRYPTO_PREBUILT_DEPS_DIR=$WORKSPACE\\libindy\\prebuilt",
                                "MILAGRO_DIR=$WORKSPACE\\libindy\\prebuilt",
                                "LIBZMQ_PREFIX=$WORKSPACE\\libindy\\prebuilt",
                                "SODIUM_LIB_DIR=$WORKSPACE\\libindy\\prebuilt",
                                "OPENSSL_DIR=$WORKSPACE\\libindy\\prebuilt",
                                "PATH=$WORKSPACE\\libindy\\prebuilt\\lib;$PATH",
                                "RUST_BACKTRACE=1"
                        ]) {
                            bat "cargo build --features fatal_warnings"
                            bat "cargo test --no-run"

                            echo "Windows Libindy Test: Run tests"
                            withEnv([
                                    "RUST_TEST_THREADS=1",
                                    "RUST_LOG=indy::=debug,zmq=trace",
                                    "TEST_POOL_IP=$INDY_SDK_SERVER_IP"
                            ]) {
                                bat "cargo test"
                            }
                        }
                    }

                    dir('libnullpay') {
                        echo "Windows Libnullpay Test: Build"
                        withEnv([
                                "RUST_BACKTRACE=1"
                        ]) {
                            bat "cargo build --features fatal_warnings"
                            bat "cargo test --no-run"

                            echo "Windows Libnullpay Test: Run tests"
                            withEnv([
                                    "RUST_TEST_THREADS=1",
                                    "RUST_LOG=indy::=debug,zmq=trace",
                                    "TEST_POOL_IP=$INDY_SDK_SERVER_IP",
                                    "PATH=$WORKSPACE\\libindy\\target\\debug;$PATH",
                            ]) {
                                bat "cargo test"
                            }
                        }
                    }

                    bat "copy $WORKSPACE\\libnullpay\\target\\debug\\nullpay.dll $WORKSPACE\\cli"

                    dir('cli') {
                        bat "sed -i -e \"s/10\\.0\\.0\\.2/${INDY_SDK_SERVER_IP}/g\" docker_pool_transactions_genesis"

                        def featuresArgs = '--features "nullpay_plugin"'

                        echo "Windows Indy Cli Test: Build"
                        withEnv([
                                "RUST_BACKTRACE=1"
                        ]) {
                            bat "cargo test $featuresArgs --no-run"

                            echo "Windows Indy Cli Test: Run tests"
                            withEnv([
                                    "RUST_TEST_THREADS=1",
                                    "RUST_LOG=indy::=debug,zmq=trace",
                                    "TEST_POOL_IP=$INDY_SDK_SERVER_IP"
                            ]) {
                                bat "cargo test $featuresArgs"
                            }
                        }
                    }

                    //TODO wrappers testing

                } finally {
                    try {
                        bat "docker -H $INDY_SDK_SERVER_IP stop indy_pool"
                    } catch (ignore) {
                    }
                    try {
                        bat "docker -H $INDY_SDK_SERVER_IP rm indy_pool"
                    } catch (ignore) {
                    }
                    cleanWs()
                }
            }
            cleanWs()
        }
    }
}

def macosTesting() {
    node('macos') {
        stage('MacOS Test') {
            try {
                echo "MacOS Test: Checkout scm"
                checkout scm

                dir('libindy') {
                    echo "MacOS Test: Build"
                    setupRust()
                    setupBrewPackages()
                    sh "cargo build --features fatal_warnings"
                    sh "cargo test --no-run"
                    // TODO testing
                }

                //TODO wrappers testing
            } finally {
                step([$class: 'WsCleanup'])
            }
        }
    }
}

def androidTesting() {
    env_name = "android_on_linux"
    network_name = "pool_network"
    parallel([
            "${env_name}-android-test"    : {
                linuxModuleTesting("ci/ubuntu.dockerfile ci", env_name, network_name, this.&linuxAndroidOnEmulatorTesting)
            },
            "${env_name}-android-building": { androidBuildAsTesting() }
    ])
}

def androidBuildAsTesting() {

    node('ubuntu') {
        stage('Android Test') {
            try {
                echo 'Building android binaries.This will start emulator and test android binaries'
                checkout scm

                dir('libindy') {
                    echo 'Building android binaries: Building docker image'
                    def testEnv
                    testEnv = dockerBuild('libindy', "ci/ubuntu.dockerfile ci")
                    sh 'chmod -R 777 ci/*.sh'
                    sh 'chmod -R 777 *.sh'

                    buildAndroid(testEnv)
                }
            }
            finally {
                step([$class: 'WsCleanup'])
            }
        }
    }
}

def buildAndroid(buildEnv) {

    ANDROID_SCRIPT_PATH = 'android.build.sh'

    echo 'Building Libindy android files for arm'
    buildEnv.inside {
        sh "./${ANDROID_SCRIPT_PATH} -d arm"
    }

    echo 'Building Libindy android files for x86'
    buildEnv.inside {
        sh "./${ANDROID_SCRIPT_PATH} -d x86"
    }

    echo 'Building Libindy android files for arm64'
    buildEnv.inside {
        sh "./${ANDROID_SCRIPT_PATH} -d arm64"
    }

    echo 'Building Libindy android files for armv7'
    buildEnv.inside {
        sh "./${ANDROID_SCRIPT_PATH} -d armv7"
    }

    echo 'Building Libindy android files for x86_64'
    buildEnv.inside {
        sh "./${ANDROID_SCRIPT_PATH} -d x86_64"
    }

}

def iosTesting() {
    node('macos') {
        stage('iOS Test') {
            try {
                echo "iOS Test: Checkout scm"
                checkout scm

                echo "iOS Test: Running pool"
                sh "docker rm -f indy_pool || true"
                sh "docker build -f ci/indy-pool.dockerfile -t indy_pool ci"
                sh "docker run -d --name indy_pool -p 9701-9708:9701-9708 indy_pool"

                setupRust()
                setupRustIOS()
                setupBrewPackages()

                sh 'chmod -R 777 ci'
                echo "iOS Test: build libindy pod"
                sh "ci/ios-build.sh libindy x86_64-apple-ios"

                dir('wrappers/ios/libindy-pod') {
                    echo "iOS Test: Installing dependencies (pods)"

                    withEnv([
                            "GEM_PATH=$HOME/.gem.indy_sdk",
                            "GEM_HOME=$HOME/.gem.indy_sdk"
                    ]) {
                        sh "pod install --repo-update"
                    }
                }

                // FIXME replace this hack (manually rewrite installed pod)
                sh "rm -f wrappers/ios/libindy-pod/Pods/libindy/*.[ah]"
                sh "cp libindy/out_pod/*.[ah] wrappers/ios/libindy-pod/Pods/libindy"

                dir('wrappers/ios/libindy-pod') {
                    echo "iOS Test: Testing"
                    sh "xcodebuild test -workspace Indy.xcworkspace -scheme Indy-demo -destination 'platform=iOS Simulator,name=iPhone X IndySDK,OS=11.2'"
                }
            } finally {
                try {
                    sh "docker stop indy_pool"
                } catch (ignore) {
                }
                try {
                    sh "docker rm indy_pool"
                } catch (ignore) {
                }
                step([$class: 'WsCleanup'])
            }
        }
    }
}

def ubuntuTesting() {
    node('ubuntu') {
        stage('Ubuntu Test') {
            linuxTesting("ci/ubuntu.dockerfile ci", "Ubuntu", "pool_network")
        }
    }
}

def rhelTesting() {
    node('ubuntu') {
        stage('RedHat Test') {
            linuxTesting("ci/amazon.dockerfile ci", "RedHat", "pool_network")
        }
    }
}

def linuxTesting(file, env_name, network_name) {
    def poolInst
    try {
        echo "${env_name} Test: Checkout csm"
        checkout scm

        poolInst = openPool(env_name, network_name)

        def testEnv
        def additionalFeatures = "sodium_static"

        dir('libindy') {
            echo "${env_name} Libindy Test: Build docker image"
            testEnv = dockerBuild('libindy', file)

            testEnv.inside("--ip=\"10.0.0.3\" --network=${network_name}") {
                echo "${env_name} Libindy Test: Build"
                sh "cargo build --features \"fatal_warnings $additionalFeatures\""
            }
        }

        sh "cp libindy/target/debug/libindy.so wrappers/java/lib"
        sh "cp libindy/target/debug/libindy.so wrappers/python"
        sh "cp libindy/target/debug/libindy.so wrappers/nodejs"
        sh "cp libindy/target/debug/libindy.so wrappers/rust"
        sh "cp libindy/target/debug/libindy.so cli"
        sh "cp libindy/target/debug/libindy.so libnullpay"
        sh "cp libindy/target/debug/libindy.so vcx/libvcx"
        sh "cp libindy/target/debug/libindy.so vcx/wrappers/java"

        dir('libnullpay') {
            echo "${env_name} Libnullpay Test: Build docker image"

            testEnv.inside("--ip=\"10.0.0.3\" --network=${network_name}") {
                echo "${env_name} Libnullpay Test: Build"
                sh "LIBRARY_PATH=./ cargo build --features fatal_warnings"
            }
        }

        sh "cp libnullpay/target/debug/libnullpay.so cli"
        sh "cp libnullpay/target/debug/libnullpay.so vcx/libvcx"
        sh "cp libnullpay/target/debug/libnullpay.so vcx/wrappers/java"

        dir('vcx/libvcx') {
            testEnv.inside {
                echo "${env_name} Libvcx Test: Test"

                echo "${env_name} Libvcx Test: Build"
                sh "LIBRARY_PATH=./ cargo build --features fatal_warnings"
            }
        }

        sh "cp vcx/libvcx/target/debug/libvcx.so vcx/wrappers/java"

        stash includes: 'wrappers/java/lib/libindy.so', name: "LibindyJavaSO${env_name}"
        stash includes: 'wrappers/python/libindy.so', name: "LibindyPythonSO${env_name}"
        stash includes: 'wrappers/nodejs/libindy.so', name: "LibindyNodejsSO${env_name}"
        stash includes: 'wrappers/rust/libindy.so', name: "LibindyRustSO${env_name}"
        stash includes: 'cli/libindy.so', name: "LibindyCliSO${env_name}"
        stash includes: 'cli/libnullpay.so', name: "LibnullpayCliSO${env_name}"
        stash includes: 'vcx/libvcx/libindy.so', name: "LibindyVCXSO${env_name}"
        stash includes: 'vcx/libvcx/libnullpay.so', name: "LibnullpayVCXSO${env_name}"
        stash includes: 'vcx/wrappers/java/libindy.so,' +
                'vcx/wrappers/java/libvcx.so,' +
                'vcx/wrappers/java/libnullpay.so', name: "VcxJavaDependenciesSO${env_name}"

        parallel([
                "${env_name}-libindy-test"   : {
                    dir('libindy') {
                        testEnv.inside("--network=${network_name}") {
                            echo "${env_name} Libindy Test: Test"

                            echo "${env_name} Libindy Test: Build Test"
                            sh "RUST_BACKTRACE=1 cargo test --no-run --features $additionalFeatures"

                            echo "${env_name} Libindy Test: Run tests"
                            sh "RUST_BACKTRACE=1 RUST_LOG=indy::=debug,zmq=trace RUST_TEST_THREADS=1 TEST_POOL_IP=10.0.0.2 cargo test --features  $additionalFeatures"
                        }
                    }
                },
                "${env_name}-libnullpay-test": {
                    dir('libnullpay') {
                        testEnv.inside("--network=${network_name}") {
                            echo "${env_name} Libnullpay Test: Test"

                            echo "${env_name} Libnullpay Test: Build Test"
                            sh "LIBRARY_PATH=./ RUST_BACKTRACE=1 cargo test --no-run"

                            echo "${env_name} Libnullpay Test: Run tests"
                            sh 'LD_LIBRARY_PATH=./:${LD_LIBRARY_PATH} RUST_BACKTRACE=1 RUST_LOG=indy::=debug,zmq=trace RUST_TEST_THREADS=1 TEST_POOL_IP=10.0.0.2 cargo test'
                        }
                    }
                },
<<<<<<< HEAD
                "${env_name}-java-test"      : {
                    linuxModuleTesting(file, env_name, network_name, this.&linuxJavaTesting)
                },
                "${env_name}-python-test"    : {
                    linuxModuleTesting(file, env_name, network_name, this.&linuxPythonTesting)
                },
                "${env_name}-nodejs-test"    : {
                    linuxModuleTesting(file, env_name, network_name, this.&linuxNodejsTesting)
                },
                "${env_name}-cli-test"       : {
                    linuxModuleTesting(file, env_name, network_name, this.&linuxCLITesting)
                },
                "${env_name}-vcx-test"       : {
                    linuxModuleTesting(file, env_name, network_name, this.&linuxVCXTesting)
                },
                "${env_name}-vcx-java-test"  : {
                    linuxModuleTesting(file, env_name, network_name, this.&linuxVcxJavaTesting)
                }
=======
                "${env_name}-java-test"      : { linuxModuleTesting(file, env_name, network_name, this.&linuxJavaTesting) },
                "${env_name}-python-test"    : { linuxModuleTesting(file, env_name, network_name, this.&linuxPythonTesting) },
                "${env_name}-nodejs-test"    : { linuxModuleTesting(file, env_name, network_name, this.&linuxNodejsTesting) },
                "${env_name}-cli-test"       : { linuxModuleTesting(file, env_name, network_name, this.&linuxCLITesting) },
                "${env_name}-rust-test"      : { linuxModuleTesting(file, env_name, network_name, this.&linuxRustTesting) },
                "${env_name}-vcx-test"       : { linuxModuleTesting(file, env_name, network_name, this.&linuxVCXTesting) }
>>>>>>> 58c571f4
        ])
    }
    finally {
        closePool(env_name, network_name, poolInst)
    }
}

def linuxModuleTesting(file, env_name, network_name, module_tester) {
    node('ubuntu') {
        def poolInst
        try {
            echo "${env_name} Test: Checkout csm"
            checkout scm

            poolInst = openPool(env_name, network_name)

            def testEnv

            dir('libindy') {
                echo "${env_name} Libindy Test: Build docker image"
                testEnv = dockerBuild('libindy', file)
            }

            module_tester(env_name, network_name, testEnv)
        } finally {
            closePool(env_name, network_name, poolInst)
        }
    }
}

def linuxAndroidOnEmulatorTesting(env_name, network_name, testEnv) {
    dir('libindy') {
        sh 'chmod -R 777 ci/*.sh'
        sh 'chmod -R 777 *.sh'

        echo "${env_name} Libindy Test: Test on ARM emulator"
        testEnv.inside("--network=${network_name}") {
            sh "./android.test.sh arm"
        }
    }
}

def linuxJavaTesting(env_name, network_name, testEnv) {
    unstash name: "LibindyJavaSO${env_name}"
    dir('wrappers/java') {
        testEnv.inside("--network=${network_name}") {
            echo "${env_name} Libindy Test: Test java wrapper"

            sh "TEST_POOL_IP=10.0.0.2 mvn clean test"
        }
    }
}

def linuxPythonTesting(env_name, network_name, testEnv) {
    unstash name: "LibindyPythonSO${env_name}"
    dir('wrappers/python') {
        testEnv.inside("--network=${network_name}") {
            echo "${env_name} Libindy Test: Test python wrapper"

            sh '''
                python3.5 -m pip install --user -e .
                LD_LIBRARY_PATH=./:${LD_LIBRARY_PATH} TEST_POOL_IP=10.0.0.2 python3.5 -m pytest
            '''
        }
    }
}

def linuxNodejsTesting(env_name, network_name, testEnv) {
    unstash name: "LibindyNodejsSO${env_name}"
    testEnv.inside("--network=${network_name}") {
        echo "${env_name} Libindy Test: Test nodejs wrapper"

        sh '''
                cd wrappers/nodejs
                npm run prepare
                npm install
                LD_LIBRARY_PATH=./:${LD_LIBRARY_PATH} RUST_LOG=trace TEST_POOL_IP=10.0.0.2 npm test
            '''
    }
}

def linuxVCXTesting(env_name, network_name, testEnv) {
    unstash name: "LibindyVCXSO${env_name}"
    unstash name: "LibnullpayVCXSO${env_name}"

    dir('vcx/libvcx') {
        testEnv.inside {
            echo "${env_name} Libvcx Test: Test"

            echo "${env_name} Libvcx Test: Build"
            sh "LIBRARY_PATH=./ cargo build --features fatal_warnings"

            echo "${env_name} Libvcx Test: Build Test"
            sh "LIBRARY_PATH=./ RUST_BACKTRACE=1 cargo test --no-run"

            echo "${env_name} Libvcx Test: Run tests"
            sh 'LIBRARY_PATH=./ LD_LIBRARY_PATH=./:${LD_LIBRARY_PATH} RUST_BACKTRACE=1 RUST_LOG=debug RUST_TEST_THREADS=1 cargo test'
        }
    }
}

def linuxVcxJavaTesting(env_name, network_name, testEnv) {
    unstash name: "VcxJavaDependenciesSO${env_name}"

    dir('vcx/wrappers/java') {
        echo "${env_name} Vcx Test: Test java wrapper"

        testEnv.inside("--network=${network_name}") {
            sh 'LIBRARY_PATH=./ LD_LIBRARY_PATH=./:${LD_LIBRARY_PATH}  ./gradlew --no-daemon test'
        }
    }
}

def linuxCLITesting(env_name, network_name, testEnv) {
    unstash name: "LibindyCliSO${env_name}"
    unstash name: "LibnullpayCliSO${env_name}"

    dir('cli') {
        testEnv.inside("--network=${network_name}") {
            echo "${env_name} Indy Cli Test: Build"
            sh 'LIBRARY_PATH=./ RUST_BACKTRACE=1 cargo test --features "nullpay_plugin" --no-run'

            echo "${env_name} Indy Cli Test: Run tests"
            sh 'LD_LIBRARY_PATH=./:${LD_LIBRARY_PATH} RUST_BACKTRACE=1 RUST_LOG=indy::=debug,zmq=trace RUST_TEST_THREADS=1 TEST_POOL_IP=10.0.0.2 cargo test --features "nullpay_plugin"'
        }
    }
}

def linuxRustTesting(env_name, network_name, testEnv) {
    unstash name: "LibindyRustSO${env_name}"

    dir('wrappers/rust') {
        testEnv.inside("--network=${network_name}") {
            echo "${env_name} Indy Rust wrapper Test: Build"
            sh 'LIBRARY_PATH=./ RUST_BACKTRACE=1 cargo test --no-run'

            echo "${env_name} Indy Rust wrupper Test: Run tests"
            sh 'LD_LIBRARY_PATH=./:${LD_LIBRARY_PATH} RUST_BACKTRACE=1 RUST_LOG=indy::=debug,zmq=trace RUST_TEST_THREADS=1 TEST_POOL_IP=10.0.0.2 cargo test'
        }
    }
}

def getBuildPoolVerOptions(pool_type, plenum_ver, anoncreds_ver, node_ver) {
    if (pool_type != null && plenum_ver != null && anoncreds_ver != null && node_ver != null) {
        return "--build-arg=indy_stream=${pool_type} --build-arg indy_plenum_ver=${plenum_ver} --build-arg indy_anoncreds_ver=${anoncreds_ver} --build-arg indy_node_ver=${node_ver}"
    } else {
        return ""
    }
}

def getUserUid() {
    return sh(returnStdout: true, script: 'id -u').trim()
}

def dockerBuild(name, file = 'ci/ubuntu.dockerfile ci', customParams = '') {
    return docker.build("$name-test", "--build-arg uid=${getUserUid()} ${customParams} -f $file")
}

def dockerClean(env_name, network_name) {
    try {
        try {
            sh "docker ps --format '{{.ID}}' --filter network=${network_name} | xargs docker rm -f || true"//TODO: FIXME
        } catch (error) {
            echo "${env_name} Test: error while force clean-up network ${network_name} - ${error}"
        }
        try {
            echo "${env_name} Test: remove pool network ${network_name}"
            sh "docker network rm ${network_name} || true" //TODO: FIXME
        } catch (error) {
            echo "${env_name} Test: error while delete ${network_name} - ${error}"
        }
    }
    finally {
        sh "docker container prune -f"
        sh "docker network prune -f"
    }
}

def openPool(env_name, network_name, pool_type = null, pool_ver = null, plenum_ver = null, anoncreds_ver = null, node_ver = null) {
    echo "${env_name} Test: Clean docker"
    dockerClean(env_name, network_name)

    echo "${env_name} Test: Create docker network (${network_name}) for nodes pool and test image"
    sh "docker network create --subnet=10.0.0.0/8 ${network_name}"

    echo "${env_name} Test: Build docker image for nodes pool ver. ${pool_ver}"
    echo "${env_name} Test: Building nodes pool for versions: plenum ${plenum_ver}, anoncreds ${anoncreds_ver}, node ${node_ver}"
    verOptions = getBuildPoolVerOptions(pool_type, plenum_ver, anoncreds_ver, node_ver)
    def poolEnv = dockerBuild("indy_pool_${pool_ver}", 'ci/indy-pool.dockerfile ci', "--build-arg pool_ip=10.0.0.2 ${verOptions}")
    echo "${env_name} Test: Run nodes pool"
    return poolEnv.run("--ip=\"10.0.0.2\" --network=${network_name}")
}

def closePool(env_name, network_name, poolInst) {
    echo "${env_name} Test: Cleanup"
    try {
        echo "${env_name} Test: stop pool"
        poolInst.stop()
    } catch (error) {
        echo "${env_name} Tests: error while stop pool ${error}"
    }
    finally {
        dockerClean(env_name, network_name)
    }
    step([$class: 'WsCleanup'])
}

def setupRust() {
    sh "rustup default 1.27.0"
}

def setupRustIOS() {
    sh "rustup target add x86_64-apple-ios"
}

def setupBrewPackages() {
    sh "brew switch libsodium 1.0.12"
    sh "brew switch openssl 1.0.2l"
    sh "brew switch zeromq 4.2.3"
}<|MERGE_RESOLUTION|>--- conflicted
+++ resolved
@@ -377,33 +377,13 @@
                         }
                     }
                 },
-<<<<<<< HEAD
-                "${env_name}-java-test"      : {
-                    linuxModuleTesting(file, env_name, network_name, this.&linuxJavaTesting)
-                },
-                "${env_name}-python-test"    : {
-                    linuxModuleTesting(file, env_name, network_name, this.&linuxPythonTesting)
-                },
-                "${env_name}-nodejs-test"    : {
-                    linuxModuleTesting(file, env_name, network_name, this.&linuxNodejsTesting)
-                },
-                "${env_name}-cli-test"       : {
-                    linuxModuleTesting(file, env_name, network_name, this.&linuxCLITesting)
-                },
-                "${env_name}-vcx-test"       : {
-                    linuxModuleTesting(file, env_name, network_name, this.&linuxVCXTesting)
-                },
-                "${env_name}-vcx-java-test"  : {
-                    linuxModuleTesting(file, env_name, network_name, this.&linuxVcxJavaTesting)
-                }
-=======
                 "${env_name}-java-test"      : { linuxModuleTesting(file, env_name, network_name, this.&linuxJavaTesting) },
                 "${env_name}-python-test"    : { linuxModuleTesting(file, env_name, network_name, this.&linuxPythonTesting) },
                 "${env_name}-nodejs-test"    : { linuxModuleTesting(file, env_name, network_name, this.&linuxNodejsTesting) },
                 "${env_name}-cli-test"       : { linuxModuleTesting(file, env_name, network_name, this.&linuxCLITesting) },
                 "${env_name}-rust-test"      : { linuxModuleTesting(file, env_name, network_name, this.&linuxRustTesting) },
-                "${env_name}-vcx-test"       : { linuxModuleTesting(file, env_name, network_name, this.&linuxVCXTesting) }
->>>>>>> 58c571f4
+                "${env_name}-vcx-test"       : { linuxModuleTesting(file, env_name, network_name, this.&linuxVCXTesting) },
+                "${env_name}-vcx-java-test"  : { linuxModuleTesting(file, env_name, network_name, this.&linuxVcxJavaTesting) }
         ])
     }
     finally {
