--- conflicted
+++ resolved
@@ -26,11 +26,5 @@
 libc = "0.2.21"
 log = "0.3.7"
 openssl = "0.9.9"
-<<<<<<< HEAD
-int_traits = "0.1.1"
 rusqlite = "0.10.1"
-libc = "0.2.21"
-=======
-rusqlite = "0.10.1"
-zmq = "0.8.1"
->>>>>>> e4f1c6fe
+zmq = "0.8.1"