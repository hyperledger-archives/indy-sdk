--- conflicted
+++ resolved
@@ -108,13 +108,7 @@
 	 * public CompletableFuture<...> registerWalletType(
 				...) throws IndyException;*/
 
-<<<<<<< HEAD
-	private static HashSet<Callback> map = new HashSet<>();//TODO FIX BUG WITH CALLBACK LIVETIME
-
-	public static Future<CreateWalletResult> createWallet(
-=======
 	public static CompletableFuture<Void> createWallet(
->>>>>>> 035fd0d5
 			String poolName,
 			String name,
 			String xtype,
@@ -123,8 +117,6 @@
 
 		CompletableFuture<Void> future = new CompletableFuture<Void> ();
 		int commandHandle = addFuture(future);
-
-		map.add(callback);
 
 		int result = LibIndy.api.indy_create_wallet(
 				commandHandle, 
@@ -148,18 +140,6 @@
 		CompletableFuture<Wallet> future = new CompletableFuture<Wallet> ();
 		int commandHandle = addFuture(future);
 
-<<<<<<< HEAD
-				if (! checkCallback(future, xcommand_handle, err)) return;
-
-				Wallet wallet = new Wallet(handle);
-				
-				OpenWalletResult result = new OpenWalletResult(wallet);
-				future.complete(result);
-			}
-		};
-
-=======
->>>>>>> 035fd0d5
 		int result = LibIndy.api.indy_open_wallet(
 				commandHandle, 
 				name,
