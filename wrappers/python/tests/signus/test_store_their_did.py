<<<<<<< HEAD
from indy import signus

import pytest
=======
from indy import IndyError
from indy import signus

import pytest

from indy.error import ErrorCode


@pytest.mark.asyncio
async def test_store_their_did_works(wallet_handle):
    await signus.store_their_did(wallet_handle, '{"did":"8wZcEriaNLNKtteJvx7f8i"}')


@pytest.mark.asyncio
async def test_store_their_did_works_for_invalid_json(wallet_handle):
    with pytest.raises(IndyError) as e:
        await signus.store_their_did(wallet_handle, '{"field":"value"}')
    assert ErrorCode.CommonInvalidStructure == e.value.error_code
>>>>>>> 921fa537


@pytest.mark.asyncio
async def test_store_their_did_works_for_invalid_handle(wallet_handle):
    with pytest.raises(IndyError) as e:
        await signus.store_their_did(wallet_handle + 1, '{"did":"8wZcEriaNLNKtteJvx7f8i"}')
    assert ErrorCode.WalletInvalidHandle == e.value.error_code


@pytest.mark.asyncio
async def test_store_their_did_works_with_verkey(wallet_handle):
    await signus.store_their_did(wallet_handle, '{"did":"8wZcEriaNLNKtteJvx7f8i",'
                                                ' "verkey": "GjZWsBLgZCR18aL468JAT7w9CZRiBnpxUPPgyQxh4voa"}')


@pytest.mark.asyncio
async def test_store_their_did_works_without_did(wallet_handle):
    with pytest.raises(IndyError) as e:
        await signus.store_their_did(wallet_handle, '{"verkey": "GjZWsBLgZCR18aL468JAT7w9CZRiBnpxUPPgyQxh4voa"}')
    assert ErrorCode.CommonInvalidStructure == e.value.error_code


@pytest.mark.asyncio
async def test_store_their_did_works_for_correct_crypto_type(wallet_handle):
    await signus.store_their_did(wallet_handle, '{"did":"8wZcEriaNLNKtteJvx7f8i", "crypto_type": "ed25519"}')


@pytest.mark.asyncio
async def test_store_their_did_works_for_invalid_did(wallet_handle):
    with pytest.raises(IndyError) as e:
        await signus.store_their_did(wallet_handle, '{"did": "invalid_base58_string"}')
    assert ErrorCode.CommonInvalidStructure == e.value.error_code
<|MERGE_RESOLUTION|>--- conflicted
+++ resolved
@@ -1,8 +1,3 @@
-<<<<<<< HEAD
-from indy import signus
-
-import pytest
-=======
 from indy import IndyError
 from indy import signus
 
@@ -21,7 +16,6 @@
     with pytest.raises(IndyError) as e:
         await signus.store_their_did(wallet_handle, '{"field":"value"}')
     assert ErrorCode.CommonInvalidStructure == e.value.error_code
->>>>>>> 921fa537
 
 
 @pytest.mark.asyncio
