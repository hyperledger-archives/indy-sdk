[package]
name = "indy-sys"
description = "FFI bindings to Libindy C API"
version = "1.10.0"
authors = ["Mike Lodder <redmike7@gmail.com>"]
build = "build.rs"
links = "indy"
license = "MIT/Apache-2.0"

[dependencies]
<<<<<<< HEAD
libc = "0.2.60"
=======
libc = "0.2.53"
>>>>>>> c4602d8f

[build-dependencies]
pkg-config = "0.3.9"
regex = "1.0.0"

[target.'cfg(target_env = "msvc")'.build-dependencies]
vcpkg = "0.2"<|MERGE_RESOLUTION|>--- conflicted
+++ resolved
@@ -8,11 +8,7 @@
 license = "MIT/Apache-2.0"
 
 [dependencies]
-<<<<<<< HEAD
-libc = "0.2.60"
-=======
 libc = "0.2.53"
->>>>>>> c4602d8f
 
 [build-dependencies]
 pkg-config = "0.3.9"
