use super::*;

use {CString, Error, Handle};

extern {
    #[no_mangle]
    pub fn indy_sign_and_submit_request(command_handle: Handle,
                                        pool_handle: Handle,
                                        wallet_handle: Handle,
                                        submitter_did: CString,
                                        request_json: CString,
                                        cb: Option<ResponseStringCB>) -> Error;

    #[no_mangle]
    pub fn indy_submit_request(command_handle: Handle,
                               pool_handle: Handle,
                               request_json: CString,
                               cb: Option<ResponseStringCB>) -> Error;

    #[no_mangle]
    pub fn indy_submit_action(command_handle: Handle,
                              pool_handle: Handle,
                              request_json: CString,
                              nodes: CString,
                              timeout: Handle,
                              cb: Option<ResponseStringCB>) -> Error;

    #[no_mangle]
    pub fn indy_sign_request(command_handle: Handle,
                             wallet_handle: Handle,
                             submitter_did: CString,
                             request_json: CString,
                             cb: Option<ResponseStringCB>) -> Error;

    #[no_mangle]
    pub fn indy_multi_sign_request(command_handle: Handle,
                                   wallet_handle: Handle,
                                   submitter_did: CString,
                                   request_json: CString,
                                   cb: Option<ResponseStringCB>) -> Error;

    #[no_mangle]
    pub fn indy_build_get_ddo_request(command_handle: Handle,
                                      submitter_did: CString,
                                      target_did: CString,
                                      cb: Option<ResponseStringCB>) -> Error;

    #[no_mangle]
    pub fn indy_build_nym_request(command_handle: Handle,
                                  submitter_did: CString,
                                  target_did: CString,
                                  verkey: CString,
                                  alias: CString,
                                  role: CString,
                                  cb: Option<ResponseStringCB>) -> Error;

    #[no_mangle]
    pub fn indy_build_get_nym_request(command_handle: Handle,
                                      submitter_did: CString,
                                      target_did: CString,
                                      cb: Option<ResponseStringCB>) -> Error;

    #[no_mangle]
    pub fn indy_build_attrib_request(command_handle: Handle,
                                     submitter_did: CString,
                                     target_did: CString,
                                     hash: CString,
                                     raw: CString,
                                     enc: CString,
                                     cb: Option<ResponseStringCB>) -> Error;

    #[no_mangle]
    pub fn indy_build_get_attrib_request(command_handle: Handle,
                                         submitter_did: CString,
                                         target_did: CString,
                                         raw: CString,
                                         hash: CString,
                                         enc: CString,
                                         cb: Option<ResponseStringCB>) -> Error;

    #[no_mangle]
    pub fn indy_build_schema_request(command_handle: Handle,
                                     submitter_did: CString,
                                     data: CString,
                                     cb: Option<ResponseStringCB>) -> Error;

    #[no_mangle]
    pub fn indy_build_get_schema_request(command_handle: Handle,
                                         submitter_did: CString,
                                         id: CString,
                                         cb: Option<ResponseStringCB>) -> Error;

    #[no_mangle]
    pub fn indy_parse_get_schema_response(command_handle: Handle,
                                          get_schema_response: CString,
                                          cb: Option<ResponseStringStringCB>) -> Error;

    #[no_mangle]
    pub fn indy_build_cred_def_request(command_handle: Handle,
                                       submitter_did: CString,
                                       data: CString,
                                       cb: Option<ResponseStringCB>) -> Error;

    #[no_mangle]
    pub fn indy_build_get_cred_def_request(command_handle: Handle,
                                           submitter_did: CString,
                                           id: CString,
                                           cb: Option<ResponseStringCB>) -> Error;

    #[no_mangle]
    pub fn indy_parse_get_cred_def_response(command_handle: Handle,
                                            get_cred_def_response: CString,
                                            cb: Option<ResponseStringStringCB>) -> Error;

    #[no_mangle]
    pub fn indy_build_node_request(command_handle: Handle,
                                   submitter_did: CString,
                                   target_did: CString,
                                   data: CString,
                                   cb: Option<ResponseStringCB>) -> Error;

    #[no_mangle]
    pub fn indy_build_get_validator_info_request(command_handle: Handle,
                                                 submitter_did: CString,
                                                 cb: Option<ResponseStringCB>) -> Error;

    #[no_mangle]
    pub fn indy_build_get_txn_request(command_handle: Handle,
                                      submitter_did: CString,
                                      ledger_type: CString,
                                      seq_no: Handle,
                                      cb: Option<ResponseStringCB>) -> Error;

    #[no_mangle]
    pub fn indy_build_pool_config_request(command_handle: Handle,
                                          submitter_did: CString,
                                          writes: bool,
                                          force: bool,
                                          cb: Option<ResponseStringCB>) -> Error;

    #[no_mangle]
    pub fn indy_build_pool_restart_request(command_handle: Handle,
                                           submitter_did: CString,
                                           action: CString,
                                           datetime: CString,
                                           cb: Option<ResponseStringCB>) -> Error;

    #[no_mangle]
    pub fn indy_build_pool_upgrade_request(command_handle: Handle,
                                           submitter_did: CString,
                                           name: CString,
                                           version: CString,
                                           action: CString,
                                           sha256: CString,
                                           timeout: Handle,
                                           schedule: CString,
                                           justification: CString,
                                           reinstall: bool,
                                           force: bool,
                                           package: CString,
                                           cb: Option<ResponseStringCB>) -> Error;

    #[no_mangle]
    pub fn indy_build_revoc_reg_def_request(command_handle: Handle,
                                            submitter_did: CString,
                                            data: CString,
                                            cb: Option<ResponseStringCB>) -> Error;

    #[no_mangle]
    pub fn indy_build_get_revoc_reg_def_request(command_handle: Handle,
                                                submitter_did: CString,
                                                id: CString,
                                                cb: Option<ResponseStringCB>) -> Error;

    #[no_mangle]
    pub fn indy_parse_get_revoc_reg_def_response(command_handle: Handle,
                                                 get_revoc_reg_def_response: CString,
                                                 cb: Option<ResponseStringStringCB>) -> Error;

    #[no_mangle]
    pub fn indy_build_revoc_reg_entry_request(command_handle: Handle,
                                              submitter_did: CString,
                                              revoc_reg_def_id: CString,
                                              rev_def_type: CString,
                                              value: CString,
                                              cb: Option<ResponseStringCB>) -> Error;

    #[no_mangle]
    pub fn indy_build_get_revoc_reg_request(command_handle: Handle,
                                            submitter_did: CString,
                                            revoc_reg_def_id: CString,
                                            timestamp: i64,
                                            cb: Option<ResponseStringCB>) -> Error;

    #[no_mangle]
    pub fn indy_parse_get_revoc_reg_response(command_handle: Handle,
                                             get_revoc_reg_response: CString,
                                             cb: Option<ResponseStringStringU64CB>) -> Error;

    #[no_mangle]
    pub fn indy_build_get_revoc_reg_delta_request(command_handle: Handle,
                                                  submitter_did: CString,
                                                  revoc_reg_def_id: CString,
                                                  from: i64,
                                                  to: i64,
                                                  cb: Option<ResponseStringCB>) -> Error;

    #[no_mangle]
    pub fn indy_parse_get_revoc_reg_delta_response(command_handle: Handle,
                                                   get_revoc_reg_delta_response: CString,
                                                   cb: Option<ResponseStringStringU64CB>) -> Error;

    #[no_mangle]
    pub fn indy_register_transaction_parser_for_sp(command_handle: Handle,
                                                   txn_type: CString,
                                                   parser: Option<CustomTransactionParser>,
                                                   free: Option<CustomFree>,
                                                   cb: Option<ResponseEmptyCB>) -> Error;

    #[no_mangle]
    pub fn indy_get_response_metadata(command_handle: Handle,
                                      response: CString,
                                      cb: Option<ResponseStringCB>) -> Error;

    #[no_mangle]
    pub fn indy_build_auth_rule_request(command_handle: Handle,
                                        submitter_did: CString,
                                        txn_type: CString,
                                        action: CString,
                                        field: CString,
                                        old_value: CString,
                                        new_value: CString,
                                        constraint: CString,
                                        cb: Option<ResponseStringCB>) -> Error;

    #[no_mangle]
    pub fn indy_build_get_auth_rule_request(command_handle: Handle,
                                            submitter_did: CString,
                                            txn_type: CString,
                                            action: CString,
                                            field: CString,
                                            old_value: CString,
                                            new_value: CString,
                                            cb: Option<ResponseStringCB>) -> Error;

    #[no_mangle]
    pub fn indy_build_txn_author_agreement_request(command_handle: Handle,
                                                   submitter_did: CString,
                                                   text: CString,
                                                   version: CString,
                                                   cb: Option<ResponseStringCB>) -> Error;

    #[no_mangle]
    pub fn indy_build_get_txn_author_agreement_request(command_handle: Handle,
                                                       submitter_did: CString,
                                                       data: CString,
                                                       cb: Option<ResponseStringCB>) -> Error;

    #[no_mangle]
    pub fn indy_build_acceptance_mechanism_request(command_handle: Handle,
                                                   submitter_did: CString,
                                                   aml: CString,
                                                   aml_context: CString,
                                                   cb: Option<ResponseStringCB>) -> Error;

    #[no_mangle]
    pub fn indy_build_get_acceptance_mechanism_request(command_handle: Handle,
                                                       submitter_did: CString,
                                                       timestamp: i64,
                                                       cb: Option<ResponseStringCB>) -> Error;

    #[no_mangle]
<<<<<<< HEAD
    pub fn indy_append_txn_author_agreement_meta_to_request(command_handle: Handle,
                                                            request_json: CString,
                                                            text: CString,
                                                            version: CString,
                                                            hash: CString,
                                                            acc_mech_type: CString,
                                                            time_of_acceptance: u64,
                                                            cb: Option<ResponseStringCB>) -> Error;
=======
    pub fn indy_append_txn_author_agreement_acceptance_to_request(command_handle: Handle,
                                                                  request_json: CString,
                                                                  text: CString,
                                                                  version: CString,
                                                                  hash: CString,
                                                                  acc_mech_type: CString,
                                                                  time_of_acceptance: u64,
                                                                  cb: Option<ResponseStringCB>) -> Error;
>>>>>>> bc24340f
}

pub type CustomTransactionParser = extern fn(reply_from_node: CString, parsed_sp: *mut CString) -> Error;
pub type CustomFree = extern fn(data: CString) -> Error;<|MERGE_RESOLUTION|>--- conflicted
+++ resolved
@@ -270,16 +270,6 @@
                                                        cb: Option<ResponseStringCB>) -> Error;
 
     #[no_mangle]
-<<<<<<< HEAD
-    pub fn indy_append_txn_author_agreement_meta_to_request(command_handle: Handle,
-                                                            request_json: CString,
-                                                            text: CString,
-                                                            version: CString,
-                                                            hash: CString,
-                                                            acc_mech_type: CString,
-                                                            time_of_acceptance: u64,
-                                                            cb: Option<ResponseStringCB>) -> Error;
-=======
     pub fn indy_append_txn_author_agreement_acceptance_to_request(command_handle: Handle,
                                                                   request_json: CString,
                                                                   text: CString,
@@ -288,7 +278,6 @@
                                                                   acc_mech_type: CString,
                                                                   time_of_acceptance: u64,
                                                                   cb: Option<ResponseStringCB>) -> Error;
->>>>>>> bc24340f
 }
 
 pub type CustomTransactionParser = extern fn(reply_from_node: CString, parsed_sp: *mut CString) -> Error;
