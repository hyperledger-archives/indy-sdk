﻿using System;
using System.Runtime.InteropServices;

namespace Hyperledger.Indy.LedgerApi
{
    internal static class NativeMethods
    {
        /// <summary>
        /// Delegate for callbacks used by functions that submit requests to the ledger.
        /// </summary>
        /// <param name="xcommand_handle">The handle for the command that initiated the callback.</param>
        /// <param name="err">The outcome of execution of the command.</param>
        /// <param name="request_result_json">The result data.</param>
        internal delegate void SubmitRequestCompletedDelegate(int xcommand_handle, int err, string request_result_json);

        /// <summary>
        /// Delegate for callbacks used by functions that build requests destined for the ledger.
        /// </summary>
        /// <param name="xcommand_handle">The handle for the command that initiated the callback.</param>
        /// <param name="err">The outcome of execution of the command.</param>
        /// <param name="request_json">The request that can be signed and submitted to the ledger.</param>
        internal delegate void BuildRequestCompletedDelegate(int xcommand_handle, int err, string request_json);

        /// <summary>
        /// Signs and submits request message to validator pool.
        /// </summary>
        /// <param name="command_handle">The handle for the command that will be passed to the callback.</param>
        /// <param name="pool_handle">pool handle (created by open_pool_ledger).</param>
        /// <param name="wallet_handle">wallet handle (created by open_wallet).</param>
        /// <param name="submitter_did">Id of Identity stored in secured Wallet.</param>
        /// <param name="request_json">Request data json.</param>
        /// <param name="cb">The function that will be called when the asynchronous call is complete.</param>
        /// <returns>0 if the command was initiated successfully.  Any non-zero result indicates an error.</returns>
        [DllImport(Consts.NATIVE_LIB_NAME, CharSet = CharSet.Ansi, BestFitMapping = false, ThrowOnUnmappableChar = true)]
        internal static extern int indy_sign_and_submit_request(int command_handle, IntPtr pool_handle, IntPtr wallet_handle, string submitter_did, string request_json, SubmitRequestCompletedDelegate cb);

        /// <summary>
        /// Publishes request message to validator pool (no signing, unlike sign_and_submit_request).
        /// </summary>
        /// <param name="command_handle">The handle for the command that will be passed to the callback.</param>
        /// <param name="pool_handle">pool handle (created by open_pool_ledger).</param>
        /// <param name="request_json">Request data json.</param>
        /// <param name="cb">The function that will be called when the asynchronous call is complete.</param>
        /// <returns>0 if the command was initiated successfully.  Any non-zero result indicates an error.</returns>
        [DllImport(Consts.NATIVE_LIB_NAME, CharSet = CharSet.Ansi, BestFitMapping = false, ThrowOnUnmappableChar = true)]
        internal static extern int indy_submit_request(int command_handle, IntPtr pool_handle, string request_json, SubmitRequestCompletedDelegate cb);

        /// <summary>
        /// Send action to particular nodes of validator pool.
        ///
        /// The list of requests can be send:
        ///     POOL_RESTART
        ///     GET_VALIDATOR_INFO
        /// </summary>
        /// <returns>The submit action.</returns>
        /// <param name="command_handle">Command handle.</param>
        /// <param name="pool_handle">Pool handle.</param>
        /// <param name="request_json">Request json.</param>
        /// <param name="nodes">Nodes.</param>
        /// <param name="timeout">Timeout.</param>
        /// <param name="cb">Cb.</param>
        [DllImport(Consts.NATIVE_LIB_NAME, CharSet = CharSet.Ansi, BestFitMapping = false, ThrowOnUnmappableChar = true)]
        internal static extern int indy_submit_action(int command_handle, IntPtr pool_handle, string request_json, string nodes, int timeout, SubmitRequestCompletedDelegate cb);


        /// <summary>
        /// Signs a request.
        /// </summary>
        /// <param name="command_handle">The handle for the command that will be passed to the callback.</param>
        /// <param name="wallet_handle">wallet handle.</param>
        /// <param name="submitter_did">The DID of the submitter.</param>
        /// <param name="request_json">The request to sign.</param>
        /// <param name="cb">The function that will be called when the asynchronous call is complete.</param>
        /// <returns>0 if the command was initiated successfully.  Any non-zero result indicates an error.</returns>
        [DllImport(Consts.NATIVE_LIB_NAME, CharSet = CharSet.Ansi, BestFitMapping = false, ThrowOnUnmappableChar = true)]
        internal static extern int indy_sign_request(int command_handle, IntPtr wallet_handle, string submitter_did, string request_json, SignRequestCompletedDelegate cb);

        /// <summary>
        /// Multi signs request message.
        ///
        /// Adds submitter information to passed request json, signs it with submitter
        /// sign key (see wallet_sign).
        /// </summary>
        /// <returns>The multi sign request.</returns>
        /// <param name="command_handle">Command handle.</param>
        /// <param name="wallet_handle">Wallet handle.</param>
        /// <param name="submitter_did">Submitter did.</param>
        /// <param name="request_json">Request json.</param>
        /// <param name="cb">Cb.</param>
        [DllImport(Consts.NATIVE_LIB_NAME, CharSet = CharSet.Ansi, BestFitMapping = false, ThrowOnUnmappableChar = true)]
        internal static extern int indy_multi_sign_request(int command_handle, IntPtr wallet_handle, string submitter_did, string request_json, SignRequestCompletedDelegate cb);


        /// <summary>
        /// Delegate to be used on completion of calls to indy_sign_request.
        /// </summary>
        /// <param name="xcommand_handle">The handle for the command that initiated the callback.</param>
        /// <param name="err">The outcome of execution of the command.</param>
        /// <param name="signed_request_json">The signed request data.</param>
        internal delegate void SignRequestCompletedDelegate(int xcommand_handle, int err, string signed_request_json);

        /// <summary>
        /// Builds a request to get a DDO.
        /// </summary>
        /// <param name="command_handle">The handle for the command that will be passed to the callback.</param>
        /// <param name="submitter_did">Id of Identity stored in secured Wallet.</param>
        /// <param name="target_did">Id of Identity stored in secured Wallet.</param>
        /// <param name="cb">The function that will be called when the asynchronous call is complete.</param>
        /// <returns>0 if the command was initiated successfully.  Any non-zero result indicates an error.</returns>
        [DllImport(Consts.NATIVE_LIB_NAME, CharSet = CharSet.Ansi, BestFitMapping = false, ThrowOnUnmappableChar = true)]
        internal static extern int indy_build_get_ddo_request(int command_handle, string submitter_did, string target_did, BuildRequestCompletedDelegate cb);

        /// <summary>
        /// Builds a NYM request.
        /// </summary>
        /// <param name="command_handle">The handle for the command that will be passed to the callback.</param>
        /// <param name="submitter_did">Id of Identity stored in secured Wallet.</param>
        /// <param name="target_did">Id of Identity stored in secured Wallet.</param>
        /// <param name="verkey">verification key</param>
        /// <param name="alias">Alias.</param>
        /// <param name="role">Role of a user NYM record</param>
        /// <param name="cb">The function that will be called when the asynchronous call is complete.</param>
        /// <returns>0 if the command was initiated successfully.  Any non-zero result indicates an error.</returns>
        [DllImport(Consts.NATIVE_LIB_NAME, CharSet = CharSet.Ansi, BestFitMapping = false, ThrowOnUnmappableChar = true)]
        internal static extern int indy_build_nym_request(int command_handle, string submitter_did, string target_did, string verkey, string alias, string role, BuildRequestCompletedDelegate cb);

        /// <summary>
        /// Builds an ATTRIB request.
        /// </summary>
        /// <param name="command_handle">The handle for the command that will be passed to the callback.</param>
        /// <param name="submitter_did">Id of Identity stored in secured Wallet.</param>
        /// <param name="target_did">Id of Identity stored in secured Wallet.</param>
        /// <param name="hash">Hash of attribute data</param>
        /// <param name="raw">represented as json, where key is attribute name and value is it's value</param>
        /// <param name="enc">Encrypted attribute data</param>
        /// <param name="cb">The function that will be called when the asynchronous call is complete.</param>
        /// <returns>0 if the command was initiated successfully.  Any non-zero result indicates an error.</returns>
        [DllImport(Consts.NATIVE_LIB_NAME, CharSet = CharSet.Ansi, BestFitMapping = false, ThrowOnUnmappableChar = true)]
        internal static extern int indy_build_attrib_request(int command_handle, string submitter_did, string target_did, string hash, string raw, string enc, BuildRequestCompletedDelegate cb);

        /// <summary>
        /// Builds a GET_ATTRIB request.
        /// </summary>
        /// <param name="command_handle">The handle for the command that will be passed to the callback.</param>
        /// <param name="submitter_did">Id of Identity stored in secured Wallet.</param>
        /// <param name="target_did">Id of Identity stored in secured Wallet.</param>
        /// <param name="raw"> name (attribute name)</param>
        /// <param name="hash"></param>
        /// <param name="enc"></param>
        /// <param name="cb">The function that will be called when the asynchronous call is complete.</param>
        /// <returns>0 if the command was initiated successfully.  Any non-zero result indicates an error.</returns>
        [DllImport(Consts.NATIVE_LIB_NAME, CharSet = CharSet.Ansi, BestFitMapping = false, ThrowOnUnmappableChar = true)]
        internal static extern int indy_build_get_attrib_request(int command_handle, string submitter_did, string target_did, string raw, string hash, string enc, BuildRequestCompletedDelegate cb);

        /// <summary>
        /// Builds a GET_NYM request.
        /// </summary>
        /// <param name="command_handle">The handle for the command that will be passed to the callback.</param>
        /// <param name="submitter_did">Id of Identity stored in secured Wallet.</param>
        /// <param name="target_did">Id of Identity stored in secured Wallet.</param>
        /// <param name="cb">The function that will be called when the asynchronous call is complete.</param>
        /// <returns>0 if the command was initiated successfully.  Any non-zero result indicates an error.</returns>
        [DllImport(Consts.NATIVE_LIB_NAME, CharSet = CharSet.Ansi, BestFitMapping = false, ThrowOnUnmappableChar = true)]
        internal static extern int indy_build_get_nym_request(int command_handle, string submitter_did, string target_did, BuildRequestCompletedDelegate cb);

        /// <summary>
        /// Builds a SCHEMA request.
        /// </summary>
        /// <param name="command_handle">The handle for the command that will be passed to the callback.</param>
        /// <param name="submitter_did">Id of Identity stored in secured Wallet.</param>
        /// <param name="data"> name, version, type, attr_names (ip, port, keys)</param>
        /// <param name="cb">The function that will be called when the asynchronous call is complete.</param>
        /// <returns>0 if the command was initiated successfully.  Any non-zero result indicates an error.</returns>
        [DllImport(Consts.NATIVE_LIB_NAME, CharSet = CharSet.Ansi, BestFitMapping = false, ThrowOnUnmappableChar = true)]
        internal static extern int indy_build_schema_request(int command_handle, string submitter_did, string data, BuildRequestCompletedDelegate cb);

        /// <summary>
        /// Indies the build get schema request.
        /// </summary>
        /// <returns>The build get schema request.</returns>
        /// <param name="command_handle">Command handle.</param>
        /// <param name="submitter_did">Submitter did.</param>
        /// <param name="id">Identifier.</param>
        /// <param name="cb">Cb.</param>
        [DllImport(Consts.NATIVE_LIB_NAME, CharSet = CharSet.Ansi, BestFitMapping = false, ThrowOnUnmappableChar = true)]
        internal static extern int indy_build_get_schema_request(int command_handle, string submitter_did, string id, BuildRequestCompletedDelegate cb);

        /// <summary>
        /// Indies the parse get schema response.
        /// </summary>
        /// <returns>The parse get schema response.</returns>
        /// <param name="command_handle">Command handle.</param>
        /// <param name="get_schema_response">Get schema response.</param>
        /// <param name="cb">Cb.</param>
        [DllImport(Consts.NATIVE_LIB_NAME, CharSet = CharSet.Ansi, BestFitMapping = false, ThrowOnUnmappableChar = true)]
        internal static extern int indy_parse_get_schema_response(int command_handle, string get_schema_response, ParseResponseCompletedDelegate cb);

        internal delegate void ParseResponseCompletedDelegate(int xcommand_handle, int err, string object_id, string object_json);

        internal delegate void ParseRegistryResponseCompletedDelegate(int xcommand_handle, int err, string id, string object_json, ulong timestamp);

        /// <summary>
        /// Indies the build cred def request.
        /// </summary>
        /// <returns>The build cred def request.</returns>
        /// <param name="command_handle">Command handle.</param>
        /// <param name="submitter_did">Submitter did.</param>
        /// <param name="data">Data.</param>
        /// <param name="cb">Cb.</param>
        [DllImport(Consts.NATIVE_LIB_NAME, CharSet = CharSet.Ansi, BestFitMapping = false, ThrowOnUnmappableChar = true)]
        internal static extern int indy_build_cred_def_request(int command_handle, string submitter_did, string data, BuildRequestCompletedDelegate cb);

        /// <summary>
        /// Indies the build get cred def request.
        /// </summary>
        /// <returns>The build get cred def request.</returns>
        /// <param name="command_handle">Command handle.</param>
        /// <param name="submitter_did">Submitter did.</param>
        /// <param name="id">Identifier.</param>
        /// <param name="cb">Cb.</param>
        [DllImport(Consts.NATIVE_LIB_NAME, CharSet = CharSet.Ansi, BestFitMapping = false, ThrowOnUnmappableChar = true)]
        internal static extern int indy_build_get_cred_def_request(int command_handle, string submitter_did, string id, BuildRequestCompletedDelegate cb);

        /// <summary>
        /// Indies the parse get cred def response.
        /// </summary>
        /// <returns>The parse get cred def response.</returns>
        /// <param name="command_handle">Command handle.</param>
        /// <param name="get_cred_def_response">Get cred def response.</param>
        /// <param name="cb">Cb.</param>
        [DllImport(Consts.NATIVE_LIB_NAME, CharSet = CharSet.Ansi, BestFitMapping = false, ThrowOnUnmappableChar = true)]
        internal static extern int indy_parse_get_cred_def_response(int command_handle, string get_cred_def_response, ParseResponseCompletedDelegate cb);

        /// <summary>
        /// Builds a NODE request.
        /// </summary>
        /// <param name="command_handle">The handle for the command that will be passed to the callback.</param>
        /// <param name="submitter_did">Id of Identity stored in secured Wallet.</param>
        /// <param name="target_did">Id of Identity stored in secured Wallet.</param>
        /// <param name="data">id of a target NYM record</param>
        /// <param name="cb">The function that will be called when the asynchronous call is complete.</param>
        /// <returns>0 if the command was initiated successfully.  Any non-zero result indicates an error.</returns>
        [DllImport(Consts.NATIVE_LIB_NAME, CharSet = CharSet.Ansi, BestFitMapping = false, ThrowOnUnmappableChar = true)]
        internal static extern int indy_build_node_request(int command_handle, string submitter_did, string target_did, string data, BuildRequestCompletedDelegate cb);

        /// <summary>
        /// Builds a GET_VALIDATOR_INFO request.
        /// </summary>
        /// <param name="command_handle">The handle for the command that will be passed to the callback.</param>
        /// <param name="submitter_did">Id of Identity stored in secured Wallet.</param>
        /// <param name="cb">The function that will be called when the asynchronous call is complete.</param>
        /// <returns>0 if the command was initiated successfully.  Any non-zero result indicates an error.</returns>
        [DllImport(Consts.NATIVE_LIB_NAME, CharSet = CharSet.Ansi, BestFitMapping = false, ThrowOnUnmappableChar = true)]
        internal static extern int indy_build_get_validator_info_request(int command_handle, string submitter_did, BuildRequestCompletedDelegate cb);

        /// <summary>
        /// Builds a GET_TXN request.
        /// </summary>
        /// <param name="command_handle">The handle for the command that will be passed to the callback.</param>
        /// <param name="submitter_did">Id of Identity stored in secured Wallet.</param>
<<<<<<< HEAD
        /// <param name="ledger_type">The type of the ledger the transaction belongs to.</param>
=======
        /// <param name="ledgerType">(Optional) type of the ledger the requested transaction belongs to:
        ///     DOMAIN - used default,
        ///     POOL,
        ///     CONFIG
        ///     any number</param>
>>>>>>> 249c4b35
        /// <param name="seq_no">seq_no of transaction in ledger</param>
        /// <param name="cb">The function that will be called when the asynchronous call is complete.</param>
        /// <returns>0 if the command was initiated successfully.  Any non-zero result indicates an error.</returns>
        [DllImport(Consts.NATIVE_LIB_NAME, CharSet = CharSet.Ansi, BestFitMapping = false, ThrowOnUnmappableChar = true)]
<<<<<<< HEAD
        internal static extern int indy_build_get_txn_request(int command_handle, string submitter_did, string ledger_type, int seq_no, BuildRequestCompletedDelegate cb);
=======
        internal static extern int indy_build_get_txn_request(int command_handle, string submitter_did, string ledgerType, int seq_no, BuildRequestCompletedDelegate cb);
>>>>>>> 249c4b35

        /// <summary>
        /// Builds a POOL_CONFIG request.
        /// </summary>
        /// <returns>Request result as json.</returns>
        /// <param name="command_handle">Command handle.</param>
        /// <param name="submitter_did">Id of Identity stored in secured Wallet.</param>
        /// <param name="writes">If set to <c>true</c> writes.</param>
        /// <param name="force">If set to <c>true</c> force.</param>
        /// <param name="cb">Callback that takes command result as parameter.</param>
        /// <returns>0 if the command was initiated successfully.  Any non-zero result indicates an error.</returns>
        [DllImport(Consts.NATIVE_LIB_NAME, CharSet = CharSet.Ansi, BestFitMapping = false, ThrowOnUnmappableChar = true)]
        internal static extern int indy_build_pool_config_request(int command_handle, string submitter_did, bool writes, bool force, BuildRequestCompletedDelegate cb);

        /// <summary>
        /// Action that pool has to do after received transaction.
        /// </summary>
        /// <param name="command_handle">Command handle.</param>
        /// <param name="submitter_did">Id of Identity stored in secured Wallet.</param>
        /// <param name="action">Action that pool has to do after received transaction.</param>
        /// <param name="datetime">Restart time in datetime format. Skip to restart as early as possible.</param>
        /// <param name="cb">Callback that takes command result as parameter.</param>
        /// <returns>0 if the command was initiated successfully.  Any non-zero result indicates an error.</returns>
        [DllImport(Consts.NATIVE_LIB_NAME, CharSet = CharSet.Ansi, BestFitMapping = false, ThrowOnUnmappableChar = true)]
        internal static extern int indy_build_pool_restart_request(int command_handle, string submitter_did, string action, string datetime, BuildRequestCompletedDelegate cb);

        /// <summary>
        /// Builds a POOL_UPGRADE request.
        /// </summary>
        /// <returns>Request result as json.</returns>
        /// <param name="command_handle">Command handle.</param>
        /// <param name="submitter_did">Submitter did.</param>
        /// <param name="name">Name.</param>
        /// <param name="version">Version.</param>
        /// <param name="action">Either start or cancel.</param>
        /// <param name="sha256">Sha256.</param>
        /// <param name="timeout">Timeout.</param>
        /// <param name="schedule">Schedule.</param>
        /// <param name="justification">Justification.</param>
        /// <param name="reinstall">If set to <c>true</c> reinstall.</param>
        /// <param name="force">If set to <c>true</c> force.</param>
        /// <param name="package">Package to be upgraded.</param>
        /// <param name="cb">Callback that takes command result as parameter.</param>
        [DllImport(Consts.NATIVE_LIB_NAME, CharSet = CharSet.Ansi, BestFitMapping = false, ThrowOnUnmappableChar = true)]
        internal static extern int indy_build_pool_upgrade_request(int command_handle, string submitter_did, string name, string version, string action, string sha256, int timeout, string schedule, string justification, bool reinstall, bool force, string package, BuildRequestCompletedDelegate cb);

        [DllImport(Consts.NATIVE_LIB_NAME, CharSet = CharSet.Ansi, BestFitMapping = false, ThrowOnUnmappableChar = true)]
        internal static extern int indy_build_revoc_reg_def_request(int command_handle, string submitter_did, string data, BuildRequestCompletedDelegate cb);

        [DllImport(Consts.NATIVE_LIB_NAME, CharSet = CharSet.Ansi, BestFitMapping = false, ThrowOnUnmappableChar = true)]
        internal static extern int indy_build_get_revoc_reg_def_request(int command_handle, string submitter_did, string id, BuildRequestCompletedDelegate cb);

        [DllImport(Consts.NATIVE_LIB_NAME, CharSet = CharSet.Ansi, BestFitMapping = false, ThrowOnUnmappableChar = true)]
        internal static extern int indy_parse_get_revoc_reg_def_response(int command_handle, string get_revoc_reg_def_response, ParseResponseCompletedDelegate cb);

        [DllImport(Consts.NATIVE_LIB_NAME, CharSet = CharSet.Ansi, BestFitMapping = false, ThrowOnUnmappableChar = true)]
        internal static extern int indy_build_revoc_reg_entry_request(int command_handle, string submitter_did, string revoc_reg_def_id, string rev_def_type, string value, BuildRequestCompletedDelegate cb);

        [DllImport(Consts.NATIVE_LIB_NAME, CharSet = CharSet.Ansi, BestFitMapping = false, ThrowOnUnmappableChar = true)]
        internal static extern int indy_build_get_revoc_reg_request(int command_handle, string submitter_did, string revoc_reg_def_id, long timestamp, BuildRequestCompletedDelegate cb);

        [DllImport(Consts.NATIVE_LIB_NAME, CharSet = CharSet.Ansi, BestFitMapping = false, ThrowOnUnmappableChar = true)]
        internal static extern int indy_parse_get_revoc_reg_response(int command_handle, string get_revoc_reg_response, ParseRegistryResponseCompletedDelegate cb);

        [DllImport(Consts.NATIVE_LIB_NAME, CharSet = CharSet.Ansi, BestFitMapping = false, ThrowOnUnmappableChar = true)]
        internal static extern int indy_build_get_revoc_reg_delta_request(int command_handle, string submitter_did, string revoc_reg_def_id, long from, long to, BuildRequestCompletedDelegate cb);

        [DllImport(Consts.NATIVE_LIB_NAME, CharSet = CharSet.Ansi, BestFitMapping = false, ThrowOnUnmappableChar = true)]
        internal static extern int indy_parse_get_revoc_reg_delta_response(int command_handle, string get_revoc_reg_delta_response, ParseRegistryResponseCompletedDelegate cb);

    }
}<|MERGE_RESOLUTION|>--- conflicted
+++ resolved
@@ -258,24 +258,16 @@
         /// </summary>
         /// <param name="command_handle">The handle for the command that will be passed to the callback.</param>
         /// <param name="submitter_did">Id of Identity stored in secured Wallet.</param>
-<<<<<<< HEAD
-        /// <param name="ledger_type">The type of the ledger the transaction belongs to.</param>
-=======
-        /// <param name="ledgerType">(Optional) type of the ledger the requested transaction belongs to:
+        /// <param name="ledger_type">(Optional) type of the ledger the requested transaction belongs to:
         ///     DOMAIN - used default,
         ///     POOL,
         ///     CONFIG
         ///     any number</param>
->>>>>>> 249c4b35
         /// <param name="seq_no">seq_no of transaction in ledger</param>
         /// <param name="cb">The function that will be called when the asynchronous call is complete.</param>
         /// <returns>0 if the command was initiated successfully.  Any non-zero result indicates an error.</returns>
         [DllImport(Consts.NATIVE_LIB_NAME, CharSet = CharSet.Ansi, BestFitMapping = false, ThrowOnUnmappableChar = true)]
-<<<<<<< HEAD
         internal static extern int indy_build_get_txn_request(int command_handle, string submitter_did, string ledger_type, int seq_no, BuildRequestCompletedDelegate cb);
-=======
-        internal static extern int indy_build_get_txn_request(int command_handle, string submitter_did, string ledgerType, int seq_no, BuildRequestCompletedDelegate cb);
->>>>>>> 249c4b35
 
         /// <summary>
         /// Builds a POOL_CONFIG request.
