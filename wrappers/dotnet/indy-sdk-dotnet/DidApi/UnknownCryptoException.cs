﻿namespace Hyperledger.Indy.DidApi
{
    /// <summary>
    /// Exception thrown when an unknown crypto format is used for DID entity keys.
    /// </summary>
    public class UnknownCryptoException : IndyException
    {
        const string message = "An unknown crypto format has been used for a DID entity key.";

        /// <summary>
        /// Initializes a new UnknownCryptoException.
        /// </summary>
<<<<<<< HEAD
        internal UnknownCryptoException() : base(message, (int)ErrorCode.UnknownCryptoError)
=======
        internal UnknownCryptoException() : base(message, (int)ErrorCode.UnknownCryptoTypeError)
>>>>>>> 249c4b35
        {

        }
    }

}<|MERGE_RESOLUTION|>--- conflicted
+++ resolved
@@ -3,18 +3,14 @@
     /// <summary>
     /// Exception thrown when an unknown crypto format is used for DID entity keys.
     /// </summary>
-    public class UnknownCryptoException : IndyException
+    public class UnknownCryptoTypeException : IndyException
     {
         const string message = "An unknown crypto format has been used for a DID entity key.";
 
         /// <summary>
-        /// Initializes a new UnknownCryptoException.
+        /// Initializes a new UnknownCryptoTypeException.
         /// </summary>
-<<<<<<< HEAD
-        internal UnknownCryptoException() : base(message, (int)ErrorCode.UnknownCryptoError)
-=======
-        internal UnknownCryptoException() : base(message, (int)ErrorCode.UnknownCryptoTypeError)
->>>>>>> 249c4b35
+        internal UnknownCryptoTypeException() : base(message, (int)ErrorCode.UnknownCryptoTypeError)
         {
 
         }
