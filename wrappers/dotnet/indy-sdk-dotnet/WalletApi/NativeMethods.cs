﻿using System;
using System.Runtime.InteropServices;
using static Hyperledger.Indy.Utils.CallbackHelper;

namespace Hyperledger.Indy.WalletApi
{
    internal static class NativeMethods
    {
        [DllImport(Consts.NATIVE_LIB_NAME, CharSet = CharSet.Ansi, BestFitMapping = false,
            ThrowOnUnmappableChar = true)]
        internal static extern int indy_register_wallet_storage(int command_handle, string type_,
            WalletCreateDelegate create,
            WalletOpenDelegate open,
            WalletCloseDelegate close,
            WalletDeleteDelegate delete,
            WalletAddRecordDelegate add_record,
            WalletUpdateRecordValueDelegate update_record_value,
            WalletUpdateRecordTagsDelegate update_record_tags,
            WalletAddRecordTagsDelegate add_record_tags,
            WalletDeleteRecordTagsDelegate delete_record_tags,
            WalletDeleteRecordDelegate delete_record,
            WalletGetRecordDelegate get_record,
            WalletGetRecordIdDelegate get_record_id,
            WalletGetRecordTypeDelegate get_record_type,
            WalletGetRecordValueDelegate get_record_value,
            WalletGetRecordTagsDelegate get_record_tags,
            WalletFreeRecordDelegate free_record,
            WalletGetStorageMetadataDelegate get_storage_metadata,
            WalletSetStorageMetadataDelegate set_storage_metadata,
            WalletFreeStorageMetadataDelegate free_storage_metadata,
            WalletSearchRecordsDelegate search_records,
            WalletSearchAllRecordsDelegate search_all_records,
            WalletGetSearchTotalCountDelegate get_search_total_count,
            WalletFetchSearchNextRecordDelegate fetch_search_next_record,
            WalletFreeSearchDelegate free_search,
            IndyMethodCompletedDelegate cb);

        internal delegate ErrorCode WalletCreateDelegate(string name, string config, string credentials_json,
            string metadata);

        internal delegate ErrorCode WalletOpenDelegate(string name, string config, string credentials_json,
            ref int storage_handle_p);

        internal delegate ErrorCode WalletCloseDelegate(int storage_handle);

        internal delegate ErrorCode WalletDeleteDelegate(string name, string config, string credentials_json);

        internal delegate ErrorCode WalletAddRecordDelegate(int storage_handle, string type_, string id, IntPtr value,
            int value_len, string tags_json);

        internal delegate ErrorCode WalletUpdateRecordValueDelegate(int storage_handle, string type_, string id,
            IntPtr value, int value_len);

        internal delegate ErrorCode WalletUpdateRecordTagsDelegate(int storage_handle, string type_, string id,
            string tags_json);

        internal delegate ErrorCode WalletAddRecordTagsDelegate(int storage_handle, string type_, string id,
            string tags_json);

        internal delegate ErrorCode WalletDeleteRecordTagsDelegate(int storage_handle, string type_, string id,
            string tag_names_json);

        internal delegate ErrorCode WalletDeleteRecordDelegate(int storage_handle, string type_, string id);

        internal delegate ErrorCode WalletGetRecordDelegate(int storage_handle, string type_, string id,
            string options_json, ref int record_handle_p);

        internal delegate ErrorCode WalletGetRecordIdDelegate(int storage_handle, int record_handle,
            ref string record_id_p);

        internal delegate ErrorCode WalletGetRecordTypeDelegate(int storage_handle, int record_handle,
            ref string record_type_p);

        internal delegate ErrorCode WalletGetRecordValueDelegate(int storage_handle, int record_handle,
            ref IntPtr record_value_p, ref IntPtr record_value_len_p);

        internal delegate ErrorCode WalletGetRecordTagsDelegate(int storage_handle, int record_handle,
            ref string record_tags_p);

        internal delegate ErrorCode WalletFreeRecordDelegate(int storage_handle, int record_handle);

        internal delegate ErrorCode WalletGetStorageMetadataDelegate(int storage_handle, ref string metadata_p,
            ref int metadata_handle);

        internal delegate ErrorCode WalletSetStorageMetadataDelegate(int storage_handle, string metadata_p);

<<<<<<< HEAD
        internal delegate ErrorCode WalletFreeStorageMetadataDelegate(int stroage_handle, int metadata_handle);
=======
        [DllImport(Consts.NATIVE_LIB_NAME, CharSet = CharSet.Ansi, BestFitMapping = false, ThrowOnUnmappableChar = true)]
        internal static extern int indy_export_wallet(int command_handle, int wallet_handle, string export_config, IndyMethodCompletedDelegate cb);
>>>>>>> 3789218a

        internal delegate ErrorCode WalletSearchRecordsDelegate(int storage_handle, string type_, string query_json,
            string options_json, ref int search_handle_p);

        internal delegate ErrorCode WalletSearchAllRecordsDelegate(int storage_handle, ref int search_handle_p);

        internal delegate ErrorCode WalletGetSearchTotalCountDelegate(int storage_handle, int search_handle,
            ref IntPtr total_count_p);

        internal delegate ErrorCode WalletFetchSearchNextRecordDelegate(int storage_handle, int search_handle,
            ref int record_handle_p);

        internal delegate ErrorCode WalletFreeSearchDelegate(int storage_handle, int search_handle);

        [DllImport(Consts.NATIVE_LIB_NAME, CharSet = CharSet.Ansi, BestFitMapping = false,
            ThrowOnUnmappableChar = true)]
        internal static extern int indy_create_wallet(int command_handle, string config, string credentials,
            IndyMethodCompletedDelegate cb);

        [DllImport(Consts.NATIVE_LIB_NAME, CharSet = CharSet.Ansi, BestFitMapping = false,
            ThrowOnUnmappableChar = true)]
        internal static extern int indy_open_wallet(int command_handle, string config, string credentials,
            OpenWalletCompletedDelegate cb);

        [DllImport(Consts.NATIVE_LIB_NAME, CharSet = CharSet.Ansi, BestFitMapping = false,
            ThrowOnUnmappableChar = true)]
        internal static extern int indy_export_wallet(int command_handle, IntPtr wallet_handle, string export_config,
            IndyMethodCompletedDelegate cb);

        [DllImport(Consts.NATIVE_LIB_NAME, CharSet = CharSet.Ansi, BestFitMapping = false,
            ThrowOnUnmappableChar = true)]
        internal static extern int indy_import_wallet(int command_handle, string config, string credentials,
            string import_config, IndyMethodCompletedDelegate cb);

        internal delegate void OpenWalletCompletedDelegate(int xcommand_handle, int err, int wallet_handle);

        /// <summary>
        /// Closes opened wallet and frees allocated resources.
        /// </summary>
        /// <param name="command_handle">The handle for the command that will be passed to the callback.</param>
        /// <param name="wallet_handle">wallet handle returned by indy_open_wallet.</param>
        /// <param name="cb">The function that will be called when the asynchronous call is complete.</param>
        /// <returns>0 if the command was initiated successfully.  Any non-zero result indicates an error.</returns>
<<<<<<< HEAD
        [DllImport(Consts.NATIVE_LIB_NAME, CharSet = CharSet.Ansi, BestFitMapping = false,
            ThrowOnUnmappableChar = true)]
        internal static extern int indy_close_wallet(int command_handle, IntPtr wallet_handle,
            IndyMethodCompletedDelegate cb);
=======
        [DllImport(Consts.NATIVE_LIB_NAME, CharSet = CharSet.Ansi, BestFitMapping = false, ThrowOnUnmappableChar = true)]
        internal static extern int indy_close_wallet(int command_handle, int wallet_handle, IndyMethodCompletedDelegate cb);
>>>>>>> 3789218a

        /// <summary>
        /// Deletes created wallet.
        /// </summary>
        /// <param name="command_handle">The handle for the command that will be passed to the callback.</param>
        /// <param name="config">Name of the wallet to delete.</param>
        /// <param name="credentials">Wallet credentials json</param>
        /// <param name="cb">The function that will be called when the asynchronous call is complete.</param>
        /// <returns>0 if the command was initiated successfully.  Any non-zero result indicates an error.</returns>
        [DllImport(Consts.NATIVE_LIB_NAME, CharSet = CharSet.Ansi, BestFitMapping = false,
            ThrowOnUnmappableChar = true)]
        internal static extern int indy_delete_wallet(int command_handle, string config, string credentials,
            IndyMethodCompletedDelegate cb);

        [DllImport(Consts.NATIVE_LIB_NAME, CharSet = CharSet.Ansi, BestFitMapping = false,
            ThrowOnUnmappableChar = true)]
        internal static extern int indy_generate_wallet_key(int command_handle, string config,
            GenerateWalletKeyCompletedDelegate cb);

        internal delegate void GenerateWalletKeyCompletedDelegate(int xcommand_handle, int err, string key);

    }
}<|MERGE_RESOLUTION|>--- conflicted
+++ resolved
@@ -84,12 +84,7 @@
 
         internal delegate ErrorCode WalletSetStorageMetadataDelegate(int storage_handle, string metadata_p);
 
-<<<<<<< HEAD
         internal delegate ErrorCode WalletFreeStorageMetadataDelegate(int stroage_handle, int metadata_handle);
-=======
-        [DllImport(Consts.NATIVE_LIB_NAME, CharSet = CharSet.Ansi, BestFitMapping = false, ThrowOnUnmappableChar = true)]
-        internal static extern int indy_export_wallet(int command_handle, int wallet_handle, string export_config, IndyMethodCompletedDelegate cb);
->>>>>>> 3789218a
 
         internal delegate ErrorCode WalletSearchRecordsDelegate(int storage_handle, string type_, string query_json,
             string options_json, ref int search_handle_p);
@@ -133,15 +128,10 @@
         /// <param name="wallet_handle">wallet handle returned by indy_open_wallet.</param>
         /// <param name="cb">The function that will be called when the asynchronous call is complete.</param>
         /// <returns>0 if the command was initiated successfully.  Any non-zero result indicates an error.</returns>
-<<<<<<< HEAD
         [DllImport(Consts.NATIVE_LIB_NAME, CharSet = CharSet.Ansi, BestFitMapping = false,
             ThrowOnUnmappableChar = true)]
         internal static extern int indy_close_wallet(int command_handle, IntPtr wallet_handle,
             IndyMethodCompletedDelegate cb);
-=======
-        [DllImport(Consts.NATIVE_LIB_NAME, CharSet = CharSet.Ansi, BestFitMapping = false, ThrowOnUnmappableChar = true)]
-        internal static extern int indy_close_wallet(int command_handle, int wallet_handle, IndyMethodCompletedDelegate cb);
->>>>>>> 3789218a
 
         /// <summary>
         /// Deletes created wallet.
