﻿using Hyperledger.Indy.PoolApi;
using Microsoft.VisualStudio.TestTools.UnitTesting;
using System;
using System.Collections.Generic;
using System.Text;
using System.Threading.Tasks;

namespace Hyperledger.Indy.Test
{
    public abstract class IndyIntegrationTestBase
    {
        protected const string TRUSTEE_SEED = "000000000000000000000000Trustee1";
        protected const string MY1_SEED = "00000000000000000000000000000My1";
        protected const string MY2_SEED = "00000000000000000000000000000My2";
        protected const string VERKEY = "CnEDk9HrMnmiHXEV1WFgbVCRteYnPqsJwrTdcZaNhFVW";
        protected const string VERKEY_MY1 = "GjZWsBLgZCR18aL468JAT7w9CZRiBnpxUPPgyQxh4voa";
        protected const string VERKEY_MY2 = "kqa2HyagzfMAq42H5f9u3UMwnSBPQx2QfrSyXbUPxMn";
        protected const string VERKEY_TRUSTEE = "GJ1SzoWzavQYfNL9XkaJdrQejfztN4XqdsiV4ct3LXKL";
        protected const string INVALID_VERKEY = "CnEDk___MnmiHXEV1WFgbV___eYnPqs___TdcZaNhFVW";
        protected const string DID = "CnEDk9HrMnmiHXEV1WFgbVCRteYnPqsJwrTdcZaNhFVW";
        protected const string DID_MY1 = "VsKV7grR1BUE29mG2Fm2kX";
        protected const string DID_MY2 = "2PRyVHmkXQnQzJQKxHxnXC";
        protected const string DID_TRUSTEE = "V4SGRU86Z58d6TV7PBUe6f";
        protected const string INVALID_DID = "invalid_base58string";
        protected const string IDENTITY_JSON_TEMPLATE = "{{\"did\":\"{0}\",\"verkey\":\"{1}\"}}";
        protected readonly static byte[] MESSAGE = Encoding.UTF8.GetBytes("{\"reqId\":1496822211362017764}");
<<<<<<< HEAD
        protected const string SCHEMA_DATA = "{\"id\":\"id\",\"name\":\"gvt\",\"version\":\"1.0\",\"attrNames\": [\"name\"], \"ver\":\"1.0\"}";
=======
        protected const string SCHEMA_DATA = "{\"id\":\"id\",\"attrNames\": [\"name\", \"male\"],\"name\":\"gvt2\",\"version\":\"3.1\",\"ver\":\"1.0\"}";
        protected const string POOL = "Pool1";
        protected const string WALLET = "Wallet1";
        protected const string WALLET_KEY = "Wallet1Key";
>>>>>>> 249c4b35
        protected const string TYPE = "default";
        protected const string METADATA = "some metadata";
        protected const string ENDPOINT = "127.0.0.1:9700";
        protected const string CRYPTO_TYPE = "ed25519";
        protected readonly static byte[] SIGNATURE = (byte[])(Array)new sbyte[] { 20, -65, 100, -43, 101, 12, -59, -58, -53, 49, 89, -36, -51, -64, -32, -35, 97, 77, -36, -66, 90, 60, -114, 23, 16, -16, -67, -127, 45, -108, -11, 8, 102, 95, 95, -7, 100, 89, 41, -29, -43, 25, 100, 1, -24, -68, -11, -21, -70, 21, 52, -80, -20, 11, 99, 70, -101, -97, 89, -41, -59, -17, -118, 5 };
        protected readonly static byte[] ENCRYPTED_MESSAGE = (byte[])(Array)new sbyte[] { -105, 30, 89, 75, 76, 28, -59, -45, 105, -46, 20, 124, -85, -13, 109, 29, -88, -82, -8, -6, -50, -84, -53, -48, -49, 56, 124, 114, 82, 126, 74, 99, -72, -78, -117, 96, 60, 119, 50, -40, 121, 21, 57, -68, 89 };
        protected readonly static byte[] NONCE = (byte[])(Array)new sbyte[] { -14, 102, -41, -57, 1, 4, 75, -46, -91, 87, 14, 41, -39, 48, 42, -126, -121, 84, -58, 59, -27, 51, -32, -23 };

        protected const string DEFAULT_CRED_DEF_CONFIG = "{\"support_revocation\":false}";
        protected const string TAG = "tag1";
        protected const string GVT_SCHEMA_NAME = "gvt";
        protected const string XYZ_SCHEMA_NAME = "xyz";
        protected const string SCHEMA_VERSION = "1.0";
        protected const string GVT_SCHEMA_ATTRIBUTES = "[\"name\", \"age\", \"sex\", \"height\"]";
        protected const string XYZ_SCHEMA_ATTRIBUTES = "[\"status\", \"period\"]";
        protected const string REVOC_REG_TYPE = "CL_ACCUM";
        protected const string SIGNATURE_TYPE = "CL";
        protected readonly static string TAILS_WRITER_CONFIG = string.Format("{{\"base_dir\":\"{0}\", \"uri_pattern\":\"\"}}", EnvironmentUtils.GetIndyHomePath("tails").Replace('\\', '/'));
        protected const string REV_CRED_DEF_CONFIG = "{\"support_revocation\":true}";
        // note that encoding is not standardized by Indy except that 32-bit integers are encoded as themselves. IS-786
        protected const string GVT_CRED_VALUES = "{\n" +
                "        \"sex\": {\"raw\": \"male\", \"encoded\": \"5944657099558967239210949258394887428692050081607692519917050\"},\n" +
                "        \"name\": {\"raw\": \"Alex\", \"encoded\": \"1139481716457488690172217916278103335\"},\n" +
                "        \"height\": {\"raw\": \"175\", \"encoded\": \"175\"},\n" +
                "        \"age\": {\"raw\": \"28\", \"encoded\": \"28\"}\n" +
                "    }";
        
	    protected const string WALLET_CREDENTIALS = "{\"key\":\"8dvfYSt5d1taSd6yJdpjq4emkwsPDDLYxkNFysFD2cZY\", \"key_derivation_method\":\"RAW\"}";
	    protected int PROTOCOL_VERSION = 2;


        protected readonly static string TRUSTEE_IDENTITY_JSON = string.Format("{{\"seed\":\"{0}\"}}", TRUSTEE_SEED);
        protected readonly static string MY1_IDENTITY_JSON = string.Format("{{\"seed\":\"{0}\"}}", MY1_SEED);
        protected readonly static string MY1_IDENTITY_KEY_JSON = string.Format("{{\"seed\":\"{0}\"}}", MY1_SEED);

        private const string EXPORT_KEY = "export_key";
	    protected readonly static string EXPORT_PATH = EnvironmentUtils.GetTmpPath("export_wallet");
        protected readonly static string EXPORT_CONFIG_JSON = string.Format("{{\"key\":\"{0}\", \"path\":\"{1}\"}}", EXPORT_KEY, EXPORT_PATH);

        protected HashSet<Pool> openedPools = new HashSet<Pool>();
        protected string WALLET_CONFIG;

        [TestInitialize]
        public async Task SetUp()
        {
            await InitHelper.InitAsync();
            await Pool.SetProtocolVersionAsync(PROTOCOL_VERSION);
            WALLET_CONFIG = WalletUtils.GetWalletConfig();
        }

        [TestCleanup]
        public async Task TearDown()
        {
        }
    }
}<|MERGE_RESOLUTION|>--- conflicted
+++ resolved
@@ -24,14 +24,7 @@
         protected const string INVALID_DID = "invalid_base58string";
         protected const string IDENTITY_JSON_TEMPLATE = "{{\"did\":\"{0}\",\"verkey\":\"{1}\"}}";
         protected readonly static byte[] MESSAGE = Encoding.UTF8.GetBytes("{\"reqId\":1496822211362017764}");
-<<<<<<< HEAD
         protected const string SCHEMA_DATA = "{\"id\":\"id\",\"name\":\"gvt\",\"version\":\"1.0\",\"attrNames\": [\"name\"], \"ver\":\"1.0\"}";
-=======
-        protected const string SCHEMA_DATA = "{\"id\":\"id\",\"attrNames\": [\"name\", \"male\"],\"name\":\"gvt2\",\"version\":\"3.1\",\"ver\":\"1.0\"}";
-        protected const string POOL = "Pool1";
-        protected const string WALLET = "Wallet1";
-        protected const string WALLET_KEY = "Wallet1Key";
->>>>>>> 249c4b35
         protected const string TYPE = "default";
         protected const string METADATA = "some metadata";
         protected const string ENDPOINT = "127.0.0.1:9700";
@@ -81,10 +74,5 @@
             await Pool.SetProtocolVersionAsync(PROTOCOL_VERSION);
             WALLET_CONFIG = WalletUtils.GetWalletConfig();
         }
-
-        [TestCleanup]
-        public async Task TearDown()
-        {
-        }
     }
 }