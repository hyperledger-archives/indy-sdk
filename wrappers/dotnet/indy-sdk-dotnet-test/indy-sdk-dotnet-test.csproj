--- conflicted
+++ resolved
@@ -15,12 +15,8 @@
     <PackageReference Include="Microsoft.NET.Test.Sdk" Version="15.3.0" />
     <PackageReference Include="MSTest.TestAdapter" Version="1.1.18" />
     <PackageReference Include="MSTest.TestFramework" Version="1.1.18" />
-<<<<<<< HEAD
-    <PackageReference Include="Newtonsoft.Json" Version="10.0.3" />
     <PackageReference Include="NLog" Version="4.5.10" />
-=======
     <PackageReference Include="Newtonsoft.Json" Version="11.0.2" />
->>>>>>> 249c4b35
   </ItemGroup>
 
   <ItemGroup>
