--- conflicted
+++ resolved
@@ -72,16 +72,15 @@
                                          data:(NSString *)data
                                    resultJson:(NSString **)resultJson;
 
+// MARK: - Get validator info request
+- (NSError *)buildGetValidatorInfo:(NSString *)submitterDid
+                                    resultJson:(NSString **)resultJson;
+
 // MARK: - CredDef Request
 - (NSError *)buildCredDefRequestWithSubmitterDid:(NSString *)submitterDid
                                             data:(NSString *)data
                                       resultJson:(NSString **)resultJson;
 
-<<<<<<< HEAD
-// MARK: - Get Validator info request
-- (NSError *)buildGetValidatorInfo:(NSString *)submitterDid
-                                    resultJson:(NSString **)resultJson;
-=======
 - (NSError *)buildGetCredDefRequestWithSubmitterDid:(NSString *)submitterDid
                                                  id:(NSString *)id
                                          resultJson:(NSString **)resultJson;
@@ -89,7 +88,6 @@
 - (NSError *)parseGetCredDefResponse:(NSString *)getCredDefResponse
                            credDefId:(NSString **)credDefId
                          credDefJson:(NSString **)credDefJson;
->>>>>>> c3ee91f2
 
 // MARK: - Get Txn request
 - (NSError *)buildGetTxnRequestWithSubmitterDid:(NSString *)submitterDid
