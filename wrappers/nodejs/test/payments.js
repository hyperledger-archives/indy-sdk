var test = require('ava')
var indy = require('../')
var cuid = require('cuid')
var initTestPool = require('./helpers/initTestPool')

test('payments', async function (t) {
  var pool = await initTestPool()

  var walletConfig = { 'id': 'wallet-' + cuid() }
  var walletCredentials = { 'key': 'key' }
  await indy.createWallet(walletConfig, walletCredentials)

  var wh = await indy.openWallet(walletConfig, walletCredentials)

  var [trusteeDid] = await indy.createAndStoreMyDid(wh, { seed: '000000000000000000000000Trustee1' })

  var paymentMethod = 'null'
  var paymentAddress = 'pay:null:test'
  var inputs = ['pay:null:1']
  var outputs = [{ 'recipient': 'pay:null:1', 'amount': 1 }]

  var err = await t.throwsAsync(indy.createPaymentAddress(wh, paymentMethod, {}))
  t.is(err.indyName, 'PaymentUnknownMethodError')

  t.deepEqual(await indy.listPaymentAddresses(wh), [])

  err = await t.throwsAsync(indy.addRequestFees(wh, trusteeDid, {}, inputs, outputs, null))
  t.is(err.indyName, 'PaymentUnknownMethodError')

  err = await t.throwsAsync(indy.parseResponseWithFees(paymentMethod, {}))
  t.is(err.indyName, 'PaymentUnknownMethodError')

  err = await t.throwsAsync(indy.buildGetPaymentSourcesRequest(wh, trusteeDid, paymentAddress))
  t.is(err.indyName, 'PaymentUnknownMethodError')

  err = await t.throwsAsync(indy.parseGetPaymentSourcesResponse(paymentMethod, {}))
  t.is(err.indyName, 'PaymentUnknownMethodError')

  err = await t.throwsAsync(indy.buildPaymentReq(wh, trusteeDid, inputs, outputs, null))
  t.is(err.indyName, 'PaymentUnknownMethodError')

  err = await t.throwsAsync(indy.parsePaymentResponse(paymentMethod, {}))
  t.is(err.indyName, 'PaymentUnknownMethodError')

<<<<<<< HEAD
  err = await t.throwsAsync(indy.buildMintReq(wh, trusteeDid, outputs, null))
=======
  var extra = await indy.preparePaymentExtraWithAcceptanceData(null, 'indy agreement', '1.0.0', null, 'acceptance mechanism label 1', 123456789)
  var expectedExtra = {
    'mechanism': 'acceptance mechanism label 1',
    'taaDigest': '7213b9aabf8677edf6b17d20a9fbfaddb059ea4cb122d163bdf658ea67196120',
    'time': 123456789
  }
  t.deepEqual(extra['taaAcceptance'], expectedExtra)

  err = await t.throws(indy.buildMintReq(wh, trusteeDid, outputs, null))
>>>>>>> 8a2d6325
  t.is(err.indyName, 'PaymentUnknownMethodError')

  var fees = { 'txnType1': 1, 'txnType2': 2 }

  err = await t.throwsAsync(indy.buildSetTxnFeesReq(wh, trusteeDid, paymentMethod, fees))
  t.is(err.indyName, 'PaymentUnknownMethodError')

  err = await t.throwsAsync(indy.buildGetTxnFeesReq(wh, trusteeDid, paymentMethod))
  t.is(err.indyName, 'PaymentUnknownMethodError')

  err = await t.throwsAsync(indy.parseGetTxnFeesResponse(paymentMethod, {}))
  t.is(err.indyName, 'PaymentUnknownMethodError')

  var receipt = 'pay:null:0_PqVjwJC42sxCTJp'

  err = await t.throwsAsync(indy.buildVerifyPaymentReq(wh, trusteeDid, receipt))
  t.is(err.indyName, 'PaymentUnknownMethodError')

  err = await t.throwsAsync(indy.parseVerifyPaymentResponse(paymentMethod, {}))
  t.is(err.indyName, 'PaymentUnknownMethodError')

  await indy.closeWallet(wh)
  await indy.deleteWallet(walletConfig, walletCredentials)

  pool.cleanup()
})<|MERGE_RESOLUTION|>--- conflicted
+++ resolved
@@ -42,9 +42,6 @@
   err = await t.throwsAsync(indy.parsePaymentResponse(paymentMethod, {}))
   t.is(err.indyName, 'PaymentUnknownMethodError')
 
-<<<<<<< HEAD
-  err = await t.throwsAsync(indy.buildMintReq(wh, trusteeDid, outputs, null))
-=======
   var extra = await indy.preparePaymentExtraWithAcceptanceData(null, 'indy agreement', '1.0.0', null, 'acceptance mechanism label 1', 123456789)
   var expectedExtra = {
     'mechanism': 'acceptance mechanism label 1',
@@ -53,8 +50,8 @@
   }
   t.deepEqual(extra['taaAcceptance'], expectedExtra)
 
-  err = await t.throws(indy.buildMintReq(wh, trusteeDid, outputs, null))
->>>>>>> 8a2d6325
+  err = await t.throwsAsync(indy.buildMintReq(wh, trusteeDid, outputs, null))
+
   t.is(err.indyName, 'PaymentUnknownMethodError')
 
   var fees = { 'txnType1': 1, 'txnType2': 2 }
