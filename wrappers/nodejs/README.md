# Indy SDK for Node.js

[![stability - experimental](https://img.shields.io/badge/stability-experimental-orange.svg)](https://nodejs.org/api/documentation.html#documentation_stability_index)
![Node version](https://img.shields.io/node/v/indy-sdk.svg)

Native bindings for [Hyperledger Indy](https://www.hyperledger.org/projects/hyperledger-indy).

- [Installing](#installing)
- [Usage](#usage)
- [API](#api)
  * [IndyError](#indyerror)
  * [anoncreds](#anoncreds)
  * [blob_storage](#blob_storage)
  * [crypto](#crypto)
  * [did](#did)
  * [ledger](#ledger)
  * [non_secrets](#non_secrets)
  * [pairwise](#pairwise)
  * [payment](#payment)
  * [pool](#pool)
  * [wallet](#wallet)
  * [logger](#logger)
  * [mod](#mod)
- [Advanced](#advanced)
- [Contributing](#contributing)

## Installing

This module has a native compile step. It compiles C++ code and dynamically links to `libindy`.

You will need:

* C++ build tools and Python 2. See [this](https://github.com/nodejs/node-gyp#installation) for platform recommendations.
* `libindy` v1.6+ in your system library path. (i.e. `/usr/lib/libindy.so` for linux)

Then you can install via npm:

```sh
npm install --save indy-sdk
```

#### Troubleshooting
Use environment variable `RUST_LOG={info|debug|trace}` to output logs of Libindy.

##### Linking errors

i.e. `ld: library not found for -llibindy`

First, make sure you have the latest libindy for your platform. Also make sure you have any other libraries it depends on. See [indy-sdk/doc](https://github.com/hyperledger/indy-sdk/tree/master/doc)

Second, make sure it's in the linker search path. The easiest way is to use the system library path.
* ubuntu `/usr/lib/libindy.so`
* osx `/usr/local/lib/libindy.dylib`
* windows `c:\windows\system32\indy.dll`

If you want to put the library in a custom folder i.e. `/foo/bar/libindy.so` then you can do this:
```sh
LD_LIBRARY_PATH=/foo/bar npm i --save indy-sdk
```
Then when you run your code, you'll still need the `LD_LIBRARY_PATH` set.
```sh
LD_LIBRARY_PATH=/foo/bar node index.js
```

##### Other build errors

We use [node-gyp](https://github.com/nodejs/node-gyp#installation) to manage the cross-platform build. Their readme is quite helpful.

## Usage

```js
var indy = require('indy-sdk')

var did = '...'
var fullVerkey = '...'

indy.abbreviateVerkey(did, fullVerkey, function(err, verkey){
  ..
})

// if you do not provide a callback, a Promise is returned

var verkey = await indy.abbreviateVerkey(did, fullVerkey)
```

# API

### IndyError

All the functions may yield an IndyError. The errors are based on libindy error codes defined [here](https://github.com/hyperledger/indy-sdk/blob/master/libindy/include/indy_mod.h).

* `err.indyCode`: Int - code number from libindy
* `err.indyName`: String - name for the error code
* `err.indyMessage`: String - human-readable error description
* `err.indyBacktrace`: String? - if enabled, this is the libindy backtrace string

Collecting of backtrace can be enabled by:
1. Setting environment variable `RUST_BACKTRACE=1`
2. Calling [setRuntimeConfig](#setruntimeconfig--config-)(`{collect_backtrace: true}`)

### anoncreds

#### issuerCreateSchema \( issuerDid, name, version, attrNames \) -&gt; \[ id, schema \]

Create credential schema entity that describes credential attributes list and allows credentials
interoperability.

Schema is public and intended to be shared with all anoncreds workflow actors usually by publishing SCHEMA transaction
to Indy distributed ledger.

It is IMPORTANT for current version POST Schema in Ledger and after that GET it from Ledger
with correct seq\_no to save compatibility with Ledger.
After that can call issuerCreateAndStoreCredentialDef to build corresponding Credential Definition.

* `issuerDid`: String - DID of schema issuer
* `name`: String - a name the schema
* `version`: String - a version of the schema
* `attrNames`: Json - a list of schema attributes descriptions (the number of attributes should be less or equal than 125)
* __->__ [ `id`: String, `schema`: Json ] - schema\_id: identifier of created schema
schema\_json: schema as json

Errors: `Common*`, `Anoncreds*`

#### issuerCreateAndStoreCredentialDef \( wh, issuerDid, schema, tag, signatureType, config \) -&gt; \[ credDefId, credDef \]

Create credential definition entity that encapsulates credentials issuer DID, credential schema, secrets used for signing credentials
and secrets used for credentials revocation.

Credential definition entity contains private and public parts. Private part will be stored in the wallet. Public part
will be returned as json intended to be shared with all anoncreds workflow actors usually by publishing CRED\_DEF transaction
to Indy distributed ledger.

It is IMPORTANT for current version GET Schema from Ledger with correct seq\_no to save compatibility with Ledger.

* `wh`: Handle (Number) - wallet handle (created by openWallet)
* `issuerDid`: String - a DID of the issuer signing cred\_def transaction to the Ledger
* `schema`: Json - credential schema as a json
* `tag`: String - allows to distinct between credential definitions for the same issuer and schema
* `signatureType`: String - credential definition type \(optional, 'CL' by default\) that defines credentials signature and revocation math. Supported types are:
  *  'CL': Camenisch-Lysyanskaya credential signature type
* `config`: Json - \(optional\) type-specific configuration of credential definition as json:
  *  'CL':
    *  support\_revocation: whether to request non-revocation credential \(optional, default false\)
* __->__ [ `credDefId`: String, `credDef`: Json ] - cred\_def\_id: identifier of created credential definition
cred\_def\_json: public part of created credential definition

Errors: `Common*`, `Wallet*`, `Anoncreds*`

#### issuerCreateAndStoreRevocReg \( wh, issuerDid, revocDefType, tag, credDefId, config, tailsWriterHandle \) -&gt; \[ revocRegId, revocRegDef, revocRegEntry \]

Create a new revocation registry for the given credential definition as tuple of entities
- Revocation registry definition that encapsulates credentials definition reference, revocation type specific configuration and
secrets used for credentials revocation
- Revocation registry state that stores the information about revoked entities in a non-disclosing way. The state can be
represented as ordered list of revocation registry entries were each entry represents the list of revocation or issuance operations.

Revocation registry definition entity contains private and public parts. Private part will be stored in the wallet. Public part
will be returned as json intended to be shared with all anoncreds workflow actors usually by publishing REVOC\_REG\_DEF transaction
to Indy distributed ledger.

Revocation registry state is stored on the wallet and also intended to be shared as the ordered list of REVOC\_REG\_ENTRY transactions.
This call initializes the state in the wallet and returns the initial entry.

Some revocation registry types \(for example, 'CL\_ACCUM'\) can require generation of binary blob called tails used to hide information about revoked credentials in public
revocation registry and intended to be distributed out of leger \(REVOC\_REG\_DEF transaction will still contain uri and hash of tails\).
This call requires access to pre-configured blob storage writer instance handle that will allow to write generated tails.

* `wh`: Handle (Number) - wallet handle (created by openWallet)
* `issuerDid`: String - a DID of the issuer signing transaction to the Ledger
* `revocDefType`: String - revocation registry type \(optional, default value depends on credential definition type\). Supported types are:
  *  'CL\_ACCUM': Type-3 pairing based accumulator. Default for 'CL' credential definition type
* `tag`: String - allows to distinct between revocation registries for the same issuer and credential definition
* `credDefId`: String - id of stored in ledger credential definition
* `config`: Json - type-specific configuration of revocation registry as json:
  *  'CL\_ACCUM':
```
{
    "issuance_type": (optional) type of issuance. Currently supported:
        1) ISSUANCE_BY_DEFAULT: all indices are assumed to be issued and initial accumulator is calculated over all indices;
           Revocation Registry is updated only during revocation.
        2) ISSUANCE_ON_DEMAND: nothing is issued initially accumulator is 1 (used by default);
    "max_cred_num": maximum number of credentials the new registry can process (optional, default 100000)
}
````
* `tailsWriterHandle`: Handle (Number) - handle of blob storage to store tails
* __->__ [ `revocRegId`: String, `revocRegDef`: Json, `revocRegEntry`: Json ] - revoc\_reg\_id: identifier of created revocation registry definition
revoc\_reg\_def\_json: public part of revocation registry definition
revoc\_reg\_entry\_json: revocation registry entry that defines initial state of revocation registry

Errors: `Common*`, `Wallet*`, `Anoncreds*`

#### issuerCreateCredentialOffer \( wh, credDefId \) -&gt; credOffer

Create credential offer that will be used by Prover for
credential request creation. Offer includes nonce and key correctness proof
for authentication between protocol steps and integrity checking.

* `wh`: Handle (Number) - wallet handle (created by openWallet)
* `credDefId`: String - id of credential definition stored in the wallet
* __->__ `credOffer`: Json - credential offer json:
```
    {
        "schema_id": string,
        "cred_def_id": string,
        // Fields below can depend on Cred Def type
        "nonce": string,
        "key_correctness_proof" : <key_correctness_proof>
    }
````

Errors: `Common*`, `Wallet*`, `Anoncreds*`

#### issuerCreateCredential \( wh, credOffer, credReq, credValues, revRegId, blobStorageReaderHandle \) -&gt; \[ cred, credRevocId, revocRegDelta \]

Check Cred Request for the given Cred Offer and issue Credential for the given Cred Request.

Cred Request must match Cred Offer. The credential definition and revocation registry definition
referenced in Cred Offer and Cred Request must be already created and stored into the wallet.

Information for this credential revocation will be store in the wallet as part of revocation registry under
generated cred\_revoc\_id local for this wallet.

This call returns revoc registry delta as json file intended to be shared as REVOC\_REG\_ENTRY transaction.
Note that it is possible to accumulate deltas to reduce ledger load.

* `wh`: Handle (Number) - wallet handle (created by openWallet)
* `credOffer`: Json - a cred offer created by issuerCreateCredentialOffer
* `credReq`: Json - a credential request created by proverCreateCredentialReq
* `credValues`: Json - a credential containing attribute values for each of requested attribute names.
Example:
```
    {
     "attr1" : {"raw": "value1", "encoded": "value1_as_int" },
     "attr2" : {"raw": "value1", "encoded": "value1_as_int" }
    }
````
* `revRegId`: String - id of revocation registry stored in the wallet
* `blobStorageReaderHandle`: Handle (Number) - configuration of blob storage reader handle that will allow to read revocation tails
* __->__ [ `cred`: Json, `credRevocId`: String, `revocRegDelta`: Json ] - cred\_json: Credential json containing signed credential values
```
    {
        "schema_id": string,
        "cred_def_id": string,
        "rev_reg_def_id", Optional<string>,
        "values": <see cred_values_json above>,
        // Fields below can depend on Cred Def type
        "signature": <signature>,
        "signature_correctness_proof": <signature_correctness_proof>
    }
cred_revoc_id: local id for revocation info (Can be used for revocation of this credential)
revoc_reg_delta_json: Revocation registry delta json with a newly issued credential
````

Errors: `Annoncreds*`, `Common*`, `Wallet*`

#### issuerRevokeCredential \( wh, blobStorageReaderHandle, revRegId, credRevocId \) -&gt; revocRegDelta

Revoke a credential identified by a cred\_revoc\_id \(returned by issuerCreateCredential\).

The corresponding credential definition and revocation registry must be already
created an stored into the wallet.

This call returns revoc registry delta as json file intended to be shared as REVOC\_REG\_ENTRY transaction.
Note that it is possible to accumulate deltas to reduce ledger load.

* `wh`: Handle (Number) - wallet handle (created by openWallet)
* `blobStorageReaderHandle`: Handle (Number)
* `revRegId`: String - id of revocation registry stored in wallet
* `credRevocId`: String - local id for revocation info
* __->__ `revocRegDelta`: Json - revoc\_reg\_delta\_json: Revocation registry delta json with a revoked credential

Errors: `Annoncreds*`, `Common*`, `Wallet*`

#### issuerMergeRevocationRegistryDeltas \( revRegDelta, otherRevRegDelta \) -&gt; mergedRevRegDelta

Merge two revocation registry deltas \(returned by issuerCreateCredential or issuerRevokeCredential\) to accumulate common delta.
Send common delta to ledger to reduce the load.

* `revRegDelta`: Json - revocation registry delta.
* `otherRevRegDelta`: Json - revocation registry delta for which PrevAccum value  is equal to current accum value of rev\_reg\_delta\_json.
* __->__ `mergedRevRegDelta`: Json - merged\_rev\_reg\_delta: Merged revocation registry delta

Errors: `Annoncreds*`, `Common*`, `Wallet*`

#### proverCreateMasterSecret \( wh, masterSecretId \) -&gt; outMasterSecretId

Creates a master secret with a given id and stores it in the wallet.
The id must be unique.

* `wh`: Handle (Number) - wallet handle (created by openWallet)
* `masterSecretId`: String - \(optional, if not present random one will be generated\) new master id
* __->__ `outMasterSecretId`: String - out\_master\_secret\_id: Id of generated master secret

Errors: `Annoncreds*`, `Common*`, `Wallet*`

#### proverCreateCredentialReq \( wh, proverDid, credOffer, credDef, masterSecretId \) -&gt; \[ credReq, credReqMetadata \]

Creates a credential request for the given credential offer.

The method creates a blinded master secret for a master secret identified by a provided name.
The master secret identified by the name must be already stored in the secure wallet \(see prover\_create\_master\_secret\)
The blinded master secret is a part of the credential request.

* `wh`: Handle (Number) - wallet handle (created by openWallet)
* `proverDid`: String - a DID of the prover
* `credOffer`: Json - credential offer as a json containing information about the issuer and a credential
* `credDef`: Json - credential definition json related to &lt;cred\_def\_id&gt; in &lt;cred\_offer\_json&gt;
* `masterSecretId`: String - the id of the master secret stored in the wallet
* __->__ [ `credReq`: Json, `credReqMetadata`: Json ] - cred\_req\_json: Credential request json for creation of credential by Issuer
```
    {
     "prover_did" : string,
     "cred_def_id" : string,
        // Fields below can depend on Cred Def type
     "blinded_ms" : <blinded_master_secret>,
     "blinded_ms_correctness_proof" : <blinded_ms_correctness_proof>,
     "nonce": string
   }
cred_req_metadata_json: Credential request metadata json for further processing of received form Issuer credential.
    Note: cred_req_metadata_json mustn't be shared with Issuer.
````

Errors: `Annoncreds*`, `Common*`, `Wallet*`

#### proverStoreCredential \( wh, credId, credReqMetadata, cred, credDef, revRegDef \) -&gt; outCredId

Check credential provided by Issuer for the given credential request,
updates the credential by a master secret and stores in a secure wallet.

To support efficient and flexible search the following tags will be created for stored credential:
```
    {
        "schema_id": <credential schema id>,
        "schema_issuer_did": <credential schema issuer did>,
        "schema_name": <credential schema name>,
        "schema_version": <credential schema version>,
        "issuer_did": <credential issuer did>,
        "cred_def_id": <credential definition id>,
        "rev_reg_id": <credential revocation registry id>, // "None" as string if not present
        // for every attribute in <credential values>
        "attr::<attribute name>::marker": "1",
        "attr::<attribute name>::value": <attribute raw value>,
    }
````

* `wh`: Handle (Number) - wallet handle (created by openWallet)
* `credId`: String - \(optional, default is a random one\) identifier by which credential will be stored in the wallet
* `credReqMetadata`: Json - a credential request metadata created by proverCreateCredentialReq
* `cred`: Json - credential json received from issuer
* `credDef`: Json - credential definition json related to &lt;cred\_def\_id&gt; in &lt;cred\_json&gt;
* `revRegDef`: Json - revocation registry definition json related to &lt;rev\_reg\_def\_id&gt; in &lt;cred\_json&gt;
* __->__ `outCredId`: String - out\_cred\_id: identifier by which credential is stored in the wallet

Errors: `Annoncreds*`, `Common*`, `Wallet*`

#### proverGetCredentials \( wh, filter \) -&gt; credentials

Gets human readable credentials according to the filter.
If filter is NULL, then all credentials are returned.
Credentials can be filtered by Issuer, credential\_def and\/or Schema.

NOTE: This method is deprecated because immediately returns all fetched credentials.
Use &lt;proverSearchCredentials&gt; to fetch records by small batches.

* `wh`: Handle (Number) - wallet handle (created by openWallet)
* `filter`: Json - filter for credentials
```
       {
           "schema_id": string, (Optional)
           "schema_issuer_did": string, (Optional)
           "schema_name": string, (Optional)
           "schema_version": string, (Optional)
           "issuer_did": string, (Optional)
           "cred_def_id": string, (Optional)
       }
````
* __->__ `credentials`: Json - credentials json
```
    [{
        "referent": string, // cred_id in the wallet
        "attrs": {"key1":"raw_value1", "key2":"raw_value2"},
        "schema_id": string,
        "cred_def_id": string,
        "rev_reg_id": Optional<string>,
        "cred_rev_id": Optional<string>
    }]
````

Errors: `Annoncreds*`, `Common*`, `Wallet*`

#### proverGetCredential \( wh, credId \) -&gt; credential

Gets human readable credential by the given id.

* `wh`: Handle (Number) - wallet handle (created by openWallet)
* `credId`: String - Identifier by which requested credential is stored in the wallet
* __->__ `credential`: Json - credential json:
```
    {
        "referent": string, // cred_id in the wallet
        "attrs": {"key1":"raw_value1", "key2":"raw_value2"},
        "schema_id": string,
        "cred_def_id": string,
        "rev_reg_id": Optional<string>,
        "cred_rev_id": Optional<string>
    }
````

Errors: `Annoncreds*`, `Common*`, `Wallet*`

#### proverSearchCredentials \( wh, query \) -&gt; \[ sh, totalCount \]

Search for credentials stored in wallet.
Credentials can be filtered by tags created during saving of credential.

Instead of immediately returning of fetched credentials
this call returns search\_handle that can be used later
to fetch records by small batches \(with proverFetchCredentials\).

* `wh`: Handle (Number) - wallet handle (created by openWallet)
* `query`: Json - Wql query filter for credentials searching based on tags.
where query: indy-sdk\/doc\/design\/011-wallet-query-language\/README.md
* __->__ [ `sh`: Handle (Number), `totalCount`: Number ] - search\_handle: Search handle that can be used later to fetch records by small batches \(with proverFetchCredentials\)
total\_count: Total count of records

Errors: `Annoncreds*`, `Common*`, `Wallet*`

#### proverFetchCredentials \( sh, count \) -&gt; credentials

Fetch next credentials for search.

* `sh`: Handle (Number) - Search handle \(created by proverSearchCredentials\)
* `count`: Number - Count of credentials to fetch
* __->__ `credentials`: Json - credentials\_json: List of human readable credentials:
```
    [{
        "referent": string, // cred_id in the wallet
        "attrs": {"key1":"raw_value1", "key2":"raw_value2"},
        "schema_id": string,
        "cred_def_id": string,
        "rev_reg_id": Optional<string>,
        "cred_rev_id": Optional<string>
    }]
NOTE: The list of length less than the requested count means credentials search iterator is completed.
````

Errors: `Annoncreds*`, `Common*`, `Wallet*`

#### proverCloseCredentialsSearch \( sh \) -&gt; void

Close credentials search \(make search handle invalid\)

* `sh`: Handle (Number) - Search handle \(created by proverSearchCredentials\)
* __->__ void

Errors: `Annoncreds*`, `Common*`, `Wallet*`

#### proverGetCredentialsForProofReq \( wh, proofRequest \) -&gt; credentials

Gets human readable credentials matching the given proof request.

NOTE: This method is deprecated because immediately returns all fetched credentials.
Use &lt;proverSearchCredentialsForProofReq&gt; to fetch records by small batches.

* `wh`: Handle (Number) - wallet handle (created by openWallet)
* `proofRequest`: Json - proof request json
```
    {
        "name": string,
        "version": string,
        "nonce": string,
        "requested_attributes": { // set of requested attributes
             "<attr_referent>": <attr_info>, // see below
             ...,
        },
        "requested_predicates": { // set of requested predicates
             "<predicate_referent>": <predicate_info>, // see below
             ...,
         },
        "non_revoked": Optional<<non_revoc_interval>>, // see below,
                       // If specified prover must proof non-revocation
                       // for date in this interval for each attribute
                       // (can be overridden on attribute level)
    }
where
````
* __->__ `credentials`: Json - credentials\_json: json with credentials for the given proof request.
```
    {
        "requested_attrs": {
            "<attr_referent>": [{ cred_info: <credential_info>, interval: Optional<non_revoc_interval> }],
            ...,
        },
        "requested_predicates": {
            "requested_predicates": [{ cred_info: <credential_info>, timestamp: Optional<integer> }, { cred_info: <credential_2_info>, timestamp: Optional<integer> }],
            "requested_predicate_2_referent": [{ cred_info: <credential_2_info>, timestamp: Optional<integer> }]
        }
    }, where credential is
    {
        "referent": <string>,
        "attrs": {"attr_name" : "attr_raw_value"},
        "schema_id": string,
        "cred_def_id": string,
        "rev_reg_id": Optional<int>,
        "cred_rev_id": Optional<int>,
    }
````

Errors: `Annoncreds*`, `Common*`, `Wallet*`

#### proverSearchCredentialsForProofReq \( wh, proofRequest, extraQuery \) -&gt; sh

Search for credentials matching the given proof request.

Instead of immediately returning of fetched credentials
this call returns search\_handle that can be used later
to fetch records by small batches \(with proverFetchCredentialsForProofReq\).

* `wh`: Handle (Number) - wallet handle (created by openWallet)
* `proofRequest`: Json - proof request json
```
    {
        "name": string,
        "version": string,
        "nonce": string,
        "requested_attributes": { // set of requested attributes
             "<attr_referent>": <attr_info>, // see below
             ...,
        },
        "requested_predicates": { // set of requested predicates
             "<predicate_referent>": <predicate_info>, // see below
             ...,
         },
        "non_revoked": Optional<<non_revoc_interval>>, // see below,
                       // If specified prover must proof non-revocation
                       // for date in this interval for each attribute
                       // (can be overridden on attribute level)
    }
````
* `extraQuery`: Json - \(Optional\) List of extra queries that will be applied to correspondent attribute\/predicate:
```
    {
        "<attr_referent>": <wql query>,
        "<predicate_referent>": <wql query>,
    }
where wql query: indy-sdk/doc/design/011-wallet-query-language/README.md
````
* __->__ `sh`: Handle (Number) - search\_handle: Search handle that can be used later to fetch records by small batches \(with proverFetchCredentialsForProofReq\)

Errors: `Annoncreds*`, `Common*`, `Wallet*`

#### proverFetchCredentialsForProofReq \( sh, itemReferent, count \) -&gt; credentials

Fetch next credentials for the requested item using proof request search
handle \(created by proverSearchCredentialsForProofReq\).

* `sh`: Handle (Number) - Search handle \(created by proverSearchCredentialsForProofReq\)
* `itemReferent`: String - Referent of attribute\/predicate in the proof request
* `count`: Number - Count of credentials to fetch
* __->__ `credentials`: Json - credentials\_json: List of credentials for the given proof request.
```
    [{
        cred_info: <credential_info>,
        interval: Optional<non_revoc_interval>
    }]
where
credential_info:
    {
        "referent": <string>,
        "attrs": {"attr_name" : "attr_raw_value"},
        "schema_id": string,
        "cred_def_id": string,
        "rev_reg_id": Optional<int>,
        "cred_rev_id": Optional<int>,
    }
non_revoc_interval:
    {
        "from": Optional<int>, // timestamp of interval beginning
        "to": Optional<int>, // timestamp of interval ending
    }
NOTE: The list of length less than the requested count means that search iterator
correspondent to the requested <item_referent> is completed.
````

Errors: `Annoncreds*`, `Common*`, `Wallet*`

#### proverCloseCredentialsSearchForProofReq \( sh \) -&gt; void

Close credentials search for proof request \(make search handle invalid\)

* `sh`: Handle (Number) - Search handle \(created by proverSearchCredentialsForProofReq\)
* __->__ void

Errors: `Annoncreds*`, `Common*`, `Wallet*`

#### proverCreateProof \( wh, proofReq, requestedCredentials, masterSecretName, schemas, credentialDefs, revStates \) -&gt; proof

Creates a proof according to the given proof request
Either a corresponding credential with optionally revealed attributes or self-attested attribute must be provided
for each requested attribute \(see proverGetCredentials\_for\_pool\_req\).
A proof request may request multiple credentials from different schemas and different issuers.
All required schemas, public keys and revocation registries must be provided.
The proof request also contains nonce.
The proof contains either proof or self-attested attribute value for each requested attribute.

* `wh`: Handle (Number) - wallet handle (created by openWallet)
* `proofReq`: Json
* `requestedCredentials`: Json - either a credential or self-attested attribute for each requested attribute
```
    {
        "self_attested_attributes": {
            "self_attested_attribute_referent": string
        },
        "requested_attributes": {
            "requested_attribute_referent_1": {"cred_id": string, "timestamp": Optional<number>, revealed: <bool> }},
            "requested_attribute_referent_2": {"cred_id": string, "timestamp": Optional<number>, revealed: <bool> }}
        },
        "requested_predicates": {
            "requested_predicates_referent_1": {"cred_id": string, "timestamp": Optional<number> }},
        }
    }
````
* `masterSecretName`: String
* `schemas`: Json - all schemas json participating in the proof request
```
    {
        <schema1_id>: <schema1_json>,
        <schema2_id>: <schema2_json>,
        <schema3_id>: <schema3_json>,
    }
````
* `credentialDefs`: Json - all credential definitions json participating in the proof request
```
    {
        "cred_def1_id": <credential_def1_json>,
        "cred_def2_id": <credential_def2_json>,
        "cred_def3_id": <credential_def3_json>,
    }
````
* `revStates`: Json - all revocation states json participating in the proof request
```
    {
        "rev_reg_def1_id": {
            "timestamp1": <rev_state1>,
            "timestamp2": <rev_state2>,
        },
        "rev_reg_def2_id": {
            "timestamp3": <rev_state3>
        },
        "rev_reg_def3_id": {
            "timestamp4": <rev_state4>
        },
    }
where
where wql query: indy-sdk/doc/design/011-wallet-query-language/README.md
````
* __->__ `proof`: Json - Proof json
For each requested attribute either a proof \(with optionally revealed attribute value\) or
self-attested attribute value is provided.
Each proof is associated with a credential and corresponding schema\_id, cred\_def\_id, rev\_reg\_id and timestamp.
There is also aggregated proof part common for all credential proofs.
```
    {
        "requested_proof": {
            "revealed_attrs": {
                "requested_attr1_id": {sub_proof_index: number, raw: string, encoded: string},
                "requested_attr4_id": {sub_proof_index: number: string, encoded: string},
            },
            "unrevealed_attrs": {
                "requested_attr3_id": {sub_proof_index: number}
            },
            "self_attested_attrs": {
                "requested_attr2_id": self_attested_value,
            },
            "requested_predicates": {
                "requested_predicate_1_referent": {sub_proof_index: int},
                "requested_predicate_2_referent": {sub_proof_index: int},
            }
        }
        "proof": {
            "proofs": [ <credential_proof>, <credential_proof>, <credential_proof> ],
            "aggregated_proof": <aggregated_proof>
        }
        "identifiers": [{schema_id, cred_def_id, Optional<rev_reg_id>, Optional<timestamp>}]
    }
````

Errors: `Annoncreds*`, `Common*`, `Wallet*`

#### verifierVerifyProof \( proofRequest, proof, schemas, credentialDefsJsons, revRegDefs, revRegs \) -&gt; valid

Verifies a proof \(of multiple credential\).
All required schemas, public keys and revocation registries must be provided.

* `proofRequest`: Json - proof request json
```
    {
        "name": string,
        "version": string,
        "nonce": string,
        "requested_attributes": { // set of requested attributes
             "<attr_referent>": <attr_info>, // see below
             ...,
        },
        "requested_predicates": { // set of requested predicates
             "<predicate_referent>": <predicate_info>, // see below
             ...,
         },
        "non_revoked": Optional<<non_revoc_interval>>, // see below,
                       // If specified prover must proof non-revocation
                       // for date in this interval for each attribute
                       // (can be overridden on attribute level)
    }
````
* `proof`: Json - created for request proof json
```
    {
        "requested_proof": {
            "revealed_attrs": {
                "requested_attr1_id": {sub_proof_index: number, raw: string, encoded: string},
                "requested_attr4_id": {sub_proof_index: number: string, encoded: string},
            },
            "unrevealed_attrs": {
                "requested_attr3_id": {sub_proof_index: number}
            },
            "self_attested_attrs": {
                "requested_attr2_id": self_attested_value,
            },
            "requested_predicates": {
                "requested_predicate_1_referent": {sub_proof_index: int},
                "requested_predicate_2_referent": {sub_proof_index: int},
            }
        }
        "proof": {
            "proofs": [ <credential_proof>, <credential_proof>, <credential_proof> ],
            "aggregated_proof": <aggregated_proof>
        }
        "identifiers": [{schema_id, cred_def_id, Optional<rev_reg_id>, Optional<timestamp>}]
    }
````
* `schemas`: Json - all schema jsons participating in the proof
```
    {
        <schema1_id>: <schema1_json>,
        <schema2_id>: <schema2_json>,
        <schema3_id>: <schema3_json>,
    }
````
* `credentialDefsJsons`: Json
* `revRegDefs`: Json - all revocation registry definitions json participating in the proof
```
    {
        "rev_reg_def1_id": <rev_reg_def1_json>,
        "rev_reg_def2_id": <rev_reg_def2_json>,
        "rev_reg_def3_id": <rev_reg_def3_json>,
    }
````
* `revRegs`: Json - all revocation registries json participating in the proof
```
    {
        "rev_reg_def1_id": {
            "timestamp1": <rev_reg1>,
            "timestamp2": <rev_reg2>,
        },
        "rev_reg_def2_id": {
            "timestamp3": <rev_reg3>
        },
        "rev_reg_def3_id": {
            "timestamp4": <rev_reg4>
        },
    }
````
* __->__ `valid`: Boolean - valid: true - if signature is valid, false - otherwise

Errors: `Annoncreds*`, `Common*`, `Wallet*`

#### createRevocationState \( blobStorageReaderHandle, revRegDef, revRegDelta, timestamp, credRevId \) -&gt; revState

Create revocation state for a credential in the particular time moment.

* `blobStorageReaderHandle`: Handle (Number) - configuration of blob storage reader handle that will allow to read revocation tails
* `revRegDef`: Json - revocation registry definition json
* `revRegDelta`: Json - revocation registry definition delta json
* `timestamp`: Timestamp (Number) - time represented as a total number of seconds from Unix Epoch
* `credRevId`: String - user credential revocation id in revocation registry
* __->__ `revState`: Json - revocation state json:
```
    {
        "rev_reg": <revocation registry>,
        "witness": <witness>,
        "timestamp" : integer
    }
````

Errors: `Common*`, `Wallet*`, `Anoncreds*`

#### updateRevocationState \( blobStorageReaderHandle, revState, revRegDef, revRegDelta, timestamp, credRevId \) -&gt; updatedRevState

Create new revocation state for a credential based on existed state
at the particular time moment \(to reduce calculation time\).

* `blobStorageReaderHandle`: Handle (Number) - configuration of blob storage reader handle that will allow to read revocation tails
* `revState`: Json - revocation registry state json
* `revRegDef`: Json - revocation registry definition json
* `revRegDelta`: Json - revocation registry definition delta json
* `timestamp`: Timestamp (Number) - time represented as a total number of seconds from Unix Epoch
* `credRevId`: String - user credential revocation id in revocation registry
* __->__ `updatedRevState`: Json - revocation state json:
```
    {
        "rev_reg": <revocation registry>,
        "witness": <witness>,
        "timestamp" : integer
    }
````

Errors: `Common*`, `Wallet*`, `Anoncreds*`

### blob_storage

#### openBlobStorageReader \( type, config \) -&gt; handle



* `type`: String
* `config`: Json
* __->__ `handle`: Handle (Number)


#### openBlobStorageWriter \( type, config \) -&gt; handle



* `type`: String
* `config`: Json
* __->__ `handle`: Handle (Number)


### crypto

#### createKey \( wh, key \) -&gt; vk

Creates keys pair and stores in the wallet.

* `wh`: Handle (Number) - wallet handle (created by openWallet)
* `key`: Json - Key information as json. Example:
```
{
    "seed": string, (optional) Seed that allows deterministic key creation (if not set random one will be created).
                               Can be UTF-8, base64 or hex string.
    "crypto_type": string, // Optional (if not set then ed25519 curve is used); Currently only 'ed25519' value is supported for this field.
}
````
* __->__ `vk`: String - Ver key of generated key pair, also used as key identifier

Errors: `Common*`, `Wallet*`, `Crypto*`

#### setKeyMetadata \( wh, verkey, metadata \) -&gt; void

Saves\/replaces the meta information for the giving key in the wallet.

* `wh`: Handle (Number) - wallet handle (created by openWallet)
* `verkey`: String
* `metadata`: String
* __->__ void

Errors: `Common*`, `Wallet*`, `Crypto*`

#### getKeyMetadata \( wh, verkey \) -&gt; metadata

Retrieves the meta information for the giving key in the wallet.

* `wh`: Handle (Number) - wallet handle (created by openWallet)
* `verkey`: String
* __->__ `metadata`: String - The meta information stored with the key; Can be null if no metadata was saved for this key.

Errors: `Common*`, `Wallet*`, `Crypto*`

#### cryptoSign \( wh, signerVk, messageRaw \) -&gt; signatureRaw

Signs a message with a key.

Note to use DID keys with this function you can call keyForDid to get key id \(verkey\)
for specific DID.

* `wh`: Handle (Number) - wallet handle (created by openWallet)
* `signerVk`: String - id \(verkey\) of message signer. The key must be created by calling createKey or createAndStoreMyDid
* `messageRaw`: Buffer - a pointer to first byte of message to be signed
* __->__ `signatureRaw`: Buffer - a signature string

Errors: `Common*`, `Wallet*`, `Crypto*`

#### cryptoVerify \( signerVk, messageRaw, signatureRaw \) -&gt; valid

Verify a signature with a verkey.

Note to use DID keys with this function you can call keyForDid to get key id \(verkey\)
for specific DID.

* `signerVk`: String - verkey of the message signer
* `messageRaw`: Buffer - a pointer to first byte of message that has been signed
* `signatureRaw`: Buffer - a pointer to first byte of signature to be verified
* __->__ `valid`: Boolean - valid: true - if signature is valid, false - otherwise

Errors: `Common*`, `Wallet*`, `Ledger*`, `Crypto*`

#### cryptoAuthCrypt \( wh, senderVk, recipientVk, messageRaw \) -&gt; encryptedMsgRaw

  **** THIS FUNCTION WILL BE DEPRECATED USE packMessage INSTEAD ****
  
Encrypt a message by authenticated-encryption scheme.

Sender can encrypt a confidential message specifically for Recipient, using Sender's public key.
Using Recipient's public key, Sender can compute a shared secret key.
Using Sender's public key and his secret key, Recipient can compute the exact same shared secret key.
That shared secret key can be used to verify that the encrypted message was not tampered with,
before eventually decrypting it.

Note to use DID keys with this function you can call keyForDid to get key id \(verkey\)
for specific DID.

* `wh`: Handle (Number) - wallet handle (created by openWallet)
* `senderVk`: String - id \(verkey\) of message sender. The key must be created by calling createKey or createAndStoreMyDid
* `recipientVk`: String - id \(verkey\) of message recipient
* `messageRaw`: Buffer - a pointer to first byte of message that to be encrypted
* __->__ `encryptedMsgRaw`: Buffer - an encrypted message as a pointer to array of bytes.

Errors: `Common*`, `Wallet*`, `Ledger*`, `Crypto*`

#### cryptoAuthDecrypt \( wh, recipientVk, encryptedMsgRaw \) -&gt; \[ senderVk, decryptedMsgRaw \]

  **** THIS FUNCTION WILL BE DEPRECATED USE unpackMessage INSTEAD ****
  
Decrypt a message by authenticated-encryption scheme.

Sender can encrypt a confidential message specifically for Recipient, using Sender's public key.
Using Recipient's public key, Sender can compute a shared secret key.
Using Sender's public key and his secret key, Recipient can compute the exact same shared secret key.
That shared secret key can be used to verify that the encrypted message was not tampered with,
before eventually decrypting it.

Note to use DID keys with this function you can call keyForDid to get key id \(verkey\)
for specific DID.

* `wh`: Handle (Number) - wallet handle (created by openWallet)
* `recipientVk`: String - id \(verkey\) of message recipient. The key must be created by calling createKey or createAndStoreMyDid
* `encryptedMsgRaw`: Buffer - a pointer to first byte of message that to be decrypted
* __->__ [ `senderVk`: String, `decryptedMsgRaw`: Buffer ] - sender verkey and decrypted message as a pointer to array of bytes

Errors: `Common*`, `Wallet*`, `Crypto*`

#### cryptoAnonCrypt \( recipientVk, messageRaw \) -&gt; encryptedMsgRaw

Encrypts a message by anonymous-encryption scheme.

Sealed boxes are designed to anonymously send messages to a Recipient given its public key.
Only the Recipient can decrypt these messages, using its private key.
While the Recipient can verify the integrity of the message, it cannot verify the identity of the Sender.

Note to use DID keys with this function you can call keyForDid to get key id \(verkey\)
for specific DID.

Note: use packMessage function for A2A goals.

* `recipientVk`: String - verkey of message recipient
* `messageRaw`: Buffer - a pointer to first byte of message that to be encrypted
* __->__ `encryptedMsgRaw`: Buffer - an encrypted message as a pointer to array of bytes

Errors: `Common*`, `Wallet*`, `Ledger*`, `Crypto*`

#### cryptoAnonDecrypt \( wh, recipientVk, encryptedMsg \) -&gt; decryptedMsgRaw

Decrypts a message by anonymous-encryption scheme.

Sealed boxes are designed to anonymously send messages to a Recipient given its public key.
Only the Recipient can decrypt these messages, using its private key.
While the Recipient can verify the integrity of the message, it cannot verify the identity of the Sender.

Note to use DID keys with this function you can call keyForDid to get key id \(verkey\)
for specific DID.

Note: use unpackMessage function for A2A goals.

* `wh`: Handle (Number) - wallet handle (created by openWallet)
* `recipientVk`: String - id \(verkey\) of my key. The key must be created by calling createKey or createAndStoreMyDid
* `encryptedMsg`: Buffer
* __->__ `decryptedMsgRaw`: Buffer - decrypted message as a pointer to an array of bytes

Errors: `Common*`, `Wallet*`, `Crypto*`

#### packMessage \( wh, message, receiverKeys, senderVk \) -&gt; jwe

Packs a message by encrypting the message and serializes it in a JWE-like format (Experimental)

Note to use DID keys with this function you can call keyForDid to get key id (verkey) for specific DID.

* `wh`: Handle (Number) - wallet handle (created by openWallet)
* `message`: Buffer - message that to be packed
* `receiverKeys`: Array - an array of strings which contains receiver's keys the message is being encrypted for.
    Example: \['receiver edge_agent_1 verkey', 'receiver edge_agent_2 verkey'\]
* `senderVk`: String - the sender's verkey as a string When null pointer is used in this parameter, anoncrypt is used
* __->__ `jwe`: Buffer - a JWE 
```
using authcrypt alg:
{
    "protected": "b64URLencoded({
       "enc": "xsalsa20poly1305",
       "typ": "JWM/1.0",
       "alg": "Authcrypt",
       "recipients": [
           {
               "encrypted_key": base64URLencode(libsodium.crypto_box(my_key, their_vk, cek, cek_iv))
               "header": {
                    "kid": "base58encode(recipient_verkey)",
                    "sender" : base64URLencode(libsodium.crypto_box_seal(their_vk, base58encode(sender_vk)),
                    "iv" : base64URLencode(cek_iv)
               }
           },
       ],
    })",
    "iv": <b64URLencode(iv)>,
    "ciphertext": b64URLencode(encrypt_detached({'@type'...}, protected_value_encoded, iv, cek),
    "tag": <b64URLencode(tag)>
}

Alternative example in using anoncrypt alg is defined below:
{
    "protected": "b64URLencoded({
       "enc": "xsalsa20poly1305",
       "typ": "JWM/1.0",
       "alg": "Anoncrypt",
       "recipients": [
           {
               "encrypted_key": base64URLencode(libsodium.crypto_box_seal(their_vk, cek)),
               "header": {
                   "kid": base58encode(recipient_verkey),
               }
           },
       ],
    })",
    "iv": b64URLencode(iv),
    "ciphertext": b64URLencode(encrypt_detached({'@type'...}, protected_value_encoded, iv, cek),
    "tag": b64URLencode(tag)
}
````

Errors: `Common*`, `Wallet*`, `Ledger*`, `Crypto*`

#### unpackMessage \( wh, jwe \) -&gt; res

Unpacks a JWE-like formatted message outputted by packMessage (Experimental)

* `wh`: Handle (Number) - wallet handle (created by openWallet)
* `jwe`: Buffer - JWE to be unpacked
* __->__ `res`: Buffer - a result message
```
if authcrypt was used to pack the message returns this json structure:
{
    message: <decrypted message>,
    sender_verkey: <sender_verkey>,
    recipient_verkey: <recipient_verkey>
}

OR

if anoncrypt was used to pack the message returns this json structure:
{
    message: <decrypted message>,
    recipient_verkey: <recipient_verkey>
}
````

Errors: `Common*`, `Wallet*`, `Ledger*`, `Crypto*`

### did

#### createAndStoreMyDid \( wh, did \) -&gt; \[ did, verkey \]

Creates keys \(signing and encryption keys\) for a new
DID \(owned by the caller of the library\).
Identity's DID must be either explicitly provided, or taken as the first 16 bit of verkey.
Saves the Identity DID with keys in a secured Wallet, so that it can be used to sign
and encrypt transactions.

* `wh`: Handle (Number) - wallet handle (created by openWallet)
* `did`: Json
* __->__ [ `did`: String, `verkey`: String ] - did: DID generated and stored in the wallet
verkey: The DIDs verification key

Errors: `Common*`, `Wallet*`, `Crypto*`

#### replaceKeysStart \( wh, did, identity \) -&gt; verkey

Generated temporary keys \(signing and encryption keys\) for an existing
DID \(owned by the caller of the library\).

* `wh`: Handle (Number) - wallet handle (created by openWallet)
* `did`: String - target did to rotate keys.
* `identity`: Json
* __->__ `verkey`: String - verkey: The DIDs verification key

Errors: `Common*`, `Wallet*`, `Crypto*`

#### replaceKeysApply \( wh, did \) -&gt; void

Apply temporary keys as main for an existing DID \(owned by the caller of the library\).

* `wh`: Handle (Number) - wallet handle (created by openWallet)
* `did`: String - DID stored in the wallet
* __->__ void

Errors: `Common*`, `Wallet*`, `Crypto*`

#### storeTheirDid \( wh, identity \) -&gt; void

Saves their DID for a pairwise connection in a secured Wallet,
so that it can be used to verify transaction.

* `wh`: Handle (Number) - wallet handle (created by openWallet)
* `identity`: Json - Identity information as json. Example:
```
    {
       "did": string, (required)
       "verkey": string (optional, can be avoided if did is cryptonym: did == verkey),
    }
````
* __->__ void

Errors: `Common*`, `Wallet*`, `Crypto*`

#### keyForDid \( poolHandle, wh, did \) -&gt; key

Returns ver key \(key id\) for the given DID.

"keyForDid" call follow the idea that we resolve information about their DID from
the ledger with cache in the local wallet. The "openWallet" call has freshness parameter
that is used for checking the freshness of cached pool value.

Note if you don't want to resolve their DID info from the ledger you can use
"keyForLocalDid" call instead that will look only to the local wallet and skip
freshness checking.

Note that "createAndStoreMyDid" makes similar wallet record as "createKey".
As result we can use returned ver key in all generic crypto and messaging functions.

* `poolHandle`: Handle (Number) - Pool handle \(created by open\_pool\).
* `wh`: Handle (Number) - wallet handle (created by openWallet)
* `did`: String
* __->__ `key`: String - The DIDs ver key \(key id\).

Errors: `Common*`, `Wallet*`, `Crypto*`

#### keyForLocalDid \( wh, did \) -&gt; key

Returns ver key \(key id\) for the given DID.

"keyForLocalDid" call looks data stored in the local wallet only and skips freshness
checking.

Note if you want to get fresh data from the ledger you can use "keyForDid" call
instead.

Note that "createAndStoreMyDid" makes similar wallet record as "createKey".
As result we can use returned ver key in all generic crypto and messaging functions.

* `wh`: Handle (Number) - wallet handle (created by openWallet)
* `did`: String
* __->__ `key`: String - The DIDs ver key \(key id\).

Errors: `Common*`, `Wallet*`, `Crypto*`

#### setEndpointForDid \( wh, did, address, transportKey \) -&gt; void

Set\/replaces endpoint information for the given DID.

* `wh`: Handle (Number) - wallet handle (created by openWallet)
* `did`: String
* `address`: String
* `transportKey`: String
* __->__ void

Errors: `Common*`, `Wallet*`, `Crypto*`

#### getEndpointForDid \( wh, poolHandle, did \) -&gt; \[ address, transportVk \]

Returns endpoint information for the given DID.

* `wh`: Handle (Number) - wallet handle (created by openWallet)
* `poolHandle`: Handle (Number)
* `did`: String
* __->__ [ `address`: String, `transportVk`: String ] - The DIDs endpoint.
- transport\_vk - The DIDs transport key \(ver key, key id\).

Errors: `Common*`, `Wallet*`, `Crypto*`

#### setDidMetadata \( wh, did, metadata \) -&gt; void

Saves\/replaces the meta information for the giving DID in the wallet.

* `wh`: Handle (Number) - wallet handle (created by openWallet)
* `did`: String
* `metadata`: String
* __->__ void

Errors: `Common*`, `Wallet*`, `Crypto*`

#### getDidMetadata \( wh, did \) -&gt; metadata

Retrieves the meta information for the giving DID in the wallet.

* `wh`: Handle (Number) - wallet handle (created by openWallet)
* `did`: String
* __->__ `metadata`: String - The meta information stored with the DID; Can be null if no metadata was saved for this DID.

Errors: `Common*`, `Wallet*`, `Crypto*`

#### getMyDidWithMeta \( wh, myDid \) -&gt; didWithMeta

Retrieves the information about the giving DID in the wallet.

* `wh`: Handle (Number) - wallet handle (created by openWallet)
* `myDid`: String
* __->__ `didWithMeta`: Json - did\_with\_meta: {
"did": string - DID stored in the wallet,
"verkey": string - The DIDs transport key \(ver key, key id\),
"tempVerkey": string - Temporary DIDs transport key \(ver key, key id\), exist only during the rotation of the keys.
After rotation is done, it becomes a new verkey.
"metadata": string - The meta information stored with the DID
}

Errors: `Common*`, `Wallet*`, `Crypto*`

#### listMyDidsWithMeta \( wh \) -&gt; dids

Retrieves the information about all DIDs stored in the wallet.

* `wh`: Handle (Number) - wallet handle (created by openWallet)
* __->__ `dids`: Json - dids: \[{
"did": string - DID stored in the wallet,
"verkey": string - The DIDs transport key \(ver key, key id\).,
"metadata": string - The meta information stored with the DID
}\]

Errors: `Common*`, `Wallet*`, `Crypto*`

#### abbreviateVerkey \( did, fullVerkey \) -&gt; verkey

Retrieves abbreviated verkey if it is possible otherwise return full verkey.

* `did`: String - DID.
* `fullVerkey`: String - The DIDs verification key,
* __->__ `verkey`: String - verkey: The DIDs verification key in either abbreviated or full form

Errors: `Common*`, `Wallet*`, `Crypto*`

### ledger

#### signAndSubmitRequest \( poolHandle, wh, submitterDid, request \) -&gt; requestResult

Signs and submits request message to validator pool.

Adds submitter information to passed request json, signs it with submitter
sign key \(see wallet\_sign\), and sends signed request message
to validator pool \(see write\_request\).

* `poolHandle`: Handle (Number) - pool handle \(created by open\_pool\_ledger\).
* `wh`: Handle (Number) - wallet handle (created by openWallet)
* `submitterDid`: String - Id of Identity stored in secured Wallet.
* `request`: Json - Request data json.
* __->__ `requestResult`: Json

Errors: `Common*`, `Wallet*`, `Ledger*`, `Crypto*`

#### submitRequest \( poolHandle, request \) -&gt; requestResult

Publishes request message to validator pool \(no signing, unlike sign\_and\_submit\_request\).

The request is sent to the validator pool as is. It's assumed that it's already prepared.

* `poolHandle`: Handle (Number) - pool handle \(created by open\_pool\_ledger\).
* `request`: Json - Request data json.
* __->__ `requestResult`: Json

Errors: `Common*`, `Ledger*`

#### submitAction \( poolHandle, request, nodes, timeout \) -&gt; requestResult

Send action to particular nodes of validator pool.

The list of requests can be send:
POOL\_RESTART
GET\_VALIDATOR\_INFO

The request is sent to the nodes as is. It's assumed that it's already prepared.

* `poolHandle`: Handle (Number) - pool handle \(created by open\_pool\_ledger\).
* `request`: Json - Request data json.
* `nodes`: Json - \(Optional\) List of node names to send the request.
\["Node1", "Node2",...."NodeN"\]
* `timeout`: Number - \(Optional\) Time to wait respond from nodes \(override the default timeout\) \(in sec\).
Pass -1 to use default timeout
* __->__ `requestResult`: Json

Errors: `Common*`, `Ledger*`

#### signRequest \( wh, submitterDid, request \) -&gt; signedRequest

Signs request message.

Adds submitter information to passed request json, signs it with submitter
sign key \(see wallet\_sign\).

* `wh`: Handle (Number) - wallet handle (created by openWallet)
* `submitterDid`: String - Id of Identity stored in secured Wallet.
* `request`: Json - Request data json.
* __->__ `signedRequest`: Json - Signed request json.

Errors: `Common*`, `Wallet*`, `Ledger*`, `Crypto*`

#### multiSignRequest \( wh, submitterDid, request \) -&gt; signedRequest

Multi signs request message.

Adds submitter information to passed request json, signs it with submitter
sign key \(see wallet\_sign\).

* `wh`: Handle (Number) - wallet handle (created by openWallet)
* `submitterDid`: String - Id of Identity stored in secured Wallet.
* `request`: Json - Request data json.
* __->__ `signedRequest`: Json - Signed request json.

Errors: `Common*`, `Wallet*`, `Ledger*`, `Crypto*`

#### buildGetDdoRequest \( submitterDid, targetDid \) -&gt; requestResult

Builds a request to get a DDO.

* `submitterDid`: String - \(Optional\) DID of the read request sender \(if not provided then default Libindy DID will be used\).
* `targetDid`: String - Target DID as base58-encoded string for 16 or 32 bit DID value.
* __->__ `requestResult`: Json

Errors: `Common*`

#### buildNymRequest \( submitterDid, targetDid, verkey, alias, role \) -&gt; request

Builds a NYM request. Request to create a new NYM record for a specific user.

* `submitterDid`: String - DID of the submitter stored in secured Wallet.
* `targetDid`: String - Target DID as base58-encoded string for 16 or 32 bit DID value.
* `verkey`: String - Target identity verification key as base58-encoded string.
* `alias`: String - NYM's alias.
* `role`: String - Role of a user NYM record:
null \(common USER\)
TRUSTEE
STEWARD
TRUST\_ANCHOR
NETWORK\_MONITOR
empty string to reset role
* __->__ `request`: Json

Errors: `Common*`

#### buildAttribRequest \( submitterDid, targetDid, hash, raw, enc \) -&gt; request

Builds an ATTRIB request. Request to add attribute to a NYM record.

* `submitterDid`: String - DID of the submitter stored in secured Wallet.
* `targetDid`: String - Target DID as base58-encoded string for 16 or 32 bit DID value.
* `hash`: String - \(Optional\) Hash of attribute data.
* `raw`: Json - \(Optional\) Json, where key is attribute name and value is attribute value.
* `enc`: String - \(Optional\) Encrypted value attribute data.
* __->__ `request`: Json

Errors: `Common*`

#### buildGetAttribRequest \( submitterDid, targetDid, hash, raw, enc \) -&gt; request

Builds a GET\_ATTRIB request. Request to get information about an Attribute for the specified DID.

* `submitterDid`: String - \(Optional\) DID of the read request sender \(if not provided then default Libindy DID will be used\).
* `targetDid`: String - Target DID as base58-encoded string for 16 or 32 bit DID value.
* `hash`: String - \(Optional\) Requested attribute hash.
* `raw`: String - \(Optional\) Requested attribute name.
* `enc`: String - \(Optional\) Requested attribute encrypted value.
* __->__ `request`: Json

Errors: `Common*`

#### buildGetNymRequest \( submitterDid, targetDid \) -&gt; request

Builds a GET\_NYM request. Request to get information about a DID \(NYM\).

* `submitterDid`: String - \(Optional\) DID of the read request sender \(if not provided then default Libindy DID will be used\).
* `targetDid`: String - Target DID as base58-encoded string for 16 or 32 bit DID value.
* __->__ `request`: Json

Errors: `Common*`

#### buildSchemaRequest \( submitterDid, data \) -&gt; request

Builds a SCHEMA request. Request to add Credential's schema.

* `submitterDid`: String - DID of the submitter stored in secured Wallet.
* `data`: Json - Credential schema.
```
{
    id: identifier of schema
    attrNames: array of attribute name strings
    name: Schema's name string (the number of attributes should be less or equal than 125)
    version: Schema's version string,
    ver: Version of the Schema json
}
````
* __->__ `request`: Json

Errors: `Common*`

#### buildGetSchemaRequest \( submitterDid, id \) -&gt; request

Builds a GET\_SCHEMA request. Request to get Credential's Schema.

* `submitterDid`: String - \(Optional\) DID of the read request sender \(if not provided then default Libindy DID will be used\).
* `id`: String - Schema ID in ledger
* __->__ `request`: Json

Errors: `Common*`

#### parseGetSchemaResponse \( getSchemaResponse \) -&gt; \[ schemaId, schema \]

Parse a GET\_SCHEMA response to get Schema in the format compatible with Anoncreds API.

* `getSchemaResponse`: Json - response of GET\_SCHEMA request.
* __->__ [ `schemaId`: String, `schema`: Json ] - Schema Id and Schema json.
```
{
    id: identifier of schema
    attrNames: array of attribute name strings
    name: Schema's name string
    version: Schema's version string
    ver: Version of the Schema json
}
````

Errors: `Common*`

#### buildCredDefRequest \( submitterDid, data \) -&gt; request

Builds an CRED\_DEF request. Request to add a Credential Definition \(in particular, public key\),
that Issuer creates for a particular Credential Schema.

* `submitterDid`: String - DID of the submitter stored in secured Wallet.
* `data`: Json - credential definition json
```
{
    id: string - identifier of credential definition
    schemaId: string - identifier of stored in ledger schema
    type: string - type of the credential definition. CL is the only supported type now.
    tag: string - allows to distinct between credential definitions for the same issuer and schema
    value: Dictionary with Credential Definition's data:
{
        primary: primary credential public key,
        Optional<revocation>: revocation credential public key
    },
    ver: Version of the CredDef json
}
````
* __->__ `request`: Json

Errors: `Common*`

#### buildGetCredDefRequest \( submitterDid, id \) -&gt; request

Builds a GET\_CRED\_DEF request. Request to get a Credential Definition \(in particular, public key\),
that Issuer creates for a particular Credential Schema.

* `submitterDid`: String - \(Optional\) DID of the read request sender \(if not provided then default Libindy DID will be used\).
* `id`: String - Credential Definition ID in ledger.
* __->__ `request`: Json

Errors: `Common*`

#### parseGetCredDefResponse \( getCredDefResponse \) -&gt; \[ credDefId, credDef \]

Parse a GET\_CRED\_DEF response to get Credential Definition in the format compatible with Anoncreds API.

* `getCredDefResponse`: Json - response of GET\_CRED\_DEF request.
* __->__ [ `credDefId`: String, `credDef`: Json ] - Credential Definition Id and Credential Definition json.
```
{
    id: string - identifier of credential definition
    schemaId: string - identifier of stored in ledger schema
    type: string - type of the credential definition. CL is the only supported type now.
    tag: string - allows to distinct between credential definitions for the same issuer and schema
    value: Dictionary with Credential Definition's data: {
        primary: primary credential public key,
        Optional<revocation>: revocation credential public key
    },
    ver: Version of the Credential Definition json
}
````

Errors: `Common*`

#### buildNodeRequest \( submitterDid, targetDid, data \) -&gt; request

Builds a NODE request. Request to add a new node to the pool, or updates existing in the pool.

* `submitterDid`: String - DID of the submitter stored in secured Wallet.
* `targetDid`: String - Target Node's DID.  It differs from submitter\_did field.
* `data`: Json - Data associated with the Node:
```
{
    alias: string - Node's alias
    blskey: string - (Optional) BLS multi-signature key as base58-encoded string.
    blskey_pop: string - (Optional) BLS key proof of possession as base58-encoded string.
    client_ip: string - (Optional) Node's client listener IP address.
    client_port: string - (Optional) Node's client listener port.
    node_ip: string - (Optional) The IP address other Nodes use to communicate with this Node.
    node_port: string - (Optional) The port other Nodes use to communicate with this Node.
    services: array<string> - (Optional) The service of the Node. VALIDATOR is the only supported one now.
}
````
* __->__ `request`: Json

Errors: `Common*`

#### buildGetValidatorInfoRequest \( submitterDid \) -&gt; request

Builds a GET\_VALIDATOR\_INFO request.

* `submitterDid`: String - DID of the read request sender.
* __->__ `request`: Json

Errors: `Common*`

#### buildGetTxnRequest \( submitterDid, ledgerType, seqNo \) -&gt; request

Builds a GET\_TXN request. Request to get any transaction by its seq\_no.

* `submitterDid`: String - \(Optional\) DID of the read request sender \(if not provided then default Libindy DID will be used\).
* `ledgerType`: String - \(Optional\) type of the ledger the requested transaction belongs to:
DOMAIN - used default,
POOL,
CONFIG
any number
* `seqNo`: Number - requested transaction sequence number as it's stored on Ledger.
* __->__ `request`: Json

Errors: `Common*`

#### buildPoolConfigRequest \( submitterDid, writes, force \) -&gt; request

Builds a POOL\_CONFIG request. Request to change Pool's configuration.

* `submitterDid`: String - DID of the submitter stored in secured Wallet.
* `writes`: Boolean - Whether any write requests can be processed by the pool
\(if false, then pool goes to read-only state\). True by default.
* `force`: Boolean - Whether we should apply transaction \(for example, move pool to read-only state\)
without waiting for consensus of this transaction.
* __->__ `request`: Json

Errors: `Common*`

#### buildPoolRestartRequest \( submitterDid, action, datetime \) -&gt; request

Builds a POOL\_RESTART request.

* `submitterDid`: String - Id of Identity stored in secured Wallet.
* `action`: String - Action that pool has to do after received transaction.
* `datetime`: String - &lt;Optional&gt; Restart time in datetime format. Skip to restart as early as possible.
* __->__ `request`: Json

Errors: `Common*`

#### buildPoolUpgradeRequest \( submitterDid, name, version, action, sha256, timeout, schedule, justification, reinstall, force, package\_ \) -&gt; request

Builds a POOL\_UPGRADE request. Request to upgrade the Pool \(sent by Trustee\).
It upgrades the specified Nodes \(either all nodes in the Pool, or some specific ones\).

* `submitterDid`: String - DID of the submitter stored in secured Wallet.
* `name`: String - Human-readable name for the upgrade.
* `version`: String - The version of indy-node package we perform upgrade to.
Must be greater than existing one \(or equal if reinstall flag is True\).
* `action`: String - Either start or cancel.
* `sha256`: String - sha256 hash of the package.
* `timeout`: Number - \(Optional\) Limits upgrade time on each Node.
* `schedule`: String - \(Optional\) Schedule of when to perform upgrade on each node. Map Node DIDs to upgrade time.
* `justification`: String - \(Optional\) justification string for this particular Upgrade.
* `reinstall`: Boolean - Whether it's allowed to re-install the same version. False by default.
* `force`: Boolean - Whether we should apply transaction \(schedule Upgrade\) without waiting
for consensus of this transaction.
* `package_`: String
* __->__ `request`: Json

Errors: `Common*`

#### buildRevocRegDefRequest \( submitterDid, data \) -&gt; request

Builds a REVOC\_REG\_DEF request. Request to add the definition of revocation registry
to an exists credential definition.

* `submitterDid`: String - DID of the submitter stored in secured Wallet.
* `data`: Json - Revocation Registry data:
```
    {
        "id": string - ID of the Revocation Registry,
        "revocDefType": string - Revocation Registry type (only CL_ACCUM is supported for now),
        "tag": string - Unique descriptive ID of the Registry,
        "credDefId": string - ID of the corresponding CredentialDefinition,
        "value": Registry-specific data {
            "issuanceType": string - Type of Issuance(ISSUANCE_BY_DEFAULT or ISSUANCE_ON_DEMAND),
            "maxCredNum": number - Maximum number of credentials the Registry can serve.
            "tailsHash": string - Hash of tails.
            "tailsLocation": string - Location of tails file.
            "publicKeys": <public_keys> - Registry's public key.
        },
        "ver": string - version of revocation registry definition json.
    }
````
* __->__ `request`: Json

Errors: `Common*`

#### buildGetRevocRegDefRequest \( submitterDid, id \) -&gt; request

Builds a GET\_REVOC\_REG\_DEF request. Request to get a revocation registry definition,
that Issuer creates for a particular Credential Definition.

* `submitterDid`: String - \(Optional\) DID of the read request sender \(if not provided then default Libindy DID will be used\).
* `id`: String - ID of Revocation Registry Definition in ledger.
* __->__ `request`: Json

Errors: `Common*`

#### parseGetRevocRegDefResponse \( getRevocRefDefResponse \) -&gt; \[ revocRegDefId, revocRegDef \]

Parse a GET\_REVOC\_REG\_DEF response to get Revocation Registry Definition in the format
compatible with Anoncreds API.

* `getRevocRefDefResponse`: Json
* __->__ [ `revocRegDefId`: String, `revocRegDef`: Json ] - Revocation Registry Definition Id and Revocation Registry Definition json.
```
{
    "id": string - ID of the Revocation Registry,
    "revocDefType": string - Revocation Registry type (only CL_ACCUM is supported for now),
    "tag": string - Unique descriptive ID of the Registry,
    "credDefId": string - ID of the corresponding CredentialDefinition,
    "value": Registry-specific data {
        "issuanceType": string - Type of Issuance(ISSUANCE_BY_DEFAULT or ISSUANCE_ON_DEMAND),
        "maxCredNum": number - Maximum number of credentials the Registry can serve.
        "tailsHash": string - Hash of tails.
        "tailsLocation": string - Location of tails file.
        "publicKeys": <public_keys> - Registry's public key.
    },
    "ver": string - version of revocation registry definition json.
}
````

Errors: `Common*`

#### buildRevocRegEntryRequest \( submitterDid, revocRegDefId, revDefType, value \) -&gt; request

Builds a REVOC\_REG\_ENTRY request.  Request to add the RevocReg entry containing
the new accumulator value and issued\/revoked indices.
This is just a delta of indices, not the whole list.
So, it can be sent each time a new credential is issued\/revoked.

* `submitterDid`: String - DID of the submitter stored in secured Wallet.
* `revocRegDefId`: String - ID of the corresponding RevocRegDef.
* `revDefType`: String - Revocation Registry type \(only CL\_ACCUM is supported for now\).
* `value`: Json - Registry-specific data:
```
{
    value:
{
        prevAccum: string - previous accumulator value.
        accum: string - current accumulator value.
        issued: array<number> - an array of issued indices.
        revoked: array<number> an array of revoked indices.
    },
    ver: string - version revocation registry entry json
}
````
* __->__ `request`: Json

Errors: `Common*`

#### buildGetRevocRegRequest \( submitterDid, revocRegDefId, timestamp \) -&gt; request

Builds a GET\_REVOC\_REG request. Request to get the accumulated state of the Revocation Registry
by ID. The state is defined by the given timestamp.

* `submitterDid`: String - \(Optional\) DID of the read request sender \(if not provided then default Libindy DID will be used\).
* `revocRegDefId`: String - ID of the corresponding Revocation Registry Definition in ledger.
* `timestamp`: Timestamp (Number) - Requested time represented as a total number of seconds from Unix Epoch
* __->__ `request`: Json

Errors: `Common*`

#### parseGetRevocRegResponse \( getRevocRegResponse \) -&gt; \[ revocRegDefId, revocReg, timestamp \]

Parse a GET\_REVOC\_REG response to get Revocation Registry in the format compatible with Anoncreds API.

* `getRevocRegResponse`: Json - response of GET\_REVOC\_REG request.
* __->__ [ `revocRegDefId`: String, `revocReg`: Json, `timestamp`: Timestamp (Number) ] - Revocation Registry Definition Id, Revocation Registry json and Timestamp.
```
{
    "value": Registry-specific data {
        "accum": string - current accumulator value.
    },
    "ver": string - version revocation registry json
}
````

Errors: `Common*`

#### buildGetRevocRegDeltaRequest \( submitterDid, revocRegDefId, from, to \) -&gt; request

Builds a GET\_REVOC\_REG\_DELTA request. Request to get the delta of the accumulated state of the Revocation Registry.
The Delta is defined by from and to timestamp fields.
If from is not specified, then the whole state till to will be returned.

* `submitterDid`: String - \(Optional\) DID of the read request sender \(if not provided then default Libindy DID will be used\).
* `revocRegDefId`: String - ID of the corresponding Revocation Registry Definition in ledger.
* `from`: Timestamp (Number) - Requested time represented as a total number of seconds from Unix Epoch
* `to`: Timestamp (Number) - Requested time represented as a total number of seconds from Unix Epoch
* __->__ `request`: Json

Errors: `Common*`

#### parseGetRevocRegDeltaResponse \( getRevocRegDeltaResponse \) -&gt; \[ revocRegDefId, revocRegDelta, timestamp \]

Parse a GET\_REVOC\_REG\_DELTA response to get Revocation Registry Delta in the format compatible with Anoncreds API.

* `getRevocRegDeltaResponse`: Json
* __->__ [ `revocRegDefId`: String, `revocRegDelta`: Json, `timestamp`: Timestamp (Number) ] - Revocation Registry Definition Id, Revocation Registry Delta json and Timestamp.
```
{
    "value": Registry-specific data {
        prevAccum: string - previous accumulator value.
        accum: string - current accumulator value.
        issued: array<number> - an array of issued indices.
        revoked: array<number> an array of revoked indices.
    },
    "ver": string - version revocation registry delta json
}
````

Errors: `Common*`

#### buildAuthRuleRequest \( submitterDid, txnType, action, field, oldValue, newValue, constraint \) -&gt; request

Builds a AUTH_RULE request. Request to change authentication rules for a ledger transaction.

<<<<<<< HEAD
* `submitterDid`: String - DID of the read request sender (TRUSTEE only).
* `authType`: String - ledger transaction for which authentication rules will be applied.
Can be an alias or associated value:
    * NODE or 0
    * NYM or 1
    * ATTRIB or 100
    * SCHEMA or 101
    * CRED_DEF or 102
    * POOL_UPGRADE or 109
    * POOL_CONFIG or 111
    * REVOC_REG_DEF or 113
    * REVOC_REG_ENTRY or 114
* `authAction`: String - type of action for which authentication rules will be applied.
    * "ADD" - to add new rule
=======
* `submitterDid`: String - \(Optional\) DID of the read request sender \(if not provided then default Libindy DID will be used\).
* `txnType`: String - ledger transaction alias or associated value for which authentication rules will be applied.
* `action`: String - type of an action for which authentication rules will be applied.
    * "ADD" - to add a new rule
>>>>>>> 4b5c4b2a
    * "EDIT" - to edit an existing one
* `field`: String - transaction field for which authentication rule will be applied.
* `oldValue`: String - \(Optional\) old value of a field, which can be changed to a new_value (mandatory for EDIT action).
* `newValue`: String - new value that can be used to fill the field. 
* `constraint`: String - set of constraints required for execution of an action in the following format:
```
 {
     constraint_id - <string> type of a constraint.
         Can be either "ROLE" to specify final constraint or  "AND"/"OR" to combine constraints.
     role - <string> role of a user which satisfy to constrain.
     sig_count - <u32> the number of signatures required to execution action.
     need_to_be_owner - <bool> if user must be an owner of transaction.
     metadata - <object> additional parameters of the constraint.
 }
can be combined by
 {
     'constraint_id': <"AND" or "OR">
     'auth_constraints': [<constraint_1>, <constraint_2>]
 }
```
* __->__ `request`: Json

Errors: `Common*`


#### buildGetAuthRuleRequest \( submitterDid, authType, authAction, field, oldValue, newValue \) -&gt; request

Builds a GET_AUTH_RULE request. Request to get authentication rules for a ledger transaction.

* `submitterDid`: String - \(Optional\) DID of the read request sender \(if not provided then default Libindy DID will be used\).
* `authType`: String - target ledger transaction type.
Can be an alias or associated value:
    * NODE or 0
    * NYM or 1
    * ATTRIB or 100
    * SCHEMA or 101
    * CRED_DEF or 102
    * POOL_UPGRADE or 109
    * POOL_CONFIG or 111
    * REVOC_REG_DEF or 113
    * REVOC_REG_ENTRY or 114
* `authAction`: String - target action type. Can be either "ADD" or "EDIT".
* `field`: String - target transaction field.
* `oldValue`: String - \(Optional\) old value of field, which can be changed to a new_value (must be specified for EDIT action).
* `newValue`: String - new value that can be used to fill the field. 

* __->__ `request`: Json

Errors: `Common*`

#### getResponseMetadata \( response \) -&gt; responseMetadata

Parse transaction response to fetch metadata.
The important use case for this method is validation of Node's response freshens.

Distributed Ledgers can reply with outdated information for consequence read request after write.
To reduce pool load libindy sends read requests to one random node in the pool.
Consensus validation is performed based on validation of nodes multi signature for current ledger Merkle Trie root.
This multi signature contains information about the latest ldeger's transaction ordering time and sequence number that this method returns.

If node that returned response for some reason is out of consensus and has outdated ledger
it can be caught by analysis of the returned latest ledger's transaction ordering time and sequence number.

There are two ways to filter outdated responses:
1\) based on "seqNo" - sender knows the sequence number of transaction that he consider as a fresh enough.
2\) based on "txnTime" - sender knows the timestamp that he consider as a fresh enough.

Note: response of GET\_VALIDATOR\_INFO request isn't supported

* `response`: Json - response of write or get request.
* __->__ `responseMetadata`: Json - response metadata.
```
{
    "seqNo": Option<u64> - transaction sequence number,
    "txnTime": Option<u64> - transaction ordering time,
    "lastSeqNo": Option<u64> - the latest transaction seqNo for particular Node,
    "lastTxnTime": Option<u64> - the latest transaction ordering time for particular Node
}
````

Errors: `Common*`, `Ledger*`

### non_secrets

#### addWalletRecord \( wh, type, id, value, tags \) -&gt; void

Create a new non-secret record in the wallet

* `wh`: Handle (Number) - wallet handle (created by openWallet)
* `type`: String - allows to separate different record types collections
* `id`: String - the id of record
* `value`: String - the value of record
* `tags`: Json - \(optional\) the record tags used for search and storing meta information as json:
```
  {
    "tagName1": <str>, // string tag (will be stored encrypted)
    "tagName2": <str>, // string tag (will be stored encrypted)
    "~tagName3": <str>, // string tag (will be stored un-encrypted)
    "~tagName4": <str>, // string tag (will be stored un-encrypted)
  }
  Note that null means no tags
  If tag name starts with "~" the tag will be stored un-encrypted that will allow
  usage of this tag in complex search queries (comparison, predicates)
  Encrypted tags can be searched only for exact matching
````
* __->__ void


#### updateWalletRecordValue \( wh, type, id, value \) -&gt; void

Update a non-secret wallet record value

* `wh`: Handle (Number) - wallet handle (created by openWallet)
* `type`: String - allows to separate different record types collections
* `id`: String - the id of record
* `value`: String - the new value of record
* __->__ void


#### updateWalletRecordTags \( wh, type, id, tags \) -&gt; void

Update a non-secret wallet record tags

* `wh`: Handle (Number) - wallet handle (created by openWallet)
* `type`: String - allows to separate different record types collections
* `id`: String - the id of record
* `tags`: Json - the record tags used for search and storing meta information as json:
```
  {
    "tagName1": <str>, // string tag (will be stored encrypted)
    "tagName2": <str>, // string tag (will be stored encrypted)
    "~tagName3": <str>, // string tag (will be stored un-encrypted)
    "~tagName4": <str>, // string tag (will be stored un-encrypted)
  }
  If tag name starts with "~" the tag will be stored un-encrypted that will allow
  usage of this tag in complex search queries (comparison, predicates)
  Encrypted tags can be searched only for exact matching
````
* __->__ void


#### addWalletRecordTags \( wh, type, id, tags \) -&gt; void

Add new tags to the wallet record

* `wh`: Handle (Number) - wallet handle (created by openWallet)
* `type`: String - allows to separate different record types collections
* `id`: String - the id of record
* `tags`: Json - the record tags used for search and storing meta information as json:
```
  {
    "tagName1": <str>, // string tag (will be stored encrypted)
    "tagName2": <str>, // string tag (will be stored encrypted)
    "~tagName3": <str>, // string tag (will be stored un-encrypted)
    "~tagName4": <str>, // string tag (will be stored un-encrypted)
  }
  If tag name starts with "~" the tag will be stored un-encrypted that will allow
  usage of this tag in complex search queries (comparison, predicates)
  Encrypted tags can be searched only for exact matching
  Note if some from provided tags already assigned to the record than
    corresponding tags values will be replaced
````
* __->__ void


#### deleteWalletRecordTags \( wh, type, id, tagNames \) -&gt; void

Delete tags from the wallet record

* `wh`: Handle (Number) - wallet handle (created by openWallet)
* `type`: String - allows to separate different record types collections
* `id`: String - the id of record
* `tagNames`: Json - the list of tag names to remove from the record as json array:
\["tagName1", "tagName2", ...\]
* __->__ void


#### deleteWalletRecord \( wh, type, id \) -&gt; void

Delete an existing wallet record in the wallet

* `wh`: Handle (Number) - wallet handle (created by openWallet)
* `type`: String - record type
* `id`: String - the id of record
* __->__ void


#### getWalletRecord \( wh, type, id, options \) -&gt; record

Get an wallet record by id

* `wh`: Handle (Number) - wallet handle (created by openWallet)
* `type`: String - allows to separate different record types collections
* `id`: String - the id of record
* `options`: Json - \/\/TODO: FIXME: Think about replacing by bitmask
```
 {
   retrieveType: (optional, false by default) Retrieve record type,
   retrieveValue: (optional, true by default) Retrieve record value,
   retrieveTags: (optional, false by default) Retrieve record tags
 }
````
* __->__ `record`: Json - wallet record json:
```
{
  id: "Some id",
  type: "Some type", // present only if retrieveType set to true
  value: "Some value", // present only if retrieveValue set to true
  tags: <tags json>, // present only if retrieveTags set to true
}
````


#### openWalletSearch \( wh, type, query, options \) -&gt; sh

Search for wallet records.

Note instead of immediately returning of fetched records
this call returns wallet\_search\_handle that can be used later
to fetch records by small batches \(with fetchWalletSearchNextRecords\).

* `wh`: Handle (Number) - wallet handle (created by openWallet)
* `type`: String - allows to separate different record types collections
* `query`: Json - MongoDB style query to wallet record tags:
```
 {
   "tagName": "tagValue",
   $or:
{
     "tagName2": { $regex: 'pattern' },
     "tagName3": { $gte: '123' },
   },
 }
````
* `options`: Json - \/\/TODO: FIXME: Think about replacing by bitmask
```
 {
   retrieveRecords: (optional, true by default) If false only "counts" will be calculated,
   retrieveTotalCount: (optional, false by default) Calculate total count,
   retrieveType: (optional, false by default) Retrieve record type,
   retrieveValue: (optional, true by default) Retrieve record value,
   retrieveTags: (optional, false by default) Retrieve record tags,
 }
````
* __->__ `sh`: Handle (Number) - search\_handle: Wallet search handle that can be used later
to fetch records by small batches \(with fetchWalletSearchNextRecords\)


#### fetchWalletSearchNextRecords \( wh, walletSearchHandle, count \) -&gt; records

Fetch next records for wallet search.

Not if there are no records this call returns WalletNoRecords error.

* `wh`: Handle (Number) - wallet handle (created by openWallet)
* `walletSearchHandle`: Handle (Number) - wallet search handle \(created by openWalletSearch\)
* `count`: Number - Count of records to fetch
* __->__ `records`: Json - wallet records json:
```
{
  totalCount: <str>, // present only if retrieveTotalCount set to true
  records: [{ // present only if retrieveRecords set to true
      id: "Some id",
      type: "Some type", // present only if retrieveType set to true
      value: "Some value", // present only if retrieveValue set to true
      tags: <tags json>, // present only if retrieveTags set to true
  }],
}
````


#### closeWalletSearch \( walletSearchHandle \) -&gt; void

Close wallet search \(make search handle invalid\)

* `walletSearchHandle`: Handle (Number) - wallet search handle
* __->__ void


### pairwise

#### isPairwiseExists \( wh, theirDid \) -&gt; exists

Check if pairwise is exists.

* `wh`: Handle (Number) - wallet handle (created by openWallet)
* `theirDid`: String - encrypted DID
* __->__ `exists`: Boolean - exists: true - if pairwise is exists, false - otherwise

Errors: `Common*`, `Wallet*`

#### createPairwise \( wh, theirDid, myDid, metadata \) -&gt; void

Creates pairwise.

* `wh`: Handle (Number) - wallet handle (created by openWallet)
* `theirDid`: String - encrypted DID
* `myDid`: String - encrypted DID
metadata Optional: extra information for pairwise
* `metadata`: String
* __->__ void

Errors: `Common*`, `Wallet*`

#### listPairwise \( wh \) -&gt; listPairwise

Get list of saved pairwise.

* `wh`: Handle (Number) - wallet handle (created by openWallet)
* __->__ `listPairwise`: Json - list\_pairwise: list of saved pairwise

Errors: `Common*`, `Wallet*`

#### getPairwise \( wh, theirDid \) -&gt; pairwiseInfo

Gets pairwise information for specific their\_did.

* `wh`: Handle (Number) - wallet handle (created by openWallet)
* `theirDid`: String - encoded Did
* __->__ `pairwiseInfo`: Json - pairwise\_info\_json: did info associated with their did

Errors: `Common*`, `Wallet*`

#### setPairwiseMetadata \( wh, theirDid, metadata \) -&gt; void

Save some data in the Wallet for pairwise associated with Did.

* `wh`: Handle (Number) - wallet handle (created by openWallet)
* `theirDid`: String - encoded Did
* `metadata`: String - some extra information for pairwise
* __->__ void

Errors: `Common*`, `Wallet*`

### payment

#### createPaymentAddress \( wh, paymentMethod, config \) -&gt; paymentAddress

Create the payment address for specified payment method


This method generates private part of payment address
and stores it in a secure place. Ideally it should be
secret in libindy wallet \(see crypto module\).

Note that payment method should be able to resolve this
secret by fully resolvable payment address format.

* `wh`: Handle (Number) - wallet handle (created by openWallet)
* `paymentMethod`: String - payment method to use \(for example, 'sov'\)
* `config`: Json - payment address config as json:
```
  {
    seed: <str>, // allows deterministic creation of payment address
  }
````
* __->__ `paymentAddress`: String - payment\_address - public identifier of payment address in fully resolvable payment address format


#### listPaymentAddresses \( wh \) -&gt; paymentAddresses

Lists all payment addresses that are stored in the wallet

* `wh`: Handle (Number) - wallet handle (created by openWallet)
* __->__ `paymentAddresses`: Json - payment\_addresses\_json - json array of string with json addresses


#### addRequestFees \( wh, submitterDid, req, inputs, outputs, extra \) -&gt; \[ reqWithFees, paymentMethod \]

Modifies Indy request by adding information how to pay fees for this transaction
according to this payment method.

This method consumes set of inputs and outputs. The difference between inputs balance
and outputs balance is the fee for this transaction.

Not that this method also produces correct fee signatures.

Format of inputs is specific for payment method. Usually it should reference payment transaction
with at least one output that corresponds to payment address that user owns.

* `wh`: Handle (Number) - wallet handle (created by openWallet)
* `submitterDid`: String - \(Optional\) DID of request sender
* `req`: Json - initial transaction request as json
* `inputs`: Json - The list of payment sources as json array:
\["source1", ...\]
- each input should reference paymentAddress
- this param will be used to determine payment\_method
* `outputs`: Json - The list of outputs as json array:
```
  [{
    recipient: <str>, // payment address of recipient
    amount: <int>, // amount
  }]
````
* `extra`: String - \/\/ optional information for payment operation
* __->__ [ `reqWithFees`: Json, `paymentMethod`: String ] - req\_with\_fees\_json - modified Indy request with added fees info
payment\_method - used payment method


#### parseResponseWithFees \( paymentMethod, resp \) -&gt; receipts

Parses response for Indy request with fees.

* `paymentMethod`: String - payment method to use
* `resp`: Json - response for Indy request with fees
* __->__ `receipts`: Json - receipts\_json - parsed \(payment method and node version agnostic\) receipts info as json:
```
  [{
     receipt: <str>, // receipt that can be used for payment referencing and verification
     recipient: <str>, //payment address of recipient
     amount: <int>, // amount
     extra: <str>, // optional data from payment transaction
  }]
````


#### buildGetPaymentSourcesRequest \( wh, submitterDid, paymentAddress \) -&gt; \[ getSourcesTxn, paymentMethod \]

Builds Indy request for getting sources list for payment address
according to this payment method.

* `wh`: Handle (Number) - wallet handle (created by openWallet)
* `submitterDid`: String - \(Optional\) DID of request sender
* `paymentAddress`: String - target payment address
* __->__ [ `getSourcesTxn`: Json, `paymentMethod`: String ] - get\_sources\_txn\_json - Indy request for getting sources list for payment address
payment\_method - used payment method


#### parseGetPaymentSourcesResponse \( paymentMethod, resp \) -&gt; sources

Parses response for Indy request for getting sources list.

* `paymentMethod`: String - payment method to use.
* `resp`: Json - response for Indy request for getting sources list
* __->__ `sources`: Json - sources\_json - parsed \(payment method and node version agnostic\) sources info as json:
```
  [{
     source: <str>, // source input
     paymentAddress: <str>, //payment address for this source
     amount: <int>, // amount
     extra: <str>, // optional data from payment transaction
  }]
````


#### buildPaymentReq \( wh, submitterDid, inputs, outputs, extra \) -&gt; \[ paymentReq, paymentMethod \]

Builds Indy request for doing payment
according to this payment method.

This method consumes set of inputs and outputs.

Format of inputs is specific for payment method. Usually it should reference payment transaction
with at least one output that corresponds to payment address that user owns.

* `wh`: Handle (Number) - wallet handle (created by openWallet)
* `submitterDid`: String - \(Optional\) DID of request sender
* `inputs`: Json - The list of payment sources as json array:
\["source1", ...\]
Note that each source should reference payment address
* `outputs`: Json - The list of outputs as json array:
```
  [{
    recipient: <str>, // payment address of recipient
    amount: <int>, // amount
  }]
````
* `extra`: String - \/\/ optional information for payment operation
* __->__ [ `paymentReq`: Json, `paymentMethod`: String ] - payment\_req\_json - Indy request for doing payment
payment\_method - used payment method


#### parsePaymentResponse \( paymentMethod, resp \) -&gt; receipts

Parses response for Indy request for payment txn.

* `paymentMethod`: String - payment method to use
* `resp`: Json - response for Indy request for payment txn
* __->__ `receipts`: Json - receipts\_json - parsed \(payment method and node version agnostic\) receipts info as json:
```
  [{
     receipt: <str>, // receipt that can be used for payment referencing and verification
     recipient: <str>, // payment address of recipient
     amount: <int>, // amount
     extra: <str>, // optional data from payment transaction
  }]
````


#### buildMintReq \( wh, submitterDid, outputs, extra \) -&gt; \[ mintReq, paymentMethod \]

Builds Indy request for doing minting
according to this payment method.

* `wh`: Handle (Number) - wallet handle (created by openWallet)
* `submitterDid`: String - \(Optional\) DID of request sender
* `outputs`: Json - The list of outputs as json array:
```
  [{
    recipient: <str>, // payment address of recipient
    amount: <int>, // amount
  }]
````
* `extra`: String - \/\/ optional information for mint operation
* __->__ [ `mintReq`: Json, `paymentMethod`: String ] - mint\_req\_json - Indy request for doing minting
payment\_method - used payment method


#### buildSetTxnFeesReq \( wh, submitterDid, paymentMethod, fees \) -&gt; setTxnFees

Builds Indy request for setting fees for transactions in the ledger

* `wh`: Handle (Number) - wallet handle (created by openWallet)
* `submitterDid`: String - \(Optional\) DID of request sender
* `paymentMethod`: String - payment method to use
fees\_json {
txnType1: amount1,
txnType2: amount2,
.................
txnTypeN: amountN,
}
* `fees`: Json
* __->__ `setTxnFees`: Json - set\_txn\_fees\_json - Indy request for setting fees for transactions in the ledger


#### buildGetTxnFeesReq \( wh, submitterDid, paymentMethod \) -&gt; getTxnFees

Builds Indy get request for getting fees for transactions in the ledger

* `wh`: Handle (Number) - wallet handle (created by openWallet)
* `submitterDid`: String - \(Optional\) DID of request sender
* `paymentMethod`: String - payment method to use
* __->__ `getTxnFees`: Json - get\_txn\_fees\_json - Indy request for getting fees for transactions in the ledger


#### parseGetTxnFeesResponse \( paymentMethod, resp \) -&gt; fees

Parses response for Indy request for getting fees

* `paymentMethod`: String - payment method to use
* `resp`: Json - response for Indy request for getting fees
* __->__ `fees`: Json - fees\_json {
txnType1: amount1,
txnType2: amount2,
.................
txnTypeN: amountN,
}


#### buildVerifyPaymentReq \( wh, submitterDid, receipt \) -&gt; \[ verifyTxn, paymentMethod \]

Builds Indy request for information to verify the payment receipt

* `wh`: Handle (Number) - wallet handle (created by openWallet)
* `submitterDid`: String - \(Optional\) DID of request sender
* `receipt`: String - payment receipt to verify
* __->__ [ `verifyTxn`: Json, `paymentMethod`: String ] - verify\_txn\_json: Indy request for verification receipt
payment\_method: used payment method


#### parseVerifyPaymentResponse \( paymentMethod, resp \) -&gt; txn

Parses Indy response with information to verify receipt

* `paymentMethod`: String - payment method to use
* `resp`: Json - response of the ledger for verify txn
* __->__ `txn`: Json - txn\_json: {
sources: \[&lt;str&gt;, \]
receipts: \[ {
recipient: &lt;str&gt;, \/\/ payment address of recipient
receipt: &lt;str&gt;, \/\/ receipt that can be used for payment referencing and verification
amount: &lt;int&gt;, \/\/ amount
} \],
extra: &lt;str&gt;, \/\/optional data
}


### pool

#### createPoolLedgerConfig \( configName, config \) -&gt; void

Creates a new local pool ledger configuration that can be used later to connect pool nodes.

* `configName`: String - Name of the pool ledger configuration.
* `config`: Json? - Pool configuration json. if NULL, then default config will be used. Example:
```
{
    "genesis_txn": string (optional), A path to genesis transaction file. If NULL, then a default one will be used.
                   If file doesn't exists default one will be created.
}
````
* __->__ void

Errors: `Common*`, `Ledger*`

#### openPoolLedger \( configName, config \) -&gt; poolHandle

Opens pool ledger and performs connecting to pool nodes.

Pool ledger configuration with corresponded name must be previously created
with createPoolLedgerConfig method.
It is impossible to open pool with the same name more than once.

config\_name: Name of the pool ledger configuration.
config \(optional\): Runtime pool configuration json.
if NULL, then default config will be used. Example:
```
{
    "timeout": int (optional), timeout for network request (in sec).
    "extended_timeout": int (optional), extended timeout for network request (in sec).
    "preordered_nodes": array<string> -  (optional), names of nodes which will have a priority during request sending:
        ["name_of_1st_prior_node",  "name_of_2nd_prior_node", .... ]
        Note: Not specified nodes will be placed in a random way.
}
````

* `configName`: String
* `config`: Json
* __->__ `poolHandle`: Handle (Number) - Handle to opened pool to use in methods that require pool connection.

Errors: `Common*`, `Ledger*`

#### refreshPoolLedger \( handle \) -&gt; void

Refreshes a local copy of a pool ledger and updates pool nodes connections.

* `handle`: Handle (Number) - pool handle returned by openPoolLedger
* __->__ void

Errors: `Common*`, `Ledger*`

#### listPools \(  \) -&gt; pools

Lists names of created pool ledgers

* __->__ `pools`: Json


#### closePoolLedger \( handle \) -&gt; void

Closes opened pool ledger, opened nodes connections and frees allocated resources.

* `handle`: Handle (Number) - pool handle returned by openPoolLedger.
* __->__ void

Errors: `Common*`, `Ledger*`

#### deletePoolLedgerConfig \( configName \) -&gt; void

Deletes created pool ledger configuration.

* `configName`: String - Name of the pool ledger configuration to delete.
* __->__ void

Errors: `Common*`, `Ledger*`

#### setProtocolVersion \( protocolVersion \) -&gt; void

Set PROTOCOL\_VERSION to specific version.

There is a global property PROTOCOL\_VERSION that used in every request to the pool and
specified version of Indy Node which Libindy works.

By default PROTOCOL\_VERSION=1.

* `protocolVersion`: Number - Protocol version will be used:
1 - for Indy Node 1.3
2 - for Indy Node 1.4 and greater
* __->__ void

Errors: `Common*`

### wallet

#### createWallet \( config, credentials \) -&gt; void

Create a new secure wallet.

* `config`: Json - Wallet configuration json.
```
{
  "id": string, Identifier of the wallet.
        Configured storage uses this identifier to lookup exact wallet data placement.
  "storage_type": optional<string>, Type of the wallet storage. Defaults to 'default'.
                 'Default' storage type allows to store wallet data in the local file.
                 Custom storage types can be registered with indy_register_wallet_storage call.
  "storage_config": optional<object>, Storage configuration json. Storage type defines set of supported keys.
                    Can be optional if storage supports default configuration.
                    For 'default' storage type configuration is:
  {
    "path": optional<string>, Path to the directory with wallet files.
            Defaults to $HOME/.indy_client/wallet.
            Wallet will be stored in the file {path}/{id}/sqlite.db
  }
}
````
* `credentials`: Json - Wallet credentials json
```
{
  "key": string, Key or passphrase used for wallet key derivation.
                 Look to key_derivation_method param for information about supported key derivation methods.
  "storage_credentials": optional<object> Credentials for wallet storage. Storage type defines set of supported keys.
                         Can be optional if storage supports default configuration.
                         For 'default' storage type should be empty.
  "key_derivation_method": optional<string> Algorithm to use for wallet key derivation:
                         ARGON2I_MOD - derive secured wallet master key (used by default)
                         ARGON2I_INT - derive secured wallet master key (less secured but faster)
                         RAW - raw wallet key master provided (skip derivation).
                               RAW keys can be generated with generateWalletKey call
}
````
* __->__ void

Errors: `Common*`, `Wallet*`

#### openWallet \( config, credentials \) -&gt; handle

Open the wallet.

Wallet must be previously created with createWallet method.

* `config`: Json - Wallet configuration json.
```
  {
      "id": string, Identifier of the wallet.
            Configured storage uses this identifier to lookup exact wallet data placement.
      "storage_type": optional<string>, Type of the wallet storage. Defaults to 'default'.
                      'Default' storage type allows to store wallet data in the local file.
                      Custom storage types can be registered with indy_register_wallet_storage call.
      "storage_config": optional<object>, Storage configuration json. Storage type defines set of supported keys.
                        Can be optional if storage supports default configuration.
                        For 'default' storage type configuration is:
          {
             "path": optional<string>, Path to the directory with wallet files.
                     Defaults to $HOME/.indy_client/wallet.
                     Wallet will be stored in the file {path}/{id}/sqlite.db
          }
  }
````
* `credentials`: Json - Wallet credentials json
```
  {
      "key": string, Key or passphrase used for wallet key derivation.
                     Look to key_derivation_method param for information about supported key derivation methods.
      "rekey": optional<string>, If present than wallet master key will be rotated to a new one.
      "storage_credentials": optional<object> Credentials for wallet storage. Storage type defines set of supported keys.
                             Can be optional if storage supports default configuration.
                             For 'default' storage type should be empty.
      "key_derivation_method": optional<string> Algorithm to use for wallet key derivation:
                         ARGON2I_MOD - derive secured wallet master key (used by default)
                         ARGON2I_INT - derive secured wallet master key (less secured but faster)
                         RAW - raw wallet key master provided (skip derivation).
                               RAW keys can be generated with generateWalletKey call
      "rekey_derivation_method": optional<string> Algorithm to use for wallet rekey derivation:
                         ARGON2I_MOD - derive secured wallet master rekey (used by default)
                         ARGON2I_INT - derive secured wallet master rekey (less secured but faster)
                         RAW - raw wallet rekey master provided (skip derivation).
                               RAW keys can be generated with generateWalletKey call
  }
````
* __->__ `handle`: Handle (Number) - err: Error code
handle: Handle to opened wallet to use in methods that require wallet access.

Errors: `Common*`, `Wallet*`

#### exportWallet \( wh, exportConfig \) -&gt; void

Exports opened wallet

* `wh`: Handle (Number) - wallet handle (created by openWallet)
* `exportConfig`: Json
* __->__ void

Errors: `Common*`, `Wallet*`

#### importWallet \( config, credentials, importConfig \) -&gt; void

Creates a new secure wallet and then imports its content
according to fields provided in import\_config
This can be seen as an createWallet call with additional content import

* `config`: Json - Wallet configuration json.
```
{
  "id": string, Identifier of the wallet.
        Configured storage uses this identifier to lookup exact wallet data placement.
  "storage_type": optional<string>, Type of the wallet storage. Defaults to 'default'.
                 'Default' storage type allows to store wallet data in the local file.
                 Custom storage types can be registered with indy_register_wallet_storage call.
  "storage_config": optional<object>, Storage configuration json. Storage type defines set of supported keys.
                    Can be optional if storage supports default configuration.
                    For 'default' storage type configuration is:
  {
    "path": optional<string>, Path to the directory with wallet files.
            Defaults to $HOME/.indy_client/wallet.
            Wallet will be stored in the file {path}/{id}/sqlite.db
  }
}
````
* `credentials`: Json - Wallet credentials json
```
{
  "key": string, Key or passphrase used for wallet key derivation.
                 Look to key_derivation_method param for information about supported key derivation methods.
  "storage_credentials": optional<object> Credentials for wallet storage. Storage type defines set of supported keys.
                         Can be optional if storage supports default configuration.
                         For 'default' storage type should be empty.
  "key_derivation_method": optional<string> Algorithm to use for wallet key derivation:
                            ARGON2I_MOD - derive secured wallet master key (used by default)
                            ARGON2I_INT - derive secured wallet master key (less secured but faster)
                            RAW - raw wallet key master provided (skip derivation).
                               RAW keys can be generated with generateWalletKey call
}
````
* `importConfig`: Json
* __->__ void

Errors: `Common*`, `Wallet*`

#### closeWallet \( wh \) -&gt; void

Closes opened wallet and frees allocated resources.

* `wh`: Handle (Number) - wallet handle (created by openWallet)
* __->__ void

Errors: `Common*`, `Wallet*`

#### deleteWallet \( config, credentials \) -&gt; void

Deletes created wallet.

* `config`: Json - Wallet configuration json.
```
{
  "id": string, Identifier of the wallet.
        Configured storage uses this identifier to lookup exact wallet data placement.
  "storage_type": optional<string>, Type of the wallet storage. Defaults to 'default'.
                 'Default' storage type allows to store wallet data in the local file.
                 Custom storage types can be registered with indy_register_wallet_storage call.
  "storage_config": optional<object>, Storage configuration json. Storage type defines set of supported keys.
                    Can be optional if storage supports default configuration.
                    For 'default' storage type configuration is:
  {
    "path": optional<string>, Path to the directory with wallet files.
            Defaults to $HOME/.indy_client/wallet.
            Wallet will be stored in the file {path}/{id}/sqlite.db
  }
}
````
* `credentials`: Json - Wallet credentials json
```
{
  "key": string, Key or passphrase used for wallet key derivation.
                 Look to key_derivation_method param for information about supported key derivation methods.
  "storage_credentials": optional<object> Credentials for wallet storage. Storage type defines set of supported keys.
                         Can be optional if storage supports default configuration.
                         For 'default' storage type should be empty.
  "key_derivation_method": optional<string> Algorithm to use for wallet key derivation:
                            ARGON2I_MOD - derive secured wallet master key (used by default)
                            ARGON2I_INT - derive secured wallet master key (less secured but faster)
                            RAW - raw wallet key master provided (skip derivation).
                               RAW keys can be generated with generateWalletKey call
}
````
* __->__ void

Errors: `Common*`, `Wallet*`

#### generateWalletKey \( config \) -&gt; key

Generate wallet master key.
Returned key is compatible with "RAW" key derivation method.
It allows to avoid expensive key derivation for use cases when wallet keys can be stored in a secure enclave.

* `config`: Json - \(optional\) key configuration json.
```
{
  "seed": string, (optional) Seed that allows deterministic key creation (if not set random one will be created).
                             Can be UTF-8, base64 or hex string.
}
````
* __->__ `key`: String - err: Error code

Errors: `Common*`, `Wallet*`


### logger

WARNING: You can only set the logger **once**. Call `setLogger`, `setDefaultLogger`, not both. Once it's been set, libindy won't let you change it.

#### setDefaultLogger \( pattern \)

Calling this turns on the default logger and libindy will write logs to stdout.

* `pattern`: String - pattern that corresponds with the log messages to show.

Errors: `Common*`

NOTE: This is a synchronous function (does not return a promise.)

#### setLogger \( logFn \)

Set a function to be called every time a log is emitted from libindy.

* `logFn`: Function(Int level, String target, String message, String module_path, String file, Int line)

Example:
```js
indy.setLogger(function (level, target, message, modulePath, file, line) {
    console.log('libindy said:', level, target, message, modulePath, file, line)
})
```

Errors: `Common*`

NOTE: This is a synchronous function (does not return a promise) but may call `logFn` asynchronously many times.

### mod

#### setRuntimeConfig \( config \)

Set libindy runtime configuration. Can be optionally called to change current params.

* `config`: Json
```
{
  "crypto_thread_pool_size": Optional<int> - size of thread pool for the most expensive crypto operations. (4 by default)
  "collect_backtrace": Optional<bool> - whether errors backtrace should be collected.
    Capturing of backtrace can affect library performance.
    NOTE: must be set before invocation of any other API functions.
}
```

Errors: `Common*`

NOTE: This is a synchronous function (does not return a promise.)

## Advanced

If you need to get closer to the metal, you can access the node bindings directly.

* The function names and parameters are the same.
* It will not json stringify or parse for you.
* Only callbacks.
* Errors are plain numbers for indy error codes.

```js
var indy = require('indy-sdk')

indy.capi.abbreviateVerkey(did, fullVerkey, function(err, verkey){
  // err will be 0 on success, and a code number on failure
  // verkey will be the result string on success
})
```

## Contributing

[![JavaScript Style Guide](https://img.shields.io/badge/code_style-standard-brightgreen.svg)](https://standardjs.com)

Setup an Indy SDK environment, and start a local pool.

 * [ubuntu](https://github.com/hyperledger/indy-sdk/blob/master/doc/ubuntu-build.md)
 * [osx](https://github.com/hyperledger/indy-sdk/blob/master/doc/mac-build.md)
 * [windows](https://github.com/hyperledger/indy-sdk/blob/master/doc/windows-build.md)

```sh
# You will need libindy in your system library path. (i.e. /usr/lib/libindy.so for linux)
# or in this directory (i.e. wrappers/nodejs/libindy.so)

# Install dependencies and do the initial build.
npm install

# Run the tests
TEST_POOL_IP=10.0.0.2 npm test

# If you built with libindy locally (i.e. wrappers/nodejs/libindy.so) you need to set LD_LIBRARY_PATH
LD_LIBRARY_PATH=./ TEST_POOL_IP=10.0.0.2 npm test

# To recompile the native bindings
npm run rebuild
```<|MERGE_RESOLUTION|>--- conflicted
+++ resolved
@@ -1752,27 +1752,10 @@
 
 Builds a AUTH_RULE request. Request to change authentication rules for a ledger transaction.
 
-<<<<<<< HEAD
 * `submitterDid`: String - DID of the read request sender (TRUSTEE only).
-* `authType`: String - ledger transaction for which authentication rules will be applied.
-Can be an alias or associated value:
-    * NODE or 0
-    * NYM or 1
-    * ATTRIB or 100
-    * SCHEMA or 101
-    * CRED_DEF or 102
-    * POOL_UPGRADE or 109
-    * POOL_CONFIG or 111
-    * REVOC_REG_DEF or 113
-    * REVOC_REG_ENTRY or 114
-* `authAction`: String - type of action for which authentication rules will be applied.
-    * "ADD" - to add new rule
-=======
-* `submitterDid`: String - \(Optional\) DID of the read request sender \(if not provided then default Libindy DID will be used\).
 * `txnType`: String - ledger transaction alias or associated value for which authentication rules will be applied.
 * `action`: String - type of an action for which authentication rules will be applied.
     * "ADD" - to add a new rule
->>>>>>> 4b5c4b2a
     * "EDIT" - to edit an existing one
 * `field`: String - transaction field for which authentication rule will be applied.
 * `oldValue`: String - \(Optional\) old value of a field, which can be changed to a new_value (mandatory for EDIT action).
