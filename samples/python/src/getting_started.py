import time
from os.path import dirname

from indy import anoncreds, blob_storage, crypto, did, ledger, pool, wallet

import json
import logging

import argparse
import sys
from ctypes import *

from indy.error import ErrorCode, IndyError

from src.utils import get_pool_genesis_txn_path, run_coroutine, PROTOCOL_VERSION

logger = logging.getLogger(__name__)
logging.basicConfig(level=logging.INFO)

parser = argparse.ArgumentParser(description='Run python getting-started scenario (Alice/Faber)')
parser.add_argument('-t', '--storage_type', help='load custom wallet storage plug-in')
parser.add_argument('-l', '--library', help='dynamic library to load for plug-in')
parser.add_argument('-e', '--entrypoint', help='entry point for dynamic library')
parser.add_argument('-c', '--config', help='entry point for dynamic library')
parser.add_argument('-s', '--creds', help='entry point for dynamic library')

args = parser.parse_args()


# check if we need to dyna-load a custom wallet storage plug-in
if args.storage_type:
    if not (args.library and args.entrypoint):
        parser.print_help()
        sys.exit(0)
    stg_lib = CDLL(args.library)
    result = stg_lib[args.entrypoint]()
    if result != 0:
        print("Error unable to load wallet storage", result)
        parser.print_help()
        sys.exit(0)

    print("Success, loaded wallet storage", args.storage_type)


async def run():
    logger.info("Getting started -> started")

    pool_ = {
        'name': 'pool1'
    }
    logger.info("Open Pool Ledger: {}".format(pool_['name']))
    pool_['genesis_txn_path'] = get_pool_genesis_txn_path(pool_['name'])
    pool_['config'] = json.dumps({"genesis_txn": str(pool_['genesis_txn_path'])})

    # Set protocol version 2 to work with Indy Node 1.4
    await pool.set_protocol_version(PROTOCOL_VERSION)

    try:
        await pool.create_pool_ledger_config(pool_['name'], pool_['config'])
    except IndyError as ex:
        if ex.error_code == ErrorCode.PoolLedgerConfigAlreadyExistsError:
            pass
    pool_['handle'] = await pool.open_pool_ledger(pool_['name'], None)

    logger.info("==============================")
    logger.info("=== Getting Trust Anchor credentials for Faber, Acme, Thrift and Government  ==")
    logger.info("------------------------------")

    logger.info("\"Sovrin Steward\" -> Create wallet")
    steward = {
        'name': "Sovrin Steward",
        'wallet_config': json.dumps({'id': 'sovrin_steward_wallet'}),
        'wallet_credentials': json.dumps({'key': 'steward_wallet_key'}),
        'pool': pool_['handle'],
        'seed': '000000000000000000000000Steward1'
    }

    try:
        await wallet.create_wallet(steward['wallet_config'], steward['wallet_credentials'])
    except IndyError as ex:
        if ex.error_code == ErrorCode.WalletAlreadyExistsError:
            pass

    steward['wallet'] = await wallet.open_wallet(steward['wallet_config'], steward['wallet_credentials'])

    logger.info("\"Sovrin Steward\" -> Create and store in Wallet DID from seed")
    steward['did_info'] = json.dumps({'seed': steward['seed']})
    steward['did'], steward['key'] = await did.create_and_store_my_did(steward['wallet'], steward['did_info'])

    logger.info("==============================")
    logger.info("== Getting Trust Anchor credentials - Government Onboarding  ==")
    logger.info("------------------------------")

    government = {
        'name': 'Government',
        'wallet_config': json.dumps({'id': 'government_wallet'}),
        'wallet_credentials': json.dumps({'key': 'government_wallet_key'}),
        'pool': pool_['handle'],
        'role': 'TRUST_ANCHOR'
    }
    steward['did_for_government'], steward['key_for_government'], government['did_for_steward'], \
    government['key_for_steward'], _ = await onboarding(steward, government)

    logger.info("==============================")
    logger.info("== Getting Trust Anchor credentials - Government getting Verinym  ==")
    logger.info("------------------------------")

    government['did'] = await get_verinym(steward, steward['did_for_government'], steward['key_for_government'],
                                          government, government['did_for_steward'], government['key_for_steward'])

    logger.info("==============================")
    logger.info("== Getting Trust Anchor credentials - Faber Onboarding  ==")
    logger.info("------------------------------")

    faber = {
        'name': 'Faber',
        'wallet_config': json.dumps({'id': 'faber_wallet'}),
        'wallet_credentials': json.dumps({'key': 'faber_wallet_key'}),
        'pool': pool_['handle'],
        'role': 'TRUST_ANCHOR'
    }
    steward['did_for_faber'], steward['key_for_faber'], faber['did_for_steward'], faber['key_for_steward'], _ = \
        await onboarding(steward, faber)

    logger.info("==============================")
    logger.info("== Getting Trust Anchor credentials - Faber getting Verinym  ==")
    logger.info("------------------------------")

    faber['did'] = \
        await get_verinym(steward, steward['did_for_faber'], steward['key_for_faber'],
                          faber, faber['did_for_steward'], faber['key_for_steward'])

    logger.info("==============================")
    logger.info("== Getting Trust Anchor credentials - Acme Onboarding  ==")
    logger.info("------------------------------")

    acme = {
        'name': 'Acme',
        'wallet_config': json.dumps({'id': 'acme_wallet'}),
        'wallet_credentials': json.dumps({'key': 'acme_wallet_key'}),
        'pool': pool_['handle'],
        'role': 'TRUST_ANCHOR'
    }
    steward['did_for_acme'], steward['key_for_acme'], acme['did_for_steward'], acme['key_for_steward'], _ = \
        await onboarding(steward, acme)

    logger.info("==============================")
    logger.info("== Getting Trust Anchor credentials - Acme getting Verinym  ==")
    logger.info("------------------------------")

    acme['did'] = await get_verinym(steward, steward['did_for_acme'], steward['key_for_acme'],
                                    acme, acme['did_for_steward'], acme['key_for_steward'])

    logger.info("==============================")
    logger.info("== Getting Trust Anchor credentials - Thrift Onboarding  ==")
    logger.info("------------------------------")

    thrift = {
        'name': 'Thrift',
        'wallet_config': json.dumps({'id': 'thrift_wallet'}),
        'wallet_credentials': json.dumps({'key': 'thrift_wallet_key'}),
        'pool': pool_['handle'],
        'role': 'TRUST_ANCHOR'
    }
    steward['did_for_thrift'], steward['key_for_thrift'], thrift['did_for_steward'], thrift['key_for_steward'], _ = \
        await onboarding(steward, thrift)

    logger.info("==============================")
    logger.info("== Getting Trust Anchor credentials - Thrift getting Verinym  ==")
    logger.info("------------------------------")

    thrift['did'] = await get_verinym(steward, steward['did_for_thrift'], steward['key_for_thrift'],
                                      thrift, thrift['did_for_steward'], thrift['key_for_steward'])

    logger.info("==============================")
    logger.info("=== Credential Schemas Setup ==")
    logger.info("------------------------------")

    logger.info("\"Government\" -> Create \"Job-Certificate\" Schema")
    job_certificate = {
        'name': 'Job-Certificate',
        'version': '0.2',
        'attributes': ['first_name', 'last_name', 'salary', 'employee_status', 'experience']
    }
    (government['job_certificate_schema_id'], government['job_certificate_schema']) = \
        await anoncreds.issuer_create_schema(government['did'], job_certificate['name'], job_certificate['version'],
                                             json.dumps(job_certificate['attributes']))
    job_certificate_schema_id = government['job_certificate_schema_id']

    logger.info("\"Government\" -> Send \"Job-Certificate\" Schema to Ledger")
    await send_schema(government['pool'], government['wallet'], government['did'], government['job_certificate_schema'])

    logger.info("\"Government\" -> Create \"Transcript\" Schema")
    transcript = {
        'name': 'Transcript',
        'version': '1.2',
        'attributes': ['first_name', 'last_name', 'degree', 'status', 'year', 'average', 'ssn']
    }
    (government['transcript_schema_id'], government['transcript_schema']) = \
        await anoncreds.issuer_create_schema(government['did'], transcript['name'], transcript['version'],
                                             json.dumps(transcript['attributes']))
    transcript_schema_id = government['transcript_schema_id']

    logger.info("\"Government\" -> Send \"Transcript\" Schema to Ledger")
    await send_schema(government['pool'], government['wallet'], government['did'], government['transcript_schema'])

    time.sleep(1)  # sleep 1 second before getting schema

    logger.info("==============================")
    logger.info("=== Faber Credential Definition Setup ==")
    logger.info("------------------------------")

    logger.info("\"Faber\" -> Get \"Transcript\" Schema from Ledger")
    (faber['transcript_schema_id'], faber['transcript_schema']) = \
        await get_schema(faber['pool'], faber['did'], transcript_schema_id)

    logger.info("\"Faber\" -> Create and store in Wallet \"Faber Transcript\" Credential Definition")
    transcript_cred_def = {
        'tag': 'TAG1',
        'type': 'CL',
        'config': {"support_revocation": False}
    }
    (faber['transcript_cred_def_id'], faber['transcript_cred_def']) = \
        await anoncreds.issuer_create_and_store_credential_def(faber['wallet'], faber['did'],
                                                               faber['transcript_schema'], transcript_cred_def['tag'],
                                                               transcript_cred_def['type'],
                                                               json.dumps(transcript_cred_def['config']))

    logger.info("\"Faber\" -> Send  \"Faber Transcript\" Credential Definition to Ledger")
    await send_cred_def(faber['pool'], faber['wallet'], faber['did'], faber['transcript_cred_def'])

    logger.info("==============================")
    logger.info("=== Acme Credential Definition Setup ==")
    logger.info("------------------------------")

    logger.info("\"Acme\" -> Get from Ledger \"Job-Certificate\" Schema")
    (acme['job_certificate_schema_id'], acme['job_certificate_schema']) = \
        await get_schema(acme['pool'], acme['did'], job_certificate_schema_id)

    logger.info("\"Acme\" -> Create and store in Wallet \"Acme Job-Certificate\" Credential Definition")
    job_certificate_cred_def = {
        'tag': 'TAG1',
        'type': 'CL',
        'config': {"support_revocation": False}
    }
    (acme['job_certificate_cred_def_id'], acme['job_certificate_cred_def']) = \
        await anoncreds.issuer_create_and_store_credential_def(acme['wallet'], acme['did'],
                                                               acme['job_certificate_schema'],
                                                               job_certificate_cred_def['tag'],
                                                               job_certificate_cred_def['type'],
                                                               json.dumps(job_certificate_cred_def['config']))

    logger.info("\"Acme\" -> Send \"Acme Job-Certificate\" Credential Definition to Ledger")
    await send_cred_def(acme['pool'], acme['wallet'], acme['did'], acme['job_certificate_cred_def'])

    logger.info("==============================")
    logger.info("=== Getting Transcript with Faber ==")
    logger.info("==============================")
    logger.info("== Getting Transcript with Faber - Onboarding ==")
    logger.info("------------------------------")

    alice = {
        'name': 'Alice',
        'wallet_config': json.dumps({'id': 'alice_wallet'}),
        'wallet_credentials': json.dumps({'key': 'alice_wallet_key'}),
        'pool': pool_['handle'],
    }
    faber['did_for_alice'], faber['key_for_alice'], alice['did_for_faber'], alice['key_for_faber'], \
    faber['alice_connection_response'] = await onboarding(faber, alice)

    logger.info("==============================")
    logger.info("== Getting Transcript with Faber - Getting Transcript Credential ==")
    logger.info("------------------------------")

    logger.info("\"Faber\" -> Create \"Transcript\" Credential Offer for Alice")
    faber['transcript_cred_offer'] = \
        await anoncreds.issuer_create_credential_offer(faber['wallet'], faber['transcript_cred_def_id'])

    logger.info("\"Faber\" -> Get key for Alice did")
    faber['alic_key_for_faber'] = \
        await did.key_for_did(faber['pool'], faber['wallet'], faber['alice_connection_response']['did'])

    logger.info("\"Faber\" -> Authcrypt \"Transcript\" Credential Offer for Alice")
    faber['authcrypted_transcript_cred_offer'] = \
        await crypto.auth_crypt(faber['wallet'], faber['key_for_alice'], faber['alic_key_for_faber'],
                                faber['transcript_cred_offer'].encode('utf-8'))

    logger.info("\"Faber\" -> Send authcrypted \"Transcript\" Credential Offer to Alice")
    alice['authcrypted_transcript_cred_offer'] = faber['authcrypted_transcript_cred_offer']

    logger.info("\"Alice\" -> Authdecrypted \"Transcript\" Credential Offer from Faber")
    alice['faber_key_for_alice'], alice['transcript_cred_offer'], authdecrypted_transcript_cred_offer = \
        await auth_decrypt(alice['wallet'], alice['key_for_faber'], alice['authcrypted_transcript_cred_offer'])
    alice['transcript_schema_id'] = authdecrypted_transcript_cred_offer['schema_id']
    alice['transcript_cred_def_id'] = authdecrypted_transcript_cred_offer['cred_def_id']

    logger.info("\"Alice\" -> Create and store \"Alice\" Master Secret in Wallet")
    alice['master_secret_id'] = await anoncreds.prover_create_master_secret(alice['wallet'], None)

    logger.info("\"Alice\" -> Get \"Faber Transcript\" Credential Definition from Ledger")
    (alice['faber_transcript_cred_def_id'], alice['faber_transcript_cred_def']) = \
        await get_cred_def(alice['pool'], alice['did_for_faber'], authdecrypted_transcript_cred_offer['cred_def_id'])

    logger.info("\"Alice\" -> Create \"Transcript\" Credential Request for Faber")
    (alice['transcript_cred_request'], alice['transcript_cred_request_metadata']) = \
        await anoncreds.prover_create_credential_req(alice['wallet'], alice['did_for_faber'],
                                                     alice['transcript_cred_offer'], alice['faber_transcript_cred_def'],
                                                     alice['master_secret_id'])

    logger.info("\"Alice\" -> Authcrypt \"Transcript\" Credential Request for Faber")
    alice['authcrypted_transcript_cred_request'] = \
        await crypto.auth_crypt(alice['wallet'], alice['key_for_faber'], alice['faber_key_for_alice'],
                                alice['transcript_cred_request'].encode('utf-8'))

    logger.info("\"Alice\" -> Send authcrypted \"Transcript\" Credential Request to Faber")
    alice['transcript_cred_values'] = json.dumps({
        "first_name": {"raw": "Alice", "encoded": "1139481716457488690172217916278103335"},
        "last_name": {"raw": "Garcia", "encoded": "5321642780241790123587902456789123452"},
        "degree": {"raw": "Bachelor of Science, Marketing", "encoded": "12434523576212321"},
        "status": {"raw": "graduated", "encoded": "2213454313412354"},
        "ssn": {"raw": "123-45-6789", "encoded": "3124141231422543541"},
        "year": {"raw": "2015", "encoded": "2015"},
        "average": {"raw": "5", "encoded": "5"}
    })
    faber['authcrypted_transcript_cred_request'] = alice['authcrypted_transcript_cred_request']
    faber['alice_transcript_cred_values'] = alice['transcript_cred_values']

    logger.info("\"Faber\" -> Authdecrypt \"Transcript\" Credential Request from Alice")
    faber['alice_key_for_faber'], faber['transcript_cred_request'], _ = \
        await auth_decrypt(faber['wallet'], faber['key_for_alice'], faber['authcrypted_transcript_cred_request'])

    logger.info("\"Faber\" -> Create \"Transcript\" Credential for Alice")

    faber['transcript_cred'], _, _ = \
        await anoncreds.issuer_create_credential(faber['wallet'], faber['transcript_cred_offer'],
                                                 faber['transcript_cred_request'],
                                                 faber['alice_transcript_cred_values'], None, None)

    logger.info("\"Faber\" -> Authcrypt \"Transcript\" Credential for Alice")
    faber['authcrypted_transcript_cred'] = \
        await crypto.auth_crypt(faber['wallet'], faber['key_for_alice'], faber['alice_key_for_faber'],
                                faber['transcript_cred'].encode('utf-8'))

    logger.info("\"Faber\" -> Send authcrypted \"Transcript\" Credential to Alice")
    alice['authcrypted_transcript_cred'] = faber['authcrypted_transcript_cred']

    logger.info("\"Alice\" -> Authdecrypted \"Transcript\" Credential from Faber")
    _, alice['transcript_cred'], _ = \
        await auth_decrypt(alice['wallet'], alice['key_for_faber'], alice['authcrypted_transcript_cred'])

    logger.info("\"Alice\" -> Store \"Transcript\" Credential from Faber")
    _, alice['transcript_cred_def'] = await get_cred_def(alice['pool'], alice['did_for_faber'],
                                                         alice['transcript_cred_def_id'])

    await anoncreds.prover_store_credential(alice['wallet'], None, alice['transcript_cred_request_metadata'],
                                            alice['transcript_cred'], alice['transcript_cred_def'], None)

    logger.info("==============================")
    logger.info("=== Apply for the job with Acme ==")
    logger.info("==============================")
    logger.info("== Apply for the job with Acme - Onboarding ==")
    logger.info("------------------------------")

    acme['did_for_alice'], acme['key_for_alice'], alice['did_for_acme'], alice['key_for_acme'], \
    acme['alice_connection_response'] = await onboarding(acme, alice)

    logger.info("==============================")
    logger.info("== Apply for the job with Acme - Transcript proving ==")
    logger.info("------------------------------")

    logger.info("\"Acme\" -> Create \"Job-Application\" Proof Request")
    acme['job_application_proof_request'] = json.dumps({
        'nonce': '1432422343242122312411212',
        'name': 'Job-Application',
        'version': '0.1',
        'requested_attributes': {
            'attr1_referent': {
                'name': 'first_name'
            },
            'attr2_referent': {
                'name': 'last_name'
            },
            'attr3_referent': {
                'name': 'degree',
                'restrictions': [{'cred_def_id': faber['transcript_cred_def_id']}]
            },
            'attr4_referent': {
                'name': 'status',
                'restrictions': [{'cred_def_id': faber['transcript_cred_def_id']}]
            },
            'attr5_referent': {
                'name': 'ssn',
                'restrictions': [{'cred_def_id': faber['transcript_cred_def_id']}]
            },
            'attr6_referent': {
                'name': 'phone_number'
            }
        },
        'requested_predicates': {
            'predicate1_referent': {
                'name': 'average',
                'p_type': '>=',
                'p_value': 4,
                'restrictions': [{'cred_def_id': faber['transcript_cred_def_id']}]
            }
        }
    })

    logger.info("\"Acme\" -> Get key for Alice did")
    acme['alice_key_for_acme'] = \
        await did.key_for_did(acme['pool'], acme['wallet'], acme['alice_connection_response']['did'])

    logger.info("\"Acme\" -> Authcrypt \"Job-Application\" Proof Request for Alice")
    acme['authcrypted_job_application_proof_request'] = \
        await crypto.auth_crypt(acme['wallet'], acme['key_for_alice'], acme['alice_key_for_acme'],
                                acme['job_application_proof_request'].encode('utf-8'))

    logger.info("\"Acme\" -> Send authcrypted \"Job-Application\" Proof Request to Alice")
    alice['authcrypted_job_application_proof_request'] = acme['authcrypted_job_application_proof_request']

    logger.info("\"Alice\" -> Authdecrypt \"Job-Application\" Proof Request from Acme")
    alice['acme_key_for_alice'], alice['job_application_proof_request'], _ = \
        await auth_decrypt(alice['wallet'], alice['key_for_acme'], alice['authcrypted_job_application_proof_request'])

    logger.info("\"Alice\" -> Get credentials for \"Job-Application\" Proof Request")

    search_for_job_application_proof_request = \
        await anoncreds.prover_search_credentials_for_proof_req(alice['wallet'],
                                                                alice['job_application_proof_request'], None)

    cred_for_attr1 = await get_credential_for_referent(search_for_job_application_proof_request, 'attr1_referent')
    cred_for_attr2 = await get_credential_for_referent(search_for_job_application_proof_request, 'attr2_referent')
    cred_for_attr3 = await get_credential_for_referent(search_for_job_application_proof_request, 'attr3_referent')
    cred_for_attr4 = await get_credential_for_referent(search_for_job_application_proof_request, 'attr4_referent')
    cred_for_attr5 = await get_credential_for_referent(search_for_job_application_proof_request, 'attr5_referent')
    cred_for_predicate1 = \
        await get_credential_for_referent(search_for_job_application_proof_request, 'predicate1_referent')

    await anoncreds.prover_close_credentials_search_for_proof_req(search_for_job_application_proof_request)

    alice['creds_for_job_application_proof'] = {cred_for_attr1['referent']: cred_for_attr1,
                                                cred_for_attr2['referent']: cred_for_attr2,
                                                cred_for_attr3['referent']: cred_for_attr3,
                                                cred_for_attr4['referent']: cred_for_attr4,
                                                cred_for_attr5['referent']: cred_for_attr5,
                                                cred_for_predicate1['referent']: cred_for_predicate1}

    alice['schemas'], alice['cred_defs'], alice['revoc_states'] = \
        await prover_get_entities_from_ledger(alice['pool'], alice['did_for_acme'],
                                              alice['creds_for_job_application_proof'], alice['name'])

    logger.info("\"Alice\" -> Create \"Job-Application\" Proof")
    alice['job_application_requested_creds'] = json.dumps({
        'self_attested_attributes': {
            'attr1_referent': 'Alice',
            'attr2_referent': 'Garcia',
            'attr6_referent': '123-45-6789'
        },
        'requested_attributes': {
            'attr3_referent': {'cred_id': cred_for_attr3['referent'], 'revealed': True},
            'attr4_referent': {'cred_id': cred_for_attr4['referent'], 'revealed': True},
            'attr5_referent': {'cred_id': cred_for_attr5['referent'], 'revealed': True},
        },
        'requested_predicates': {'predicate1_referent': {'cred_id': cred_for_predicate1['referent']}}
    })

    alice['job_application_proof'] = \
        await anoncreds.prover_create_proof(alice['wallet'], alice['job_application_proof_request'],
                                            alice['job_application_requested_creds'], alice['master_secret_id'],
                                            alice['schemas'], alice['cred_defs'], alice['revoc_states'])

    logger.info("\"Alice\" -> Authcrypt \"Job-Application\" Proof for Acme")
    alice['authcrypted_job_application_proof'] = \
        await crypto.auth_crypt(alice['wallet'], alice['key_for_acme'], alice['acme_key_for_alice'],
                                alice['job_application_proof'].encode('utf-8'))

    logger.info("\"Alice\" -> Send authcrypted \"Job-Application\" Proof to Acme")
    acme['authcrypted_job_application_proof'] = alice['authcrypted_job_application_proof']

    logger.info("\"Acme\" -> Authdecrypted \"Job-Application\" Proof from Alice")
    _, acme['job_application_proof'], decrypted_job_application_proof = \
        await auth_decrypt(acme['wallet'], acme['key_for_alice'], acme['authcrypted_job_application_proof'])

    acme['schemas'], acme['cred_defs'], acme['revoc_ref_defs'], acme['revoc_regs'] = \
        await verifier_get_entities_from_ledger(acme['pool'], acme['did'],
                                                decrypted_job_application_proof['identifiers'], acme['name'])

    logger.info("\"Acme\" -> Verify \"Job-Application\" Proof from Alice")
    assert 'Bachelor of Science, Marketing' == \
           decrypted_job_application_proof['requested_proof']['revealed_attrs']['attr3_referent']['raw']
    assert 'graduated' == \
           decrypted_job_application_proof['requested_proof']['revealed_attrs']['attr4_referent']['raw']
    assert '123-45-6789' == \
           decrypted_job_application_proof['requested_proof']['revealed_attrs']['attr5_referent']['raw']

    assert 'Alice' == decrypted_job_application_proof['requested_proof']['self_attested_attrs']['attr1_referent']
    assert 'Garcia' == decrypted_job_application_proof['requested_proof']['self_attested_attrs']['attr2_referent']
    assert '123-45-6789' == decrypted_job_application_proof['requested_proof']['self_attested_attrs']['attr6_referent']

    assert await anoncreds.verifier_verify_proof(acme['job_application_proof_request'], acme['job_application_proof'],
                                                 acme['schemas'], acme['cred_defs'], acme['revoc_ref_defs'],
                                                 acme['revoc_regs'])

    logger.info("==============================")
    logger.info("== Apply for the job with Acme - Getting Job-Certificate Credential ==")
    logger.info("------------------------------")

    logger.info("\"Acme\" -> Create \"Job-Certificate\" Credential Offer for Alice")
    acme['job_certificate_cred_offer'] = \
        await anoncreds.issuer_create_credential_offer(acme['wallet'], acme['job_certificate_cred_def_id'])

    logger.info("\"Acme\" -> Get key for Alice did")
    acme['alice_key_for_acme'] = \
        await did.key_for_did(acme['pool'], acme['wallet'], acme['alice_connection_response']['did'])

    logger.info("\"Acme\" -> Authcrypt \"Job-Certificate\" Credential Offer for Alice")
    acme['authcrypted_job_certificate_cred_offer'] = \
        await crypto.auth_crypt(acme['wallet'], acme['key_for_alice'], acme['alice_key_for_acme'],
                                acme['job_certificate_cred_offer'].encode('utf-8'))

    logger.info("\"Acme\" -> Send authcrypted \"Job-Certificate\" Credential Offer to Alice")
    alice['authcrypted_job_certificate_cred_offer'] = acme['authcrypted_job_certificate_cred_offer']

    logger.info("\"Alice\" -> Authdecrypted \"Job-Certificate\" Credential Offer from Acme")
    alice['acme_key_for_alice_alice'], alice['job_certificate_cred_offer'], job_certificate_cred_offer = \
        await auth_decrypt(alice['wallet'], alice['key_for_acme'], alice['authcrypted_job_certificate_cred_offer'])

    logger.info("\"Alice\" -> Get \"Acme Job-Certificate\" Credential Definition from Ledger")
    (alice['acme_job_certificate_cred_def_id'], alice['acme_job_certificate_cred_def']) = \
        await get_cred_def(alice['pool'], alice['did_for_acme'], job_certificate_cred_offer['cred_def_id'])

    logger.info("\"Alice\" -> Create and store in Wallet \"Job-Certificate\" Credential Request for Acme")
    (alice['job_certificate_cred_request'], alice['job_certificate_cred_request_metadata']) = \
        await anoncreds.prover_create_credential_req(alice['wallet'], alice['did_for_acme'],
                                                     alice['job_certificate_cred_offer'],
                                                     alice['acme_job_certificate_cred_def'], alice['master_secret_id'])

    logger.info("\"Alice\" -> Authcrypt \"Job-Certificate\" Credential Request for Acme")
    alice['authcrypted_job_certificate_cred_request'] = \
        await crypto.auth_crypt(alice['wallet'], alice['key_for_acme'], alice['acme_key_for_alice'],
                                alice['job_certificate_cred_request'].encode('utf-8'))

    logger.info("\"Alice\" -> Send authcrypted \"Job-Certificate\" Credential Request to Acme")
    alice['job_certificate_cred_values'] = json.dumps({
        "first_name": {"raw": "Alice", "encoded": "245712572474217942457235975012103335"},
        "last_name": {"raw": "Garcia", "encoded": "312643218496194691632153761283356127"},
        "employee_status": {"raw": "Permanent", "encoded": "2143135425425143112321314321"},
        "salary": {"raw": "2400", "encoded": "2400"},
        "experience": {"raw": "10", "encoded": "10"}
    })
    acme['authcrypted_job_certificate_cred_request'] = alice['authcrypted_job_certificate_cred_request']
    acme['job_certificate_cred_values'] = alice['job_certificate_cred_values']

    logger.info("\"Acme\" -> Authdecrypt \"Job-Certificate\" Credential Request from Alice")
    acme['alice_key_for_acme'], acme['job_certificate_cred_request'], _ = \
        await auth_decrypt(acme['wallet'], acme['key_for_alice'], acme['authcrypted_job_certificate_cred_request'])

    logger.info("\"Acme\" -> Create \"Job-Certificate\" Credential for Alice")

    acme['job_certificate_cred'], _, _ = \
        await anoncreds.issuer_create_credential(acme['wallet'], acme['job_certificate_cred_offer'],
                                                 acme['job_certificate_cred_request'],
                                                 acme['job_certificate_cred_values'], None, None)

    logger.info("\"Acme\" -> Authcrypt \"Job-Certificate\" Credential for Alice")
    acme['authcrypted_job_certificate_cred'] = \
        await crypto.auth_crypt(acme['wallet'], acme['key_for_alice'], acme['alice_key_for_acme'],
                                acme['job_certificate_cred'].encode('utf-8'))

    logger.info("\"Acme\" -> Send authcrypted \"Job-Certificate\" Credential to Alice")
    alice['authcrypted_job_certificate_cred'] = acme['authcrypted_job_certificate_cred']

    logger.info("\"Alice\" -> Authdecrypted \"Job-Certificate\" Credential from Acme")
    _, alice['job_certificate_cred'], _ = \
        await auth_decrypt(alice['wallet'], alice['key_for_acme'], alice['authcrypted_job_certificate_cred'])

    logger.info("\"Alice\" -> Store \"Job-Certificate\" Credential")
    await anoncreds.prover_store_credential(alice['wallet'], None, alice['job_certificate_cred_request_metadata'],
                                            alice['job_certificate_cred'],
                                            alice['acme_job_certificate_cred_def'], None)

    logger.info("==============================")
    logger.info("=== Apply for the loan with Thrift ==")
    logger.info("==============================")
    logger.info("== Apply for the loan with Thrift - Onboarding ==")
    logger.info("------------------------------")

<<<<<<< HEAD
    _, thrift_alice_key, alice_thrift_did, alice_thrift_key, \
        thrift_alice_connection_response = await onboarding(pool_handle, "Thrift", thrift_wallet, thrift_did, "Alice",
                                                            alice_wallet, alice_wallet_config, alice_wallet_credentials)
=======
    thrift['did_for_alice'], thrift['key_for_alice'], alice['did_for_thrift'], alice['key_for_thrift'], \
    thrift['alice_connection_response'] = await onboarding(thrift, alice)
>>>>>>> 2074e684

    logger.info("==============================")
    logger.info("== Apply for the loan with Thrift - Job-Certificate proving  ==")
    logger.info("------------------------------")

    logger.info("\"Thrift\" -> Create \"Loan-Application-Basic\" Proof Request")
    thrift['apply_loan_proof_request'] = json.dumps({
        'nonce': '123432421212',
        'name': 'Loan-Application-Basic',
        'version': '0.1',
        'requested_attributes': {
            'attr1_referent': {
                'name': 'employee_status',
                'restrictions': [{'cred_def_id': acme['job_certificate_cred_def_id']}]
            }
        },
        'requested_predicates': {
            'predicate1_referent': {
                'name': 'salary',
                'p_type': '>=',
                'p_value': 2000,
                'restrictions': [{'cred_def_id': acme['job_certificate_cred_def_id']}]
            },
            'predicate2_referent': {
                'name': 'experience',
                'p_type': '>=',
                'p_value': 1,
                'restrictions': [{'cred_def_id': acme['job_certificate_cred_def_id']}]
            }
        }
    })

    logger.info("\"Thrift\" -> Get key for Alice did")
    thrift['alice_key_for_thrift'] = \
        await did.key_for_did(thrift['pool'], thrift['wallet'], thrift['alice_connection_response']['did'])

    logger.info("\"Thrift\" -> Authcrypt \"Loan-Application-Basic\" Proof Request for Alice")
    thrift['authcrypted_apply_loan_proof_request'] = \
        await crypto.auth_crypt(thrift['wallet'], thrift['key_for_alice'], thrift['alice_key_for_thrift'],
                                thrift['apply_loan_proof_request'].encode('utf-8'))

    logger.info("\"Thrift\" -> Send authcrypted \"Loan-Application-Basic\" Proof Request to Alice")
    alice['authcrypted_apply_loan_proof_request'] = thrift['authcrypted_apply_loan_proof_request']

    logger.info("\"Alice\" -> Authdecrypt \"Loan-Application-Basic\" Proof Request from Thrift")
    alice['thrift_key_for_alice'], alice['apply_loan_proof_request'], _ = \
        await auth_decrypt(alice['wallet'], alice['key_for_thrift'], alice['authcrypted_apply_loan_proof_request'])

    logger.info("\"Alice\" -> Get credentials for \"Loan-Application-Basic\" Proof Request")

    search_for_apply_loan_proof_request = \
        await anoncreds.prover_search_credentials_for_proof_req(alice['wallet'],
                                                                alice['apply_loan_proof_request'], None)

    cred_for_attr1 = await get_credential_for_referent(search_for_apply_loan_proof_request, 'attr1_referent')
    cred_for_predicate1 = await get_credential_for_referent(search_for_apply_loan_proof_request, 'predicate1_referent')
    cred_for_predicate2 = await get_credential_for_referent(search_for_apply_loan_proof_request, 'predicate2_referent')

    await anoncreds.prover_close_credentials_search_for_proof_req(search_for_apply_loan_proof_request)

    alice['creds_for_apply_loan_proof'] = {cred_for_attr1['referent']: cred_for_attr1,
                                           cred_for_predicate1['referent']: cred_for_predicate1,
                                           cred_for_predicate2['referent']: cred_for_predicate2}

    alice['schemas'], alice['cred_defs'], alice['revoc_states'] = \
        await prover_get_entities_from_ledger(alice['pool'], alice['did_for_thrift'],
                                              alice['creds_for_apply_loan_proof'],
                                              alice['name'])

    logger.info("\"Alice\" -> Create \"Loan-Application-Basic\" Proof")
    alice['apply_loan_requested_creds'] = json.dumps({
        'self_attested_attributes': {},
        'requested_attributes': {
            'attr1_referent': {'cred_id': cred_for_attr1['referent'], 'revealed': True}
        },
        'requested_predicates': {
            'predicate1_referent': {'cred_id': cred_for_predicate1['referent']},
            'predicate2_referent': {'cred_id': cred_for_predicate2['referent']}
        }
    })
    alice['apply_loan_proof'] = \
        await anoncreds.prover_create_proof(alice['wallet'], alice['apply_loan_proof_request'],
                                            alice['apply_loan_requested_creds'], alice['master_secret_id'],
                                            alice['schemas'], alice['cred_defs'], alice['revoc_states'])

    logger.info("\"Alice\" -> Authcrypt \"Loan-Application-Basic\" Proof for Thrift")
    alice['authcrypted_alice_apply_loan_proof'] = \
        await crypto.auth_crypt(alice['wallet'], alice['key_for_thrift'], alice['thrift_key_for_alice'],
                                alice['apply_loan_proof'].encode('utf-8'))

    logger.info("\"Alice\" -> Send authcrypted \"Loan-Application-Basic\" Proof to Thrift")
    thrift['authcrypted_alice_apply_loan_proof'] = alice['authcrypted_alice_apply_loan_proof']

    logger.info("\"Thrift\" -> Authdecrypted \"Loan-Application-Basic\" Proof from Alice")
    _, thrift['alice_apply_loan_proof'], authdecrypted_alice_apply_loan_proof = \
        await auth_decrypt(thrift['wallet'], thrift['key_for_alice'], thrift['authcrypted_alice_apply_loan_proof'])

    logger.info("\"Thrift\" -> Get Schemas, Credential Definitions and Revocation Registries from Ledger"
                " required for Proof verifying")

    thrift['schemas'], thrift['cred_defs'], thrift['revoc_defs'], thrift['revoc_regs'] = \
        await verifier_get_entities_from_ledger(thrift['pool'], thrift['did'],
                                                authdecrypted_alice_apply_loan_proof['identifiers'], thrift['name'])

    logger.info("\"Thrift\" -> Verify \"Loan-Application-Basic\" Proof from Alice")
    assert 'Permanent' == \
           authdecrypted_alice_apply_loan_proof['requested_proof']['revealed_attrs']['attr1_referent']['raw']

    assert await anoncreds.verifier_verify_proof(thrift['apply_loan_proof_request'], thrift['alice_apply_loan_proof'],
                                                 thrift['schemas'], thrift['cred_defs'], thrift['revoc_defs'],
                                                 thrift['revoc_regs'])

    logger.info("==============================")

    logger.info("==============================")
    logger.info("== Apply for the loan with Thrift - Transcript and Job-Certificate proving  ==")
    logger.info("------------------------------")

    logger.info("\"Thrift\" -> Create \"Loan-Application-KYC\" Proof Request")
    thrift['apply_loan_kyc_proof_request'] = json.dumps({
        'nonce': '123432421212',
        'name': 'Loan-Application-KYC',
        'version': '0.1',
        'requested_attributes': {
            'attr1_referent': {'name': 'first_name'},
            'attr2_referent': {'name': 'last_name'},
            'attr3_referent': {'name': 'ssn'}
        },
        'requested_predicates': {}
    })

    logger.info("\"Thrift\" -> Get key for Alice did")
    thrift['alice_key_for_thrift'] = await did.key_for_did(thrift['pool'], thrift['wallet'],
                                                           thrift['alice_connection_response']['did'])

    logger.info("\"Thrift\" -> Authcrypt \"Loan-Application-KYC\" Proof Request for Alice")
    thrift['authcrypted_apply_loan_kyc_proof_request'] = \
        await crypto.auth_crypt(thrift['wallet'], thrift['key_for_alice'], thrift['alice_key_for_thrift'],
                                thrift['apply_loan_kyc_proof_request'].encode('utf-8'))

    logger.info("\"Thrift\" -> Send authcrypted \"Loan-Application-KYC\" Proof Request to Alice")
    alice['authcrypted_apply_loan_kyc_proof_request'] = thrift['authcrypted_apply_loan_kyc_proof_request']

    logger.info("\"Alice\" -> Authdecrypt \"Loan-Application-KYC\" Proof Request from Thrift")
    alice['thrift_key_for_alice'], alice['apply_loan_kyc_proof_request'], _ = \
        await auth_decrypt(alice['wallet'], alice['key_for_thrift'], alice['authcrypted_apply_loan_kyc_proof_request'])

    logger.info("\"Alice\" -> Get credentials for \"Loan-Application-KYC\" Proof Request")

    search_for_apply_loan_kyc_proof_request = \
        await anoncreds.prover_search_credentials_for_proof_req(alice['wallet'],
                                                                alice['apply_loan_kyc_proof_request'], None)

    cred_for_attr1 = await get_credential_for_referent(search_for_apply_loan_kyc_proof_request, 'attr1_referent')
    cred_for_attr2 = await get_credential_for_referent(search_for_apply_loan_kyc_proof_request, 'attr2_referent')
    cred_for_attr3 = await get_credential_for_referent(search_for_apply_loan_kyc_proof_request, 'attr3_referent')

    await anoncreds.prover_close_credentials_search_for_proof_req(search_for_apply_loan_kyc_proof_request)

    alice['creds_for_apply_loan_kyc_proof'] = {cred_for_attr1['referent']: cred_for_attr1,
                                               cred_for_attr2['referent']: cred_for_attr2,
                                               cred_for_attr3['referent']: cred_for_attr3}

    alice['schemas'], alice['cred_defs'], alice['revoc_states'] = \
        await prover_get_entities_from_ledger(alice['pool'], alice['did_for_thrift'],
                                              alice['creds_for_apply_loan_kyc_proof'], 'Alice')

    logger.info("\"Alice\" -> Create \"Loan-Application-KYC\" Proof")

    alice['apply_loan_kyc_requested_creds'] = json.dumps({
        'self_attested_attributes': {},
        'requested_attributes': {
            'attr1_referent': {'cred_id': cred_for_attr1['referent'], 'revealed': True},
            'attr2_referent': {'cred_id': cred_for_attr2['referent'], 'revealed': True},
            'attr3_referent': {'cred_id': cred_for_attr3['referent'], 'revealed': True}
        },
        'requested_predicates': {}
    })

    alice['apply_loan_kyc_proof'] = \
        await anoncreds.prover_create_proof(alice['wallet'], alice['apply_loan_kyc_proof_request'],
                                            alice['apply_loan_kyc_requested_creds'], alice['master_secret_id'],
                                            alice['schemas'], alice['cred_defs'], alice['revoc_states'])

    logger.info("\"Alice\" -> Authcrypt \"Loan-Application-KYC\" Proof for Thrift")
    alice['authcrypted_alice_apply_loan_kyc_proof'] = \
        await crypto.auth_crypt(alice['wallet'], alice['key_for_thrift'], alice['thrift_key_for_alice'],
                                alice['apply_loan_kyc_proof'].encode('utf-8'))

    logger.info("\"Alice\" -> Send authcrypted \"Loan-Application-KYC\" Proof to Thrift")
    thrift['authcrypted_alice_apply_loan_kyc_proof'] = alice['authcrypted_alice_apply_loan_kyc_proof']

    logger.info("\"Thrift\" -> Authdecrypted \"Loan-Application-KYC\" Proof from Alice")
    _, thrift['alice_apply_loan_kyc_proof'], alice_apply_loan_kyc_proof = \
        await auth_decrypt(thrift['wallet'], thrift['key_for_alice'], thrift['authcrypted_alice_apply_loan_kyc_proof'])

    logger.info("\"Thrift\" -> Get Schemas, Credential Definitions and Revocation Registries from Ledger"
                " required for Proof verifying")

    thrift['schemas'], thrift['cred_defs'], thrift['revoc_defs'], thrift['revoc_regs'] = \
        await verifier_get_entities_from_ledger(thrift['pool'], thrift['did'],
                                                alice_apply_loan_kyc_proof['identifiers'], 'Thrift')

    logger.info("\"Thrift\" -> Verify \"Loan-Application-KYC\" Proof from Alice")
    assert 'Alice' == \
           alice_apply_loan_kyc_proof['requested_proof']['revealed_attrs']['attr1_referent']['raw']
    assert 'Garcia' == \
           alice_apply_loan_kyc_proof['requested_proof']['revealed_attrs']['attr2_referent']['raw']
    assert '123-45-6789' == \
           alice_apply_loan_kyc_proof['requested_proof']['revealed_attrs']['attr3_referent']['raw']

    assert await anoncreds.verifier_verify_proof(thrift['apply_loan_kyc_proof_request'],
                                                 thrift['alice_apply_loan_kyc_proof'],
                                                 thrift['schemas'], thrift['cred_defs'], thrift['revoc_defs'],
                                                 thrift['revoc_regs'])

    logger.info("==============================")

    logger.info(" \"Sovrin Steward\" -> Close and Delete wallet")
    await wallet.close_wallet(steward['wallet'])
    await wallet.delete_wallet(steward['wallet_config'], steward['wallet_credentials'])

    logger.info("\"Government\" -> Close and Delete wallet")
    await wallet.close_wallet(government['wallet'])
    await wallet.delete_wallet(wallet_config("delete", government['wallet_config']), wallet_credentials("delete", government['wallet_credentials']))

    logger.info("\"Faber\" -> Close and Delete wallet")
    await wallet.close_wallet(faber['wallet'])
    await wallet.delete_wallet(wallet_config("delete", faber['wallet_config']), wallet_credentials("delete", faber['wallet_credentials']))

    logger.info("\"Acme\" -> Close and Delete wallet")
    await wallet.close_wallet(acme['wallet'])
    await wallet.delete_wallet(wallet_config("delete", acme['wallet_config']), wallet_credentials("delete", acme['wallet_credentials']))

    logger.info("\"Thrift\" -> Close and Delete wallet")
    await wallet.close_wallet(thrift['wallet'])
    await wallet.delete_wallet(wallet_config("delete", thrift['wallet_config']), wallet_credentials("delete", thrift['wallet_credentials']))

    logger.info("\"Alice\" -> Close and Delete wallet")
    await wallet.close_wallet(alice['wallet'])
    await wallet.delete_wallet(wallet_config("delete", alice['wallet_config']), wallet_credentials("delete", alice['wallet_credentials']))

    logger.info("Close and Delete pool")
    await pool.close_pool_ledger(pool_['handle'])
    await pool.delete_pool_ledger_config(pool_['name'])

    logger.info("Getting started -> done")


async def onboarding(_from, to):
    logger.info("\"{}\" -> Create and store in Wallet \"{} {}\" DID".format(_from['name'], _from['name'], to['name']))
    (from_to_did, from_to_key) = await did.create_and_store_my_did(_from['wallet'], "{}")

    logger.info("\"{}\" -> Send Nym to Ledger for \"{} {}\" DID".format(_from['name'], _from['name'], to['name']))
    await send_nym(_from['pool'], _from['wallet'], _from['did'], from_to_did, from_to_key, None)

    logger.info("\"{}\" -> Send connection request to {} with \"{} {}\" DID and nonce"
                .format(_from['name'], to['name'], _from['name'], to['name']))
    connection_request = {
        'did': from_to_did,
        'nonce': 123456789
    }

    if 'wallet' not in to:
        logger.info("\"{}\" -> Create wallet".format(to['name']))
        try:
            await wallet.create_wallet(wallet_config("create", to['wallet_config']), wallet_credentials("create", to['wallet_credentials']))
        except IndyError as ex:
            if ex.error_code == ErrorCode.PoolLedgerConfigAlreadyExistsError:
                pass
        to['wallet'] = await wallet.open_wallet(wallet_config("open", to['wallet_config']), wallet_credentials("open", to['wallet_credentials']))

    logger.info("\"{}\" -> Create and store in Wallet \"{} {}\" DID".format(to['name'], to['name'], _from['name']))
    (to_from_did, to_from_key) = await did.create_and_store_my_did(to['wallet'], "{}")

    logger.info("\"{}\" -> Get key for did from \"{}\" connection request".format(to['name'], _from['name']))
    from_to_verkey = await did.key_for_did(_from['pool'], to['wallet'], connection_request['did'])

    logger.info("\"{}\" -> Anoncrypt connection response for \"{}\" with \"{} {}\" DID, verkey and nonce"
                .format(to['name'], _from['name'], to['name'], _from['name']))
    to['connection_response'] = json.dumps({
        'did': to_from_did,
        'verkey': to_from_key,
        'nonce': connection_request['nonce']
    })
    to['anoncrypted_connection_response'] = \
        await crypto.anon_crypt(from_to_verkey, to['connection_response'].encode('utf-8'))

    logger.info("\"{}\" -> Send anoncrypted connection response to \"{}\"".format(to['name'], _from['name']))
    _from['anoncrypted_connection_response'] = to['anoncrypted_connection_response']

    logger.info("\"{}\" -> Anondecrypt connection response from \"{}\"".format(_from['name'], to['name']))
    _from['connection_response'] = \
        json.loads((await crypto.anon_decrypt(_from['wallet'], from_to_key,
                                              _from['anoncrypted_connection_response'])).decode("utf-8"))

    logger.info("\"{}\" -> Authenticates \"{}\" by comparision of Nonce".format(_from['name'], to['name']))
    assert connection_request['nonce'] == _from['connection_response']['nonce']

    logger.info("\"{}\" -> Send Nym to Ledger for \"{} {}\" DID".format(_from['name'], to['name'], _from['name']))
    await send_nym(_from['pool'], _from['wallet'], _from['did'], to_from_did, to_from_key, None)

    return from_to_did, from_to_key, to_from_did, to_from_key, _from['connection_response']

def wallet_config(operation, wallet_config_str):
    if not args.storage_type:
        return wallet_config_str
    wallet_config_json = json.loads(wallet_config_str)
    wallet_config_json['storage_type'] = args.storage_type
    if args.config:
        wallet_config_json['storage_config'] = json.loads(args.config)
    #print(operation, json.dumps(wallet_config_json))
    return json.dumps(wallet_config_json)

def wallet_credentials(operation, wallet_credentials_str):
    if not args.storage_type:
        return wallet_credentials_str
    wallet_credentials_json = json.loads(wallet_credentials_str)
    if args.creds:
        wallet_credentials_json['storage_credentials'] = json.loads(args.creds)
    #print(operation, json.dumps(wallet_credentials_json))
    return json.dumps(wallet_credentials_json)

async def get_verinym(_from, from_to_did, from_to_key, to, to_from_did, to_from_key):
    logger.info("\"{}\" -> Create and store in Wallet \"{}\" new DID".format(to['name'], to['name']))
    (to_did, to_key) = await did.create_and_store_my_did(to['wallet'], "{}")

    logger.info("\"{}\" -> Authcrypt \"{} DID info\" for \"{}\"".format(to['name'], to['name'], _from['name']))
    to['did_info'] = json.dumps({
        'did': to_did,
        'verkey': to_key
    })
    to['authcrypted_did_info'] = \
        await crypto.auth_crypt(to['wallet'], to_from_key, from_to_key, to['did_info'].encode('utf-8'))

    logger.info("\"{}\" -> Send authcrypted \"{} DID info\" to {}".format(to['name'], to['name'], _from['name']))

    logger.info("\"{}\" -> Authdecrypted \"{} DID info\" from {}".format(_from['name'], to['name'], to['name']))
    sender_verkey, authdecrypted_did_info_json, authdecrypted_did_info = \
        await auth_decrypt(_from['wallet'], from_to_key, to['authcrypted_did_info'])

    logger.info("\"{}\" -> Authenticate {} by comparision of Verkeys".format(_from['name'], to['name'], ))
    assert sender_verkey == await did.key_for_did(_from['pool'], _from['wallet'], to_from_did)

    logger.info("\"{}\" -> Send Nym to Ledger for \"{} DID\" with {} Role"
                .format(_from['name'], to['name'], to['role']))
    await send_nym(_from['pool'], _from['wallet'], _from['did'], authdecrypted_did_info['did'],
                   authdecrypted_did_info['verkey'], to['role'])

    return to_did


async def send_nym(pool_handle, wallet_handle, _did, new_did, new_key, role):
    nym_request = await ledger.build_nym_request(_did, new_did, new_key, None, role)
    await ledger.sign_and_submit_request(pool_handle, wallet_handle, _did, nym_request)


async def send_schema(pool_handle, wallet_handle, _did, schema):
    schema_request = await ledger.build_schema_request(_did, schema)
    await ledger.sign_and_submit_request(pool_handle, wallet_handle, _did, schema_request)


async def send_cred_def(pool_handle, wallet_handle, _did, cred_def_json):
    cred_def_request = await ledger.build_cred_def_request(_did, cred_def_json)
    await ledger.sign_and_submit_request(pool_handle, wallet_handle, _did, cred_def_request)


async def get_schema(pool_handle, _did, schema_id):
    get_schema_request = await ledger.build_get_schema_request(_did, schema_id)
    get_schema_response = await ledger.submit_request(pool_handle, get_schema_request)
    return await ledger.parse_get_schema_response(get_schema_response)


async def get_cred_def(pool_handle, _did, cred_def_id):
    get_cred_def_request = await ledger.build_get_cred_def_request(_did, cred_def_id)
    get_cred_def_response = await ledger.submit_request(pool_handle, get_cred_def_request)
    return await ledger.parse_get_cred_def_response(get_cred_def_response)


async def get_credential_for_referent(search_handle, referent):
    credentials = json.loads(
        await anoncreds.prover_fetch_credentials_for_proof_req(search_handle, referent, 10))
    return credentials[0]['cred_info']


async def prover_get_entities_from_ledger(pool_handle, _did, identifiers, actor):
    schemas = {}
    cred_defs = {}
    rev_states = {}
    for item in identifiers.values():
        logger.info("\"{}\" -> Get Schema from Ledger".format(actor))
        (received_schema_id, received_schema) = await get_schema(pool_handle, _did, item['schema_id'])
        schemas[received_schema_id] = json.loads(received_schema)

        logger.info("\"{}\" -> Get Claim Definition from Ledger".format(actor))
        (received_cred_def_id, received_cred_def) = await get_cred_def(pool_handle, _did, item['cred_def_id'])
        cred_defs[received_cred_def_id] = json.loads(received_cred_def)

        if 'rev_reg_seq_no' in item:
            logger.info('"{}" -> Get Revocation Registry Definition from Ledger'.format(actor))
            get_revoc_reg_def_request = await ledger.build_get_revoc_reg_def_request(_did, item['rev_reg_id'])
            get_revoc_reg_def_response = await ledger.submit_request(pool_handle, get_revoc_reg_def_request)
            (rev_reg_id, revoc_reg_def_json) = await ledger.parse_get_revoc_reg_def_response(get_revoc_reg_def_response)

            logger.info('"{}" -> Get Revocation Registry Delta from Ledger'.format(actor))
            get_revoc_reg_delta_request = \
                await ledger.build_get_revoc_reg_delta_request(_did, item['rev_reg_id'], None, int(time.time()))
            get_revoc_reg_delta_response = \
                await ledger.submit_request(pool_handle, get_revoc_reg_delta_request)
            (rev_reg_id, revoc_reg_delta_json, timestamp) = \
                await ledger.parse_get_revoc_reg_delta_response(get_revoc_reg_delta_response)

            tails_writer_config = json.dumps(
                {'base_dir': dirname(json.loads(revoc_reg_def_json)['value']['tailsLocation']),
                 'uri_pattern': ''})
            blob_storage_reader_cfg_handle = await blob_storage.open_reader('default', tails_writer_config)

            logger.info('"{}" -> Create Revocation State'.format(actor))
            rev_state_json = \
                await anoncreds.create_revocation_state(blob_storage_reader_cfg_handle, revoc_reg_def_json,
                                                        revoc_reg_delta_json, timestamp, item['cred_rev_id'])
            rev_states[rev_reg_id] = {timestamp: json.loads(rev_state_json)}

    return json.dumps(schemas), json.dumps(cred_defs), json.dumps(rev_states)


async def verifier_get_entities_from_ledger(pool_handle, _did, identifiers, actor):
    schemas = {}
    cred_defs = {}
    rev_reg_defs = {}
    rev_regs = {}
    for item in identifiers:
        logger.info("\"{}\" -> Get Schema from Ledger".format(actor))
        (received_schema_id, received_schema) = await get_schema(pool_handle, _did, item['schema_id'])
        schemas[received_schema_id] = json.loads(received_schema)

        logger.info("\"{}\" -> Get Claim Definition from Ledger".format(actor))
        (received_cred_def_id, received_cred_def) = await get_cred_def(pool_handle, _did, item['cred_def_id'])
        cred_defs[received_cred_def_id] = json.loads(received_cred_def)

        if 'rev_reg_seq_no' in item:
            logger.info('"{}" -> Get Revocation Definition from Ledger'.format(actor))
            get_revoc_reg_def_request = await ledger.build_get_revoc_reg_def_request(_did, item['rev_reg_id'])
            get_revoc_reg_def_response = await ledger.submit_request(pool_handle, get_revoc_reg_def_request)
            (rev_reg_id, revoc_reg_def_json) = await ledger.parse_get_revoc_reg_def_response(get_revoc_reg_def_response)

            logger.info('"{}" -> Get Revocation Registry from Ledger'.format(actor))
            get_revoc_reg_request = \
                await ledger.build_get_revoc_reg_request(_did, item['rev_reg_id'], item['timestamp'])
            get_revoc_reg_response = await ledger.submit_request(pool_handle, get_revoc_reg_request)
            (rev_reg_id, rev_reg_json, timestamp) = await ledger.parse_get_revoc_reg_response(get_revoc_reg_response)

            rev_regs[rev_reg_id] = {timestamp: json.loads(rev_reg_json)}
            rev_reg_defs[rev_reg_id] = json.loads(revoc_reg_def_json)

    return json.dumps(schemas), json.dumps(cred_defs), json.dumps(rev_reg_defs), json.dumps(rev_regs)


async def auth_decrypt(wallet_handle, key, message):
    from_verkey, decrypted_message_json = await crypto.auth_decrypt(wallet_handle, key, message)
    decrypted_message_json = decrypted_message_json.decode("utf-8")
    decrypted_message = json.loads(decrypted_message_json)
    return from_verkey, decrypted_message_json, decrypted_message


if __name__ == '__main__':
    run_coroutine(run)
    time.sleep(1)  # FIXME waiting for libindy thread complete<|MERGE_RESOLUTION|>--- conflicted
+++ resolved
@@ -1,7 +1,6 @@
 import time
-from os.path import dirname
-
-from indy import anoncreds, blob_storage, crypto, did, ledger, pool, wallet
+
+from indy import anoncreds, crypto, did, ledger, pool, wallet
 
 import json
 import logging
@@ -585,14 +584,8 @@
     logger.info("== Apply for the loan with Thrift - Onboarding ==")
     logger.info("------------------------------")
 
-<<<<<<< HEAD
-    _, thrift_alice_key, alice_thrift_did, alice_thrift_key, \
-        thrift_alice_connection_response = await onboarding(pool_handle, "Thrift", thrift_wallet, thrift_did, "Alice",
-                                                            alice_wallet, alice_wallet_config, alice_wallet_credentials)
-=======
     thrift['did_for_alice'], thrift['key_for_alice'], alice['did_for_thrift'], alice['key_for_thrift'], \
     thrift['alice_connection_response'] = await onboarding(thrift, alice)
->>>>>>> 2074e684
 
     logger.info("==============================")
     logger.info("== Apply for the loan with Thrift - Job-Certificate proving  ==")
@@ -992,29 +985,7 @@
         cred_defs[received_cred_def_id] = json.loads(received_cred_def)
 
         if 'rev_reg_seq_no' in item:
-            logger.info('"{}" -> Get Revocation Registry Definition from Ledger'.format(actor))
-            get_revoc_reg_def_request = await ledger.build_get_revoc_reg_def_request(_did, item['rev_reg_id'])
-            get_revoc_reg_def_response = await ledger.submit_request(pool_handle, get_revoc_reg_def_request)
-            (rev_reg_id, revoc_reg_def_json) = await ledger.parse_get_revoc_reg_def_response(get_revoc_reg_def_response)
-
-            logger.info('"{}" -> Get Revocation Registry Delta from Ledger'.format(actor))
-            get_revoc_reg_delta_request = \
-                await ledger.build_get_revoc_reg_delta_request(_did, item['rev_reg_id'], None, int(time.time()))
-            get_revoc_reg_delta_response = \
-                await ledger.submit_request(pool_handle, get_revoc_reg_delta_request)
-            (rev_reg_id, revoc_reg_delta_json, timestamp) = \
-                await ledger.parse_get_revoc_reg_delta_response(get_revoc_reg_delta_response)
-
-            tails_writer_config = json.dumps(
-                {'base_dir': dirname(json.loads(revoc_reg_def_json)['value']['tailsLocation']),
-                 'uri_pattern': ''})
-            blob_storage_reader_cfg_handle = await blob_storage.open_reader('default', tails_writer_config)
-
-            logger.info('"{}" -> Create Revocation State'.format(actor))
-            rev_state_json = \
-                await anoncreds.create_revocation_state(blob_storage_reader_cfg_handle, revoc_reg_def_json,
-                                                        revoc_reg_delta_json, timestamp, item['cred_rev_id'])
-            rev_states[rev_reg_id] = {timestamp: json.loads(rev_state_json)}
+            pass  # TODO Create Revocation States
 
     return json.dumps(schemas), json.dumps(cred_defs), json.dumps(rev_states)
 
@@ -1034,19 +1005,7 @@
         cred_defs[received_cred_def_id] = json.loads(received_cred_def)
 
         if 'rev_reg_seq_no' in item:
-            logger.info('"{}" -> Get Revocation Definition from Ledger'.format(actor))
-            get_revoc_reg_def_request = await ledger.build_get_revoc_reg_def_request(_did, item['rev_reg_id'])
-            get_revoc_reg_def_response = await ledger.submit_request(pool_handle, get_revoc_reg_def_request)
-            (rev_reg_id, revoc_reg_def_json) = await ledger.parse_get_revoc_reg_def_response(get_revoc_reg_def_response)
-
-            logger.info('"{}" -> Get Revocation Registry from Ledger'.format(actor))
-            get_revoc_reg_request = \
-                await ledger.build_get_revoc_reg_request(_did, item['rev_reg_id'], item['timestamp'])
-            get_revoc_reg_response = await ledger.submit_request(pool_handle, get_revoc_reg_request)
-            (rev_reg_id, rev_reg_json, timestamp) = await ledger.parse_get_revoc_reg_response(get_revoc_reg_response)
-
-            rev_regs[rev_reg_id] = {timestamp: json.loads(rev_reg_json)}
-            rev_reg_defs[rev_reg_id] = json.loads(revoc_reg_def_json)
+            pass  # TODO Get Revocation Definitions and Revocation Registries
 
     return json.dumps(schemas), json.dumps(cred_defs), json.dumps(rev_reg_defs), json.dumps(rev_regs)
 
