--- conflicted
+++ resolved
@@ -231,14 +231,12 @@
 
     // Insufficient funds on inputs
     PaymentInsufficientFundsError = 702,
-
-<<<<<<< HEAD
+  
     // Extra funds on inputs
     PaymentExtraFundsError = 705
-=======
+    
     // No such source on a ledger
     PaymentSourceDoesNotExistError = 703
->>>>>>> 8c873505
 }
 
 impl ErrorCode {
@@ -312,11 +310,8 @@
             UnknownPaymentMethod => "Unknown payment method was given",
             IncompatiblePaymentError => "Multiple different payment methods were specified",
             PaymentInsufficientFundsError => "Payment cannot be processed because there was insufficient funds",
-<<<<<<< HEAD
             PaymentExtraFundsError => "Payment cannot be processed because there were more funds than required"
-=======
             PaymentSourceDoesNotExistError => "No such source on a ledger."
->>>>>>> 8c873505
         }
     }
 
