use errors::common::CommonError;
use services::anoncreds::constants::{
    ITERATION,
    LARGE_MASTER_SECRET,
    LARGE_VPRIME,
    LARGE_MVECT,
    LARGE_E_START,
    LARGE_ETILDE,
    LARGE_VTILDE,
    LARGE_UTILDE,
    LARGE_RTILDE,
    LARGE_M2_TILDE,
    LARGE_ALPHATILDE
};
use services::anoncreds::types::{
    Accumulator,
    AccumulatorPublicKey,
    AggregatedProof,
    ClaimInitData,
    ClaimDefinition,
    ClaimSignature,
    ClaimProof,
    ClaimRequest,
    InitProof,
    NonRevocationClaim,
    NonRevocProof,
    NonRevocProofCList,
    NonRevocInitProof,
    NonRevocProofXList,
    Proof,
    ProofClaims,
    Predicate,
    PredicateType,
    PrimaryClaim,
    PrimaryEqualInitProof,
    PrimaryEqualProof,
    PrimaryInitProof,
    PrimaryPredicateGEInitProof,
    PrimaryPredicateGEProof,
    PrimaryProof,
    PublicKey,
    RevocationClaimInitData,
    RevocationPublicKey,
    RevocationRegistry,
    RequestedProofJson,
    Schema,
    ClaimJson,
    ProofJson
};
use services::anoncreds::helpers::{
    get_mtilde,
    four_squares,
    get_hash_as_int,
    clone_bignum_map,
    group_element_to_bignum,
    bignum_to_group_element
};
use services::anoncreds::verifier::Verifier;
use services::anoncreds::issuer::Issuer;
use utils::crypto::bn::BigNumber;
use utils::crypto::pair::{GroupOrderElement, PointG1, PointG2, Pair};
use std::collections::{HashMap, HashSet};
use std::cell::RefCell;
use services::anoncreds::types::{AttributeInfo, ClaimInfo, RequestedClaimsJson, ProofRequestJson};
use std::iter::FromIterator;

pub struct Prover {}

impl Prover {
    pub fn new() -> Prover {
        Prover {}
    }

    pub fn generate_master_secret(&self) -> Result<BigNumber, CommonError> {
        BigNumber::rand(LARGE_MASTER_SECRET)
    }

    pub fn create_claim_request(&self, pk: PublicKey, pkr: Option<RevocationPublicKey>, ms: BigNumber,
                                prover_did: &str) -> Result<(ClaimRequest, ClaimInitData, Option<RevocationClaimInitData>), CommonError> {
        info!(target: "anoncreds_service", "Prover create claim request -> start");
        let primary_claim_init_data = Prover::_gen_primary_claim_init_data(&pk, &ms)?;

        let revocation_claim_init_data = match pkr {
            Some(pk_r) => Some(Prover::_generate_revocation_claim_init_data(&pk_r)?),
            _ => None
        };

        info!(target: "anoncreds_service", "Prover create claim request -> done");
        Ok((
            ClaimRequest::new(prover_did.to_string(),
                              primary_claim_init_data.u.clone()?,
                              revocation_claim_init_data.clone().map(|ref d| d.u)),
            primary_claim_init_data,
            revocation_claim_init_data
        ))
    }

    fn _gen_primary_claim_init_data(public_key: &PublicKey, ms: &BigNumber) -> Result<ClaimInitData, CommonError> {
        let mut ctx = BigNumber::new_context()?;
        let v_prime = BigNumber::rand(LARGE_VPRIME)?;

        let u = public_key.s
            .mod_exp(&v_prime, &public_key.n, Some(&mut ctx))?
            .mul(
                &public_key.rms.mod_exp(&ms, &public_key.n, Some(&mut ctx))?,
                None
            )?
            .modulus(&public_key.n, Some(&mut ctx))?;

        Ok(ClaimInitData::new(u, v_prime))
    }

    fn _generate_revocation_claim_init_data(pkr: &RevocationPublicKey) -> Result<RevocationClaimInitData, CommonError> {
        let vr_prime = GroupOrderElement::new()?;
        let ur = pkr.h2.mul(&vr_prime)?;
        Ok(RevocationClaimInitData::new(ur, vr_prime))
    }

    pub fn process_claim(&self, claim_json: &RefCell<ClaimJson>, primary_claim_init_data: ClaimInitData,
                         revocation_claim_init_data: Option<RevocationClaimInitData>,
                         pkr: Option<RevocationPublicKey>, revoc_reg: Option<RevocationRegistry>)
                         -> Result<(), CommonError> {
        info!(target: "anoncreds_service", "Prover process received claim -> start");
        Prover::_init_primary_claim(claim_json, &primary_claim_init_data.v_prime)?;

        if let Some(ref non_revocation_claim) = claim_json.borrow().signature.non_revocation_claim {
            Prover::_init_non_revocation_claim(non_revocation_claim,
                                               &revocation_claim_init_data.
                                                   ok_or(CommonError::InvalidStructure("Field v_prime not found".to_string()))?.v_prime,
                                               &pkr
                                                   .ok_or(CommonError::InvalidStructure("Field pkr not found".to_string()))?,
                                               &revoc_reg.clone()
                                                   .ok_or(CommonError::InvalidStructure("Field revoc_reg not found".to_string()))?.accumulator,
                                               &revoc_reg
                                                   .ok_or(CommonError::InvalidStructure("Field revoc_reg not found".to_string()))?.acc_pk)?;
        }
        info!(target: "anoncreds_service", "Prover process received claim -> done");

        Ok(())
    }

    pub fn _init_primary_claim(claim: &RefCell<ClaimJson>, v_prime: &BigNumber) -> Result<(), CommonError> {
        let ref mut primary_claim = claim.borrow_mut().signature.primary_claim;
        primary_claim.v = v_prime.add(&primary_claim.v)?;
        Ok(())
    }

    pub fn _init_non_revocation_claim(claim: &RefCell<NonRevocationClaim>, v_prime: &GroupOrderElement,
                                      pkr: &RevocationPublicKey, acc: &Accumulator, acc_pk: &AccumulatorPublicKey)
                                      -> Result<(), CommonError> {
        let mut claim_mut = claim.borrow_mut();
        let m2 = BigNumber::from_bytes(&claim_mut.m2.to_bytes()?)?;
        claim_mut.vr_prime_prime = v_prime.add_mod(&claim_mut.vr_prime_prime)?;
        Prover::_test_witness_credential(&claim_mut, pkr, acc, acc_pk, &m2)?;
        Ok(())
    }

    pub fn _test_witness_credential(claim: &NonRevocationClaim, pkr: &RevocationPublicKey, acc: &Accumulator,
                                    acc_pk: &AccumulatorPublicKey, context_attribute: &BigNumber) -> Result<(), CommonError> {
        let z_calc = Pair::pair(&claim.witness.g_i, &acc.acc)?
            .mul(&Pair::pair(&pkr.g, &claim.witness.omega)?.inverse()?)?;
        if z_calc != acc_pk.z {
            return Err(CommonError::InvalidStructure("issuer is sending incorrect data".to_string()));
        }
        let pair_gg_calc = Pair::pair(&pkr.pk.add(&claim.g_i)?, &claim.witness.sigma_i)?;
        let pair_gg = Pair::pair(&pkr.g, &pkr.g_dash)?;
        if pair_gg_calc != pair_gg {
            return Err(CommonError::InvalidStructure("issuer is sending incorrect data".to_string()));
        }

        let m2 = GroupOrderElement::from_bytes(&context_attribute.to_bytes()?)?;

        let pair_h1 = Pair::pair(&claim.sigma, &pkr.y.add(&pkr.h_cap.mul(&claim.c)?)?)?;
        let pair_h2 = Pair::pair(
            &pkr.h0
                .add(&pkr.h1.mul(&m2)?)?
                .add(&pkr.h2.mul(&claim.vr_prime_prime)?)?
                .add(&claim.g_i)?,
            &pkr.h_cap
        )?;
        if pair_h1 != pair_h2 {
            return Err(CommonError::InvalidStructure("issuer is sending incorrect data".to_string()));
        }

        Ok(())
    }

    pub fn find_claims(&self, requested_attrs: HashMap<String, AttributeInfo>, requested_predicates: HashMap<String, Predicate>,
                       claims: Vec<ClaimInfo>)
                       -> Result<(HashMap<String, Vec<ClaimInfo>>, HashMap<String, Vec<ClaimInfo>>), CommonError> {
        info!(target: "anoncreds_service", "Prover find claims for proof request -> start");

        let mut found_attributes: HashMap<String, Vec<ClaimInfo>> = HashMap::new();
        let mut found_predicates: HashMap<String, Vec<ClaimInfo>> = HashMap::new();

        for (uuid, attribute_info) in requested_attrs {
            let claims_for_attribute: Vec<ClaimInfo> =
                claims.iter().cloned()
                    .filter(|claim|
                        claim.attrs.contains_key(&attribute_info.name) &&
                            if attribute_info.schema_seq_no.is_some() { claim.schema_seq_no == attribute_info.schema_seq_no.unwrap() } else { true } &&
<<<<<<< HEAD
                            if attribute_info.claim_def_seq_no.is_some() { claim.claim_def_seq_no == attribute_info.claim_def_seq_no.unwrap() } else { true })
=======
                            if attribute_info.issuer_did.is_some() { claim.issuer_did == attribute_info.issuer_did.clone().unwrap() } else { true })
>>>>>>> 7b0fea90
                    .collect();

            found_attributes.insert(uuid, claims_for_attribute);
        }

        for (uuid, predicate) in requested_predicates {
            let mut claims_for_predicate: Vec<ClaimInfo> = Vec::new();

            for claim in claims.iter() {
                if let Some(attribute_value) = claim.attrs.get(&predicate.attr_name) {
                    if Prover::_attribute_satisfy_predicate(&predicate, attribute_value)? &&
                        if predicate.schema_seq_no.is_some() { claim.schema_seq_no == predicate.schema_seq_no.unwrap() } else { true } &&
<<<<<<< HEAD
                        if predicate.claim_def_seq_no.is_some() { claim.claim_def_seq_no == predicate.claim_def_seq_no.unwrap() } else { true } {
=======
                        if predicate.issuer_did.is_some() { claim.issuer_did == predicate.issuer_did.clone().unwrap() } else { true } {
>>>>>>> 7b0fea90
                        claims_for_predicate.push(claim.clone());
                    }
                }
            }
            found_predicates.insert(uuid, claims_for_predicate);
        }

        info!(target: "anoncreds_service", "Prover find claims for proof request -> done");
        Ok((found_attributes, found_predicates))
    }

    fn _attribute_satisfy_predicate(predicate: &Predicate, attribute_value: &String) -> Result<bool, CommonError> {
        match predicate.p_type {
            PredicateType::GE => Ok({
                let attribute_value = attribute_value.parse::<i32>()
                    .map_err(|err|
                        CommonError::InvalidStructure(
                            format!("Ivalid format of predicate attribute: {}", attribute_value)))?;
                attribute_value >= predicate.value
            })
        }
    }

    fn _prepare_proof_claims(proof_req: &ProofRequestJson,
                             schemas: &HashMap<String, Schema>,
                             claim_defs: &HashMap<String, ClaimDefinition>,
                             revoc_regs: &HashMap<String, RevocationRegistry>,
                             requested_claims: &RequestedClaimsJson,
                             claims: HashMap<String, ClaimJson>) -> Result<HashMap<String, ProofClaims>, CommonError> {
        let mut proof_claims: HashMap<String, ProofClaims> = HashMap::new();

        for (claim_uuid, claim) in claims {
            let schema = schemas.get(&claim_uuid)
                .ok_or(CommonError::InvalidStructure(format!("Schema not found")))?;
            let claim_definition = claim_defs.get(&claim_uuid)
                .ok_or(CommonError::InvalidStructure(format!("Claim definition not found")))?;
            let revocation_registry = revoc_regs.get(&claim_uuid);

            let mut predicates_for_claim: Vec<Predicate> = Vec::new();

            for (predicate_uuid, claim_uuid_for_predicate) in &requested_claims.requested_predicates {
                if claim_uuid_for_predicate.clone() == claim_uuid {
                    let predicate = proof_req.requested_predicates.get(predicate_uuid)
                        .ok_or(CommonError::InvalidStructure(format!("Predicate not found")))?;

                    predicates_for_claim.push(predicate.clone());
                }
            }

            let mut revealed_attrs_for_claim: Vec<String> = Vec::new();
            let mut unrevealed_attrs_for_claim: Vec<String> = Vec::new();

            for (attr_uuid, &(ref claim_uuid_for_attr, ref revealed)) in &requested_claims.requested_attrs {
                if claim_uuid_for_attr.clone() == claim_uuid.clone() {
                    let attr = proof_req.requested_attrs.get(attr_uuid)
                        .ok_or(CommonError::InvalidStructure(format!("Attribute not found")))?;

                    if revealed.clone() {
                        revealed_attrs_for_claim.push(attr.name.clone());
                    } else {
                        unrevealed_attrs_for_claim.push(attr.name.clone());
                    }
                }
            }

            let proof_claim = ProofClaims::new(claim,
                                               schema.clone(),
                                               claim_definition.clone()?,
                                               revocation_registry.map(|r| r.clone()),
                                               predicates_for_claim,
                                               revealed_attrs_for_claim,
                                               unrevealed_attrs_for_claim);

            proof_claims.insert(claim_uuid.clone(), proof_claim);
        }
        Ok(proof_claims)
    }

    pub fn _split_attributes(proof_req: &ProofRequestJson,
                             requested_claims: &RequestedClaimsJson,
                             attributes: &HashMap<String, HashMap<String, Vec<String>>>)
                             -> Result<(HashMap<String, (String, String, String)>, HashMap<String, String>), CommonError> {
        let mut revealed_attrs: HashMap<String, (String, String, String)> = HashMap::new();
        let mut unrevealed_attrs: HashMap<String, String> = HashMap::new();

        for (attr_uuid, &(ref claim_uuid, ref revealed)) in &requested_claims.requested_attrs {
            let attribute = proof_req.requested_attrs.get(attr_uuid)
                .ok_or(CommonError::InvalidStructure(format!("Attribute not found")))?;

            if revealed.clone() {
                let attribute = attributes.get(claim_uuid)
                    .ok_or(CommonError::InvalidStructure(format!("Attributes for claim {} not found", claim_uuid)))?
                    .get(&attribute.name).unwrap();

                let value = attribute.get(0)
                    .ok_or(CommonError::InvalidStructure(format!("Encoded value not found")))?;

                let encoded_value = attribute.get(1)
                    .ok_or(CommonError::InvalidStructure(format!("Encoded value not found")))?;

                revealed_attrs.insert(attr_uuid.clone(), (claim_uuid.clone(), value.clone(), encoded_value.clone()));
            } else {
                unrevealed_attrs.insert(attr_uuid.clone(), claim_uuid.clone());
            }
        }

        Ok((revealed_attrs, unrevealed_attrs))
    }

    pub fn create_proof(&self,
                        claims: HashMap<String, ClaimJson>,
                        proof_req: &ProofRequestJson,
                        schemas: &HashMap<String, Schema>,
                        claim_defs: &HashMap<String, ClaimDefinition>,
                        revoc_regs: &HashMap<String, RevocationRegistry>,
                        requested_claims: &RequestedClaimsJson,
                        ms: &BigNumber,
                        tails: &HashMap<i32, PointG2>)
                        -> Result<ProofJson, CommonError> {
        info!(target: "anoncreds_service", "Prover create proof -> start");

        let proof_claims = Prover::_prepare_proof_claims(proof_req,
                                                         schemas,
                                                         claim_defs,
                                                         revoc_regs,
                                                         requested_claims,
                                                         claims)?;

        let m1_tilde = BigNumber::rand(LARGE_M2_TILDE)?;

        let mut init_proofs: HashMap<String, InitProof> = HashMap::new();
        let mut c_list: Vec<Vec<u8>> = Vec::new();
        let mut tau_list: Vec<Vec<u8>> = Vec::new();

        for (proof_claim_uuid, proof_claim) in &proof_claims {
            let mut non_revoc_init_proof = None;
            let mut m2_tilde: Option<BigNumber> = None;

            if let Some(ref non_revocation_claim) = proof_claim.claim_json.signature.non_revocation_claim.clone() {
                let proof = Prover::_init_non_revocation_proof(non_revocation_claim,
                                                               &proof_claim.revocation_registry.clone()
                                                                   .ok_or(CommonError::InvalidStructure("Revocation registry not found".to_string()))?
                                                                   .accumulator,
                                                               &proof_claim.claim_definition.data.public_key_revocation.clone()
                                                                   .ok_or(CommonError::InvalidStructure("Field public_key_revocation not found".to_string()))?,
                                                               tails)?;

                c_list.extend_from_slice(&proof.as_c_list()?);
                tau_list.extend_from_slice(&proof.as_tau_list()?);
                m2_tilde = Some(group_element_to_bignum(&proof.tau_list_params.m2)?);
                non_revoc_init_proof = Some(proof);
            }

            let primary_init_proof = Prover::_init_proof(&proof_claim.claim_definition.data.public_key,
                                                         &proof_claim.schema,
                                                         &proof_claim.claim_json.signature.primary_claim,
                                                         &proof_claim.claim_json.claim,
                                                         &proof_claim.revealed_attrs,
                                                         &proof_claim.predicates,
                                                         &m1_tilde,
                                                         m2_tilde)?;

            c_list.extend_from_slice(&primary_init_proof.as_c_list()?);
            tau_list.extend_from_slice(&primary_init_proof.as_tau_list()?);

            let init_proof = InitProof::new(primary_init_proof, non_revoc_init_proof);

            init_proofs.insert(proof_claim_uuid.clone(), init_proof);
        }

        let mut values: Vec<Vec<u8>> = Vec::new();
        values.extend_from_slice(&c_list);
        values.extend_from_slice(&tau_list);
        values.push(proof_req.nonce.to_bytes()?);

        let c_h = get_hash_as_int(&mut values)?;

        let mut proofs: HashMap<String, ClaimProof> = HashMap::new();
        let mut attributes: HashMap<String, HashMap<String, Vec<String>>> = HashMap::new();

        for (proof_claim_uuid, init_proof) in init_proofs.iter() {
            let proof_claim = proof_claims.get(proof_claim_uuid)
                .ok_or(CommonError::InvalidStructure(format!("Claim not found")))?;

            let mut non_revoc_proof: Option<NonRevocProof> = None;
            if let Some(ref non_revoc_init_proof) = init_proof.non_revoc_init_proof {
                non_revoc_proof = Some(Prover::_finalize_non_revocation_proof(&non_revoc_init_proof,
                                                                              &c_h)?);
            }

            let primary_proof = Prover::_finalize_proof(&ms,
                                                        &init_proof.primary_init_proof,
                                                        &c_h,
                                                        &proof_claim.claim_json.claim,
                                                        &proof_claim.revealed_attrs)?;

            let proof = Proof {
                primary_proof: primary_proof,
                non_revoc_proof: non_revoc_proof
            };

            let claim_proof = ClaimProof::new(proof,
<<<<<<< HEAD
                                              proof_claim.claim_json.claim_def_seq_no,
=======
>>>>>>> 7b0fea90
                                              proof_claim.claim_json.schema_seq_no,
                                              proof_claim.claim_json.issuer_did.clone(),
                                              proof_claim.claim_json.revoc_reg_seq_no);

            proofs.insert(proof_claim_uuid.clone(), claim_proof);
            attributes.insert(proof_claim_uuid.clone(), proof_claim.claim_json.claim.clone());
        }

        let aggregated_proof = AggregatedProof::new(c_h, c_list);

        let (revealed_attrs, unrevealed_attrs) = Prover::_split_attributes(&proof_req, requested_claims, &attributes)?;

        let requested_proof = RequestedProofJson::new(revealed_attrs,
                                                      unrevealed_attrs,
                                                      requested_claims.self_attested_attributes.clone(),
                                                      requested_claims.requested_predicates.clone()
        );

        info!(target: "anoncreds_service", "Prover create proof -> done");
        Ok(ProofJson::new(proofs, aggregated_proof, requested_proof))
    }

    fn _init_proof(pk: &PublicKey, schema: &Schema, c1: &PrimaryClaim, attributes: &HashMap<String, Vec<String>>,
                   revealed_attrs: &Vec<String>, predicates: &Vec<Predicate>, m1_t: &BigNumber,
                   m2_t: Option<BigNumber>) -> Result<PrimaryInitProof, CommonError> {
        info!(target: "anoncreds_service", "Prover init primary proof -> start");
        let eq_proof = Prover::_init_eq_proof(&pk, schema, c1, revealed_attrs, m1_t, m2_t)?;


        let mut ge_proofs: Vec<PrimaryPredicateGEInitProof> = Vec::new();

        for predicate in predicates.iter() {
            let ge_proof = Prover::_init_ge_proof(&pk, &eq_proof.mtilde, attributes, predicate)?;
            ge_proofs.push(ge_proof);
        }

        info!(target: "anoncreds_service", "Prover init primary proof -> done");
        Ok(PrimaryInitProof::new(eq_proof, ge_proofs))
    }

    fn _init_non_revocation_proof(claim: &RefCell<NonRevocationClaim>, accum: &Accumulator,
                                  pkr: &RevocationPublicKey, tails: &HashMap<i32, PointG2>)
                                  -> Result<NonRevocInitProof, CommonError> {
        info!(target: "anoncreds_service", "Prover init non-revocation proof -> start");
        Prover::_update_non_revocation_claim(claim, accum, tails)?;

        let c_list_params = Prover::_gen_c_list_params(&claim)?;
        let proof_c_list = Prover::_create_c_list_values(&claim, &c_list_params, &pkr)?;

        let tau_list_params = Prover::_gen_tau_list_params()?;
        let proof_tau_list = Issuer::_create_tau_list_values(&pkr, &accum, &tau_list_params, &proof_c_list)?;

        info!(target: "anoncreds_service", "Prover init non-revocation proof -> done");
        Ok(NonRevocInitProof::new(c_list_params, tau_list_params, proof_c_list, proof_tau_list))
    }

    fn _update_non_revocation_claim(claim: &RefCell<NonRevocationClaim>,
                                    accum: &Accumulator, tails: &HashMap<i32, PointG2>)
                                    -> Result<(), CommonError> {
        if !accum.v.contains(&claim.borrow().i) {
            return Err(CommonError::InvalidStructure("Can not update Witness. I'm revoced.".to_string()))
        }

        if claim.borrow().witness.v != accum.v {
            let mut mut_claim = claim.borrow_mut();

            let v_old_minus_new: HashSet<i32> =
                mut_claim.witness.v.difference(&accum.v).cloned().collect();
            let v_new_minus_old: HashSet<i32> =
                accum.v.difference(&mut_claim.witness.v).cloned().collect();
            let mut omega_denom = PointG2::new_inf()?;
            for j in v_old_minus_new.iter() {
                omega_denom = omega_denom.add(
                    tails.get(&(accum.max_claim_num + 1 - j + mut_claim.i))
                        .ok_or(CommonError::InvalidStructure(format!("Key not found {} in tails", accum.max_claim_num + 1 - j + mut_claim.i)))?)?;
            }
            let mut omega_num = PointG2::new_inf()?;
            let mut new_omega: PointG2 = mut_claim.witness.omega.clone();
            for j in v_old_minus_new.iter() {
                omega_num = omega_num.add(
                    tails.get(&(accum.max_claim_num + 1 - j + mut_claim.i))
                        .ok_or(CommonError::InvalidStructure(format!("Key not found {} in tails", accum.max_claim_num + 1 - j + mut_claim.i)))?)?;
                new_omega = new_omega.add(
                    &omega_num.sub(&omega_denom)?
                )?;
            }

            mut_claim.witness.v = accum.v.clone();
            mut_claim.witness.omega = new_omega;
        }

        Ok(())
    }

    fn _init_eq_proof(pk: &PublicKey, schema: &Schema, c1: &PrimaryClaim, revealed_attrs: &Vec<String>,
                      m1_tilde: &BigNumber, m2_t: Option<BigNumber>) -> Result<PrimaryEqualInitProof, CommonError> {
        let mut ctx = BigNumber::new_context()?;

        let m2_tilde = m2_t.unwrap_or(BigNumber::rand(LARGE_MVECT)?);

        let r = BigNumber::rand(LARGE_VPRIME)?;
        let etilde = BigNumber::rand(LARGE_ETILDE)?;
        let vtilde = BigNumber::rand(LARGE_VTILDE)?;

        let unrevealed_attrs: Vec<String> =
            schema.data.keys
                .difference(&HashSet::from_iter(revealed_attrs.iter().cloned()))
                .map(|attr| attr.clone())
                .collect::<Vec<String>>();

        let mtilde = get_mtilde(&unrevealed_attrs)?;

        let aprime = pk.s
            .mod_exp(&r, &pk.n, Some(&mut ctx))?
            .mul(&c1.a, Some(&mut ctx))?
            .modulus(&pk.n, Some(&mut ctx))?;

        let large_e_start = BigNumber::from_dec(&LARGE_E_START.to_string())?;

        let vprime = c1.v.sub(
            &c1.e.mul(&r, Some(&mut ctx))?
        )?;

        let eprime = c1.e.sub(
            &BigNumber::from_dec("2")?.exp(&large_e_start, Some(&mut ctx))?
        )?;

        let t = Verifier::calc_teq(
            &pk, &aprime, &etilde, &vtilde, &mtilde, &m1_tilde, &m2_tilde, &unrevealed_attrs)?;

        Ok(
            PrimaryEqualInitProof::new(
                aprime, t, etilde, eprime, vtilde, vprime, mtilde,
                m1_tilde.clone()?, m2_tilde, c1.m2.clone()?
            )
        )
    }

    fn _init_ge_proof(pk: &PublicKey, mtilde: &HashMap<String, BigNumber>,
                      encoded_attributes: &HashMap<String, Vec<String>>, predicate: &Predicate)
                      -> Result<PrimaryPredicateGEInitProof, CommonError> {
        let mut ctx = BigNumber::new_context()?;
        let (k, value) = (&predicate.attr_name, predicate.value);

        let attr_value = encoded_attributes.get(&k[..])
            .ok_or(CommonError::InvalidStructure(format!("Value by key '{}' not found in c1.encoded_attributes", k)))?
            .get(0)
            .ok_or(CommonError::InvalidStructure(format!("Value not found in c1.encoded_attributes")))?
            .parse::<i32>()
            .map_err(|err|
                CommonError::InvalidStructure(
                    format!("Value by key '{}' has invalid format", k)))?;

        let delta: i32 = attr_value - value;

        if delta < 0 {
            return Err(CommonError::InvalidStructure("Predicate is not satisfied".to_string()))
        }

        let u = four_squares(delta)?;

        let mut r: HashMap<String, BigNumber> = HashMap::new();
        let mut t: HashMap<String, BigNumber> = HashMap::new();
        let mut c_list: Vec<BigNumber> = Vec::new();

        for i in 0..ITERATION {
            let cur_u = u.get(&i.to_string())
                .ok_or(CommonError::InvalidStructure(format!("Value by key '{}' not found in u1", i)))?;

            let cur_r = BigNumber::rand(LARGE_VPRIME)?;

            let cut_t = pk.z
                .mod_exp(&cur_u, &pk.n, Some(&mut ctx))?
                .mul(
                    &pk.s.mod_exp(&cur_r, &pk.n, Some(&mut ctx))?,
                    Some(&mut ctx)
                )?
                .modulus(&pk.n, Some(&mut ctx))?;

            r.insert(i.to_string(), cur_r);
            t.insert(i.to_string(), cut_t.clone()?);
            c_list.push(cut_t)
        }

        let r_delta = BigNumber::rand(LARGE_VPRIME)?;

        let t_delta = pk.z
            .exp(&BigNumber::from_dec(&delta.to_string())?, Some(&mut ctx))?
            .mul(
                &pk.s.mod_exp(&r_delta, &pk.n, Some(&mut ctx))?,
                Some(&mut ctx)
            )?
            .modulus(&pk.n, Some(&mut ctx))?;

        r.insert("DELTA".to_string(), r_delta);
        t.insert("DELTA".to_string(), t_delta.clone()?);
        c_list.push(t_delta);

        let mut utilde: HashMap<String, BigNumber> = HashMap::new();
        let mut rtilde: HashMap<String, BigNumber> = HashMap::new();

        for i in 0..ITERATION {
            utilde.insert(i.to_string(), BigNumber::rand(LARGE_UTILDE)?);
            rtilde.insert(i.to_string(), BigNumber::rand(LARGE_RTILDE)?);
        }

        rtilde.insert("DELTA".to_string(), BigNumber::rand(LARGE_RTILDE)?);
        let alphatilde = BigNumber::rand(LARGE_ALPHATILDE)?;

        let mj = mtilde.get(&k[..])
            .ok_or(CommonError::InvalidStructure(format!("Value by key '{}' not found in eq_proof.mtilde", k)))?;

        let tau_list = Verifier::calc_tge(&pk, &utilde, &rtilde, &mj, &alphatilde, &t)?;

        Ok(PrimaryPredicateGEInitProof::new(
            c_list, tau_list, u, utilde, r, rtilde, alphatilde, predicate.clone(), t
        ))
    }

    fn _finalize_eq_proof(ms: &BigNumber, init_proof: &PrimaryEqualInitProof, c_h: &BigNumber,
                          encoded_attributes: &HashMap<String, Vec<String>>, revealed_attrs: &Vec<String>)
                          -> Result<PrimaryEqualProof, CommonError> {
        info!(target: "anoncreds_service", "Prover finalize primary proof -> start");
        let mut ctx = BigNumber::new_context()?;

        let keys_hash_set: HashSet<String> = HashSet::from_iter(encoded_attributes.keys().cloned());
        let unrevealed_attrs: Vec<String> =
            keys_hash_set
                .difference(&HashSet::from_iter(revealed_attrs.iter().cloned()))
                .map(|attr| attr.clone())
                .collect::<Vec<String>>();


        let e = c_h
            .mul(&init_proof.eprime, Some(&mut ctx))?
            .add(&init_proof.etilde)?;

        let v = c_h
            .mul(&init_proof.vprime, Some(&mut ctx))?
            .add(&init_proof.vtilde)?;

        let mut m: HashMap<String, BigNumber> = HashMap::new();

        for k in unrevealed_attrs.iter() {
            let cur_mtilde = init_proof.mtilde.get(k)
                .ok_or(CommonError::InvalidStructure(format!("Value by key '{}' not found in init_proof.mtilde", k)))?;
            let cur_val = encoded_attributes.get(k)
                .ok_or(CommonError::InvalidStructure(format!("Value by key '{}' not found in init_prook.c1", k)))?
                .get(1)
                .ok_or(CommonError::InvalidStructure(format!("Encoded Value not found in init_prook.c1")))?;

            let val = c_h
                .mul(&BigNumber::from_dec(cur_val)?,
                     Some(&mut ctx))?
                .add(&cur_mtilde)?;

            m.insert(k.clone(), val);
        }

        let m1 = c_h
            .mul(&ms, Some(&mut ctx))?
            .add(&init_proof.m1_tilde)?;

        let m2 = c_h
            .mul(&init_proof.m2, Some(&mut ctx))?
            .add(&init_proof.m2_tilde)?;


        let mut revealed_attrs_with_values: HashMap<String, String> = HashMap::new();

        for attr in revealed_attrs.iter() {
            revealed_attrs_with_values.insert(
                attr.clone(),
                encoded_attributes.get(attr)
                    .ok_or(CommonError::InvalidStructure(format!("Encoded value not found")))?
                    .get(1)
                    .ok_or(CommonError::InvalidStructure(format!("Encoded value not found")))?
                    .clone()
            );
        }

        info!(target: "anoncreds_service", "Prover finalize primary proof -> done");

        Ok(PrimaryEqualProof::new(
            revealed_attrs_with_values, init_proof.a_prime.clone()?, e, v, m, m1, m2
        ))
    }

    fn _finalize_ge_proof(c_h: &BigNumber, init_proof: &PrimaryPredicateGEInitProof,
                          eq_proof: &PrimaryEqualProof) -> Result<PrimaryPredicateGEProof, CommonError> {
        let mut ctx = BigNumber::new_context()?;
        let mut u: HashMap<String, BigNumber> = HashMap::new();
        let mut r: HashMap<String, BigNumber> = HashMap::new();
        let mut urproduct = BigNumber::new()?;

        for i in 0..ITERATION {
            let cur_utilde = init_proof.u_tilde.get(&i.to_string())
                .ok_or(CommonError::InvalidStructure(format!("Value by key '{}' not found in init_proof.u_tilde", i)))?;
            let cur_u = init_proof.u.get(&i.to_string())
                .ok_or(CommonError::InvalidStructure(format!("Value by key '{}' not found in init_proof.u", i)))?;
            let cur_rtilde = init_proof.r_tilde.get(&i.to_string())
                .ok_or(CommonError::InvalidStructure(format!("Value by key '{}' not found in init_proof.r_tilde", i)))?;
            let cur_r = init_proof.r.get(&i.to_string())
                .ok_or(CommonError::InvalidStructure(format!("Value by key '{}' not found in init_proof.r", i)))?;

            let new_u: BigNumber = c_h
                .mul(&cur_u, Some(&mut ctx))?
                .add(&cur_utilde)?;
            let new_r: BigNumber = c_h
                .mul(&cur_r, Some(&mut ctx))?
                .add(&cur_rtilde)?;

            u.insert(i.to_string(), new_u);
            r.insert(i.to_string(), new_r);

            urproduct = cur_u
                .mul(&cur_r, Some(&mut ctx))?
                .add(&urproduct)?;

            let cur_rtilde_delta = init_proof.r_tilde.get("DELTA")
                .ok_or(CommonError::InvalidStructure(format!("Value by key '{}' not found in init_proof.r_tilde", "DELTA")))?;
            let cur_r_delta = init_proof.r.get("DELTA")
                .ok_or(CommonError::InvalidStructure(format!("Value by key '{}' not found in init_proof.r", "DELTA")))?;

            let new_delta = c_h
                .mul(&cur_r_delta, Some(&mut ctx))?
                .add(&cur_rtilde_delta)?;

            r.insert("DELTA".to_string(), new_delta);
        }

        let r_delta = init_proof.r.get("DELTA")
            .ok_or(CommonError::InvalidStructure(format!("Value by key '{}' not found in init_proof.r", "DELTA")))?;

        let alpha = r_delta
            .sub(&urproduct)?
            .mul(&c_h, Some(&mut ctx))?
            .add(&init_proof.alpha_tilde)?;

        let mj = eq_proof.m.get(&init_proof.predicate.attr_name)
            .ok_or(CommonError::InvalidStructure(format!("Value by key '{}' not found in eq_proof.m", init_proof.predicate.attr_name)))?;

        Ok(PrimaryPredicateGEProof::new(
            u, r, mj.clone()?, alpha, clone_bignum_map(&init_proof.t)?, init_proof.predicate.clone()
        ))
    }

    fn _finalize_proof(ms: &BigNumber, init_proof: &PrimaryInitProof, c_h: &BigNumber,
                       encoded_attributes: &HashMap<String, Vec<String>>, revealed_attrs: &Vec<String>)
                       -> Result<PrimaryProof, CommonError> {
        info!(target: "anoncreds_service", "Prover finalize proof -> start");

        let eq_proof = Prover::_finalize_eq_proof(ms, &init_proof.eq_proof, c_h, encoded_attributes, revealed_attrs)?;
        let mut ge_proofs: Vec<PrimaryPredicateGEProof> = Vec::new();

        for init_ge_proof in init_proof.ge_proofs.iter() {
            let ge_proof = Prover::_finalize_ge_proof(c_h, init_ge_proof, &eq_proof)?;
            ge_proofs.push(ge_proof);
        }

        info!(target: "anoncreds_service", "Prover finalize proof -> done");

        Ok(PrimaryProof::new(eq_proof, ge_proofs))
    }

    fn _gen_c_list_params(claim: &RefCell<NonRevocationClaim>) -> Result<NonRevocProofXList, CommonError> {
        let claim = claim.borrow();
        let rho = GroupOrderElement::new()?;
        let r = GroupOrderElement::new()?;
        let r_prime = GroupOrderElement::new()?;
        let r_prime_prime = GroupOrderElement::new()?;
        let r_prime_prime_prime = GroupOrderElement::new()?;
        let o = GroupOrderElement::new()?;
        let o_prime = GroupOrderElement::new()?;
        let m = rho.add_mod(&claim.c)?;
        let m_prime = r.add_mod(&r_prime_prime)?;
        let t = o.add_mod(&claim.c)?;
        let t_prime = o_prime.add_mod(&r_prime_prime)?;
        let m2 = GroupOrderElement::from_bytes(&claim.m2.to_bytes()?)?;

        Ok(NonRevocProofXList::new(rho, r, r_prime, r_prime_prime, r_prime_prime_prime, o, o_prime,
                                   m, m_prime, t, t_prime, m2, claim.vr_prime_prime, claim.c))
    }

    fn _create_c_list_values(claim: &RefCell<NonRevocationClaim>, params: &NonRevocProofXList,
                             pkr: &RevocationPublicKey) -> Result<NonRevocProofCList, CommonError> {
        let claim = claim.borrow();
        let e = pkr.h
            .mul(&params.rho)?
            .add(
                &pkr.htilde.mul(&params.o)?
            )?;

        let d = pkr.g
            .mul(&params.r)?
            .add(
                &pkr.htilde.mul(&params.o_prime)?
            )?;

        let a = claim.sigma
            .add(
                &pkr.htilde.mul(&params.rho)?
            )?;

        let g = claim.g_i
            .add(
                &pkr.htilde.mul(&params.r)?
            )?;

        let w = claim.witness.omega
            .add(
                &pkr.h_cap.mul(&params.r_prime)?
            )?;

        let s = claim.witness.sigma_i
            .add(
                &pkr.h_cap.mul(&params.r_prime_prime)?
            )?;

        let u = claim.witness.u_i
            .add(
                &pkr.h_cap.mul(&params.r_prime_prime_prime)?
            )?;

        Ok(NonRevocProofCList::new(e, d, a, g, w, s, u))
    }

    fn _gen_tau_list_params() -> Result<NonRevocProofXList, CommonError> {
        Ok(NonRevocProofXList::new(GroupOrderElement::new()?, GroupOrderElement::new()?,
                                   GroupOrderElement::new()?, GroupOrderElement::new()?,
                                   GroupOrderElement::new()?, GroupOrderElement::new()?,
                                   GroupOrderElement::new()?, GroupOrderElement::new()?,
                                   GroupOrderElement::new()?, GroupOrderElement::new()?,
                                   GroupOrderElement::new()?, GroupOrderElement::new()?,
                                   GroupOrderElement::new()?, GroupOrderElement::new()?))
    }

    fn _finalize_non_revocation_proof(init_proof: &NonRevocInitProof, c_h: &BigNumber) -> Result<NonRevocProof, CommonError> {
        info!(target: "anoncreds_service", "Prover finalize non-revocation proof -> start");

        let ch_num_z = bignum_to_group_element(&c_h)?;
        let mut x_list: Vec<GroupOrderElement> = Vec::new();

        for (x, y) in init_proof.tau_list_params.as_list()?.iter().zip(init_proof.c_list_params.as_list()?.iter()) {
            x_list.push(x.sub_mod(
                &ch_num_z.add_mod(&y)?
            )?);
        }

        info!(target: "anoncreds_service", "Prover finalize non-revocation proof -> done");

        Ok(NonRevocProof::new(NonRevocProofXList::from_list(x_list), init_proof.c_list.clone()))
    }
}

#[cfg(test)]
mod tests {
    use super::*;
    use services::anoncreds::verifier;
    use services::anoncreds::issuer;

    #[test]
    fn gen_primary_claim_init_data_works() {
        let pk = issuer::mocks::get_pk();
        let ms = BigNumber::from_dec("48366230316716542900569044107436065507876331091941474824005719405764413438920").unwrap();

        let res = Prover::_gen_primary_claim_init_data(&pk, &ms);
        assert!(res.is_ok());

        let claim_init_data = res.unwrap();

        assert_eq!(claim_init_data.v_prime.to_dec().unwrap(), "1921424195886158938744777125021406748763985122590553448255822306242766229793715475428833504725487921105078008192433858897449555181018215580757557939320974389877538474522876366787859030586130885280724299566241892352485632499791646228580480458657305087762181033556428779333220803819945703716249441372790689501824842594015722727389764537806761583087605402039968357991056253519683582539703803574767702877615632257021995763302779502949501243649740921598491994352181379637769188829653918416991301420900374928589100515793950374255826572066003334385555085983157359122061582085202490537551988700484875690854200826784921400257387622318582276996322436");
        assert_eq!(claim_init_data.u.to_dec().unwrap(), "76242448573590064405016258439737389305308751658939430245286640100438960019281437749200830095828154995656490316795623959413004501644803662299479412591058642431687903660665344655065168625525452586969727169375623723517902861969847048691526377607004762208719937819914640316377295513994692345889814194525691804485221810462520684486465466644645762808386096321825027491677390741996765477089812850102636281290306349225021109750689221122813209585062598487297616077690207210647793480450738894724087937015208576263139374972514675875069264408157796307069688316536519870595147545540606129541475897775356097530317320274539032783922");
    }

    #[test]
    fn init_primary_claim_works() {
        let claim_json = RefCell::new(mocks::get_gvt_claims_json());
        let v_prime = BigNumber::from_dec("21337277489659209697972694275961549241988800625063594810959897509238282352238626810206496164796042921922944861660722790127270481494898810301213699637204250648485409496039792926329367175253071514098050800946366413356551955763141949136004248502185266508852158851178744042138131595587172830689293368213380666221485155781604582222397593802865783047420570234359112294991344669207835283314629238445531337778860979843672592610159700225195191155581629856994556889434019851156913688584355226534153997989337803825600096764199505457938355614863559831818213663754528231270325956208966779676675180767488950507044412716354924086945804065215387295334083509").unwrap();

        let old_value = claim_json.borrow().signature.primary_claim.v.clone().unwrap();

        let res = Prover::_init_primary_claim(&claim_json, &v_prime);
        assert!(res.is_ok());

        assert_ne!(old_value, claim_json.borrow().signature.primary_claim.v);

        let new_v = BigNumber::from_dec("6477858587997811893327035319417510316563341854132851390093281262022504586945336581881563055213337677056181844572991952555932751996898440671581814053127951224635658321050035511444973918938951286397608407154945420576869136257515796028414378962335588462012678546940230947218473631620847322671867296043124087586400291121388864996880108619720604815227218240238018894734106036749434566128263766145147938204864471079326020636108875736950439614174893113941785014290729562585035442317715573694490415783867707489645644928275501455034338736759260129329435713263029873859553709178436828106858314991461880152652981178848566237411834715936997680351679484278048175488999620056712097674305032686536393318931401622256070852825807510445941751166073917118721482407482663237596774153152864341413225983416965337899803365905987145336353882936").unwrap();
        assert_eq!(new_v, claim_json.borrow().signature.primary_claim.v);
    }

    #[test]
    fn prepare_proof_claims_works() {
        let proof_req = mocks::get_proof_req_json();
        let mut schemas: HashMap<String, Schema> = HashMap::new();
        schemas.insert("1".to_string(), issuer::mocks::get_gvt_schema());
        schemas.insert("2".to_string(), issuer::mocks::get_xyz_schema());

        let mut claim_defs: HashMap<String, ClaimDefinition> = HashMap::new();
        claim_defs.insert("1".to_string(), mocks::get_gvt_claim_definition());
        claim_defs.insert("2".to_string(), mocks::get_xyz_claim_definition());

        let revoc_regs: HashMap<String, RevocationRegistry> = HashMap::new();

        let requested_claims = mocks::get_requested_claims();

        let mut claims: HashMap<String, ClaimJson> = HashMap::new();
        claims.insert("1".to_string(), mocks::get_gvt_claims_json());
        claims.insert("2".to_string(), mocks::get_xyz_claims_json());

        let res = Prover::_prepare_proof_claims(&proof_req, &schemas, &claim_defs, &revoc_regs, &requested_claims, claims);
        assert!(res.is_ok());

        let proof_claims = res.unwrap();

        assert_eq!(2, proof_claims.len());

        let gvt_proof_claim = proof_claims.get("1").unwrap();
        assert_eq!(1, gvt_proof_claim.revealed_attrs.len());
        assert_eq!(1, gvt_proof_claim.unrevealed_attrs.len());
        assert_eq!(2, gvt_proof_claim.predicates.len());

        assert_eq!(gvt_proof_claim.revealed_attrs[0], "name".to_string());
        assert_eq!(gvt_proof_claim.unrevealed_attrs[0], "sex".to_string());

        let xyz_proof_claim = proof_claims.get("2").unwrap();
        assert_eq!(1, xyz_proof_claim.revealed_attrs.len());
        assert_eq!(0, xyz_proof_claim.unrevealed_attrs.len());
        assert_eq!(0, xyz_proof_claim.predicates.len());

        assert_eq!(xyz_proof_claim.revealed_attrs[0], "status".to_string());
    }

    #[test]
    fn init_proof_works() {
        let pk = issuer::mocks::get_pk();
        let claim = mocks::get_gvt_primary_claim();
        let revealed_attrs = mocks::get_revealed_attrs();
        let m1_t = BigNumber::from_dec("21544287380986891419162473617242441136231665555467324140952028776483657408525689082249184862870856267009773225408151321864247533184196094757877079561221602250888815228824796823045594410522810417051146366939126434027952941761214129885206419097498982142646746254256892181011609282364766769899756219988071473111").unwrap();
        let m2_t = BigNumber::from_dec("20019436401620609773538287054563349105448394091395718060076065683409192012223520437097245209626164187921545268202389347437258706857508181049451308664304690853807529189730523256422813648391821847776735976798445049082387614903898637627680273723153113532585372668244465374990535833762731556501213399533698173874").unwrap();
        let predicates = vec![mocks::get_gvt_predicate()];
        let encoded_attributes = issuer::mocks::get_gvt_attributes();
        let schema = issuer::mocks::get_gvt_schema();
        let res = Prover::_init_proof(&pk, &schema, &claim, &encoded_attributes, &revealed_attrs, &predicates, &m1_t, Some(m2_t));

        assert!(res.is_ok());
    }

    #[test]
    fn finalize_proof_works() {
        let proof = mocks::get_primary_init_proof();
        let ms = BigNumber::from_dec("12017662702207397635206788416861773342711375658894915181302218291088885004642").unwrap();
        let c_h = BigNumber::from_dec("107686359310664445046126368677755391247164319345083587464043204013905993527834").unwrap();
        let encoded_attributes = issuer::mocks::get_gvt_attributes();
        let revealed_attributes = mocks::get_revealed_attrs();

        let res = Prover::_finalize_proof(&ms, &proof, &c_h, &encoded_attributes, &revealed_attributes);

        assert!(res.is_ok());
    }

    #[test]
    fn init_eq_proof_works() {
        let pk = issuer::mocks::get_pk();
        let claim = mocks::get_gvt_primary_claim();
        let revealed_attrs = mocks::get_revealed_attrs();
        let m1_tilde = BigNumber::from_dec("101699538176051593371744225919046760532786718077106502466570844730111441686747507159918166345843978280307167319698104055171476367527139548387778863611093261001762539719090094485796865232109859717006503205961984033284239500178635203251080574429593379622288524622977721677439771060806446693275003002447037756467").unwrap();
        let m2_tilde = BigNumber::from_dec("31230114293795576487127595372834830220228562310818079039836555160797619323909214967951444512173906589379330228717887451770324874651295781099491258571562527679146158488391908045190667642630077485518774594787164364584431134524117765512651773418307564918922308711232172267389727003411383955005915276810988726136").unwrap();
        let schema = issuer::mocks::get_gvt_schema();

        let res = Prover::_init_eq_proof(&pk, &schema, &claim, &revealed_attrs, &m1_tilde, Some(m2_tilde));
        assert!(res.is_ok());

        let eq_proof = res.unwrap();

        assert_eq!(eq_proof.a_prime.to_dec().unwrap(), "87057631969731126162889320560906357360267008247046682344994037071540708847648211770817155467322576564416024131016702461829141826154593193141015555408707962107434889154274101480021851047519249826871065068045489054940673687307364802393856912954529821530366129214823349578250933984191619715737300481000921545131737892947565265902387824838694421659738826630417546849137080518569690367670216680263229483688777919442405436226899082217495953507207561863892643215763362913098682050328209689762892828408774897957041802696642645714627207453405565027136962897066680484021579390417804092995897134437003639398170927787299154075285");
        assert_eq!(eq_proof.vprime.to_dec().unwrap(), "5979547362044420689643605161847007473090081436212966743842241286592937826625276385813360906453355392545643230503360670090004097274446022944279570878276259729306779668575697214067216866429507821180867566895648038856148919510059621853730813107074415548724255552174426281218098200918679203779943916397256259606901368304143824867249078714432422027782927278071444841086260224951432527743093933778851959693368146789991602066025734455616272412130589236198988320593653003193963066617573884531391745988882862687993383824150400809323307293852247592582410221809104069581125010219396759971113914000795860997210346078905489329838723780453966406654041083307266391458113165288688592430952227431062675696350809783088665646193119746626057641646852972527804891696692352131972390096122206815139645180412672265386643453131031235225649159719");
        assert_eq!(eq_proof.eprime.to_dec().unwrap(), "421208355533376344033560360084200567");
    }

    #[test]
    fn finalize_eq_proof_works() {
        let ms = BigNumber::from_dec("12017662702207397635206788416861773342711375658894915181302218291088885004642").unwrap();
        let c_h = BigNumber::from_dec("65052515950080385170056404271846666093263620691254624189854445495335700076548").unwrap();
        let init_proof = mocks::get_primary_equal_init_proof();
        let revealed_attrs = mocks::get_revealed_attrs();
        let attrs = issuer::mocks::get_gvt_attributes();

        let res = Prover::_finalize_eq_proof(&ms, &init_proof, &c_h, &attrs, &revealed_attrs);

        assert!(res.is_ok());
        let proof = res.unwrap();

        assert_eq!("46977509037563772921188771357228696971286986611479769037400887043024357260824466323972528739266623662424083138906804114233154076462225260", proof.e.to_dec().unwrap());
        assert_eq!("555894869457553465718054497220703310113847971154321206264039643437256150021765032391630230094549373082683761872900289443108844758698210311744008775755841424663713495335913737925610645231143512448736634848872651673398623671421680147672048516992617074237823416006998805743252732623168072887558380980816786967972208697482105496476584623670241498051382948079749991653743122008317688039944886441991890739570646377897115078595023503848923611116244104325820581549132685254973230215813377280331818752749674933449141701081762918502111898869410069368198046357103361141404701610657859033620340201121860748524404546417655599945090144921881183922296151990310095095955070183524924902826674801457725425394553828477598974723668103655265677518938090134981829839176785641671819341783587890027487090232485080219343288188381028474008022615299819430842220715432262971141278304167669686965655751310509796666256987764202199558192225907485643584", proof.v.to_dec().unwrap());
        assert_eq!("17884736668674953594474879343533841182802514514784532835710262264561805009458126297222977824304362311586622997817594769134550513911169868072027461607531075593532027490623438201429184516874637111394210856531406371117724109267267829196540990374669452129657796333114585130056514558678918989249474063851032294543", proof.m1.to_dec().unwrap());
        assert_eq!("33970939655505026872690051065527896936826240486176548712174703648151652129591217103741946892383483806205993341432925544541557374346350172352729633028700080895510117255197249531019938518779850139061087723518395934746900289855498383299025412840993553136695018502936439397825288787933388062548604655707739594437", proof.m2.to_dec().unwrap());
        assert_eq!("2976250595835739181594320238227653601426197318110939190760657852629456864395726135468275792741622452401456587655635268677703907105682407452071286027329441960908939293198715566259", proof.m.get("age").unwrap().to_dec().unwrap());
    }

    #[test]
    fn init_ge_proof_works() {
        let pk = issuer::mocks::get_pk();
        let eq_proof = mocks::get_primary_equal_init_proof();
        let predicate = mocks::get_gvt_predicate();
        let encoded_attributes = issuer::mocks::get_gvt_attributes();

        let res = Prover::_init_ge_proof(&pk, &eq_proof.mtilde, &encoded_attributes, &predicate);
        assert!(res.is_ok());

        let proof = res.unwrap();

        assert_eq!(proof.c_list.get(0).unwrap().to_dec().unwrap(), "66452646864713459129322124524496160239214129628844448912512675754382373114045232638792544050983258044571320479724542222159607548371946608278224646356448366445559828934782665270370014756906222313296871353700305312489013107502898521331193640487262241439496025903490697084701289251331970932030723857963667757918065298468726954493148633682914144253830507074421917845317843041768030700610129944001550144134234321487234247282527013708361275163765747931441214224397693734342806818103569845752619756970663088347173537279465064357347197203519585032404779938843725754592220777310937230037486845412937230858545348334751626327225");
        assert_eq!(proof.c_list.get(4).unwrap().to_dec().unwrap(), "12744073002342538466174266178920319716851536025528365678772164359094855375069597510967107907963978165383581958746728451817220119885059854369802587463275692110468863903085692788520163123046996971844187140303651001700638819763809506725152408953126623513326965559836659294476633000658736763344051801272123315367972537058814718428582311569246639308898362985600736985313610287370218545585443328912998714066030788971356972398823446394808259083145491780287377954911517455205043191986659486803525453280026699756592970920620102979774178487359570489964938005831483280782091403551604164735055022297589542910009750584030261291932");

        assert_eq!(proof.t.get("0").unwrap().to_dec().unwrap(), "66452646864713459129322124524496160239214129628844448912512675754382373114045232638792544050983258044571320479724542222159607548371946608278224646356448366445559828934782665270370014756906222313296871353700305312489013107502898521331193640487262241439496025903490697084701289251331970932030723857963667757918065298468726954493148633682914144253830507074421917845317843041768030700610129944001550144134234321487234247282527013708361275163765747931441214224397693734342806818103569845752619756970663088347173537279465064357347197203519585032404779938843725754592220777310937230037486845412937230858545348334751626327225");
        assert_eq!(proof.t.get("DELTA").unwrap().to_dec().unwrap(), "12744073002342538466174266178920319716851536025528365678772164359094855375069597510967107907963978165383581958746728451817220119885059854369802587463275692110468863903085692788520163123046996971844187140303651001700638819763809506725152408953126623513326965559836659294476633000658736763344051801272123315367972537058814718428582311569246639308898362985600736985313610287370218545585443328912998714066030788971356972398823446394808259083145491780287377954911517455205043191986659486803525453280026699756592970920620102979774178487359570489964938005831483280782091403551604164735055022297589542910009750584030261291932");

        assert_eq!(proof.u.get("0").unwrap().to_dec().unwrap(), "3");
        assert_eq!(proof.u.get("1").unwrap().to_dec().unwrap(), "1");
    }

    #[test]
    fn finalize_ge_proof_works() {
        let c_h = BigNumber::from_dec("107686359310664445046126368677755391247164319345083587464043204013905993527834").unwrap();
        let ge_proof = mocks::get_primary_ge_init_proof();
        let eq_proof = verifier::mocks::get_eq_proof();

        let res = Prover::_finalize_ge_proof(&c_h, &ge_proof, &eq_proof);

        assert!(res.is_ok());
        let proof = res.unwrap();

        assert_eq!("14530430712270780620115716831630456792731829285960002962064509786954277815652219734860240775632969505615425989813150680974232279981033881929825516835639704838509146807403579176456", proof.u.get("0").unwrap().to_dec().unwrap());
        assert_eq!("1415830066404575063558956955699897939417161777078791039926340455929989312103567388586750415279750275627689289774355989928259903201283164671369980334635402090593700202419576962251006803664979387881077329091553387025639738608978470326865096461988349436323051092921673039448207467310143157161249548690648317604663697956127142299857431279531067869166789113125108487447241380451860460435536386169606660126687136336515643267258245597749963499390882335368772524506108537160732974827392286571681871686360634706404457817326674394813236360450345475325164815205390904412548072443050097422540706146216417531228071209074620592598469883684966671309568705760392191743050877301212854432940753955279643358353605952631236345030655922045", proof.r.get("0").unwrap().to_dec().unwrap());
        assert_eq!("2909377521678119520977157959638852346549039931868195250658890196374980817755318676413066648981533034386605143040798380729872705956567376032225961933326117009011908374020093877002895162468521578763395678346621437225972600951965633549602979234732083149655058280123465723210167346545435946648092301500495871307611941306714133444462666462818882418100633983906555894992078138873969482714430788917034883079579778040749973092160959984323579215740942468398437958324399647532773947797685551797171537348210954088256282790659454179075257593928991997283548069103317735700818358235857780570873678690413979416837309542554490385517111819905278234351454124245103700468051202549165577210724696681231918320110736784038063606140146272860", proof.r.get("DELTA").unwrap().to_dec().unwrap());
        assert_eq!("44263308381149662900948673540609137605123483577985225626015193605421446490850432944403510911593807877995566074607735765400382861784877744789798777017960357051684400364048124004882741408393303775593487691064638002920853960645913535484864749193831701910596138125770720981871270085109534802728387292108961395671973015447681340852592012638839948998301809908713998541365956149792695654874324699264455657573099688614830144400409479952124271239106111005380360397720399778640177093636911827538708829123941248898780310301607124559838851222069991204870155414077086348071171421803569856093007812236846764361931252088960485440158830117131468627609450498244887243402854104282374544935516477360120294987311548247220633388905908551822949252630925854555366381978721601629564425954576926076828495554017163967076851067453147787769115012365426065129174495136", proof.alpha.to_dec().unwrap());
    }
}

#[cfg(test)]
mod find_claims_tests {
    use super::*;

    #[test]
    fn find_claims_empty_works() {
        let requested_attrs: HashMap<String, AttributeInfo> = HashMap::new();
        let requested_predicates: HashMap<String, Predicate> = HashMap::new();

        let claims = vec![
            mocks::get_gvt_claim_info(),
            mocks::get_xyz_claim_info()
        ];

        let prover = Prover::new();
        let res = prover.find_claims(requested_attrs, requested_predicates, claims);

        assert!(res.is_ok());
        let (attributes, predicates) = res.unwrap();

        assert_eq!(0, attributes.len());
        assert_eq!(0, predicates.len());
    }

    #[test]
    fn find_claims_works_for_revealed_attrs_only_with_same_schema() {
        let mut requested_attrs: HashMap<String, AttributeInfo> = HashMap::new();
        requested_attrs.insert("1".to_string(), AttributeInfo::new( "name".to_string(), Some(1), None));

        let requested_predicates: HashMap<String, Predicate> = HashMap::new();

        let claims = vec![
            mocks::get_gvt_claim_info(),
            mocks::get_xyz_claim_info()
        ];

        let prover = Prover::new();
        let res = prover.find_claims(requested_attrs, requested_predicates, claims);

        assert!(res.is_ok());
        let (attributes, predicates) = res.unwrap();
        assert_eq!(1, attributes.len());

        let claims_for_attribute = attributes.get("1").unwrap();
        assert_eq!(1, claims_for_attribute.len());

        let claim = claims_for_attribute.get(0).unwrap();
        assert!(claim.attrs.contains_key("name"));
        assert_eq!(claim.attrs.get("name").unwrap(), "Alex");
    }

    #[test]
    fn find_claims_works_for_revealed_attrs_only_with_other_schema() {
        let mut requested_attrs: HashMap<String, AttributeInfo> = HashMap::new();
        requested_attrs.insert("1".to_string(), AttributeInfo::new("name".to_string(),Some(3), None));

        let requested_predicates: HashMap<String, Predicate> = HashMap::new();

        let claims = vec![
            mocks::get_gvt_claim_info(),
            mocks::get_xyz_claim_info()
        ];

        let prover = Prover::new();
        let res = prover.find_claims(requested_attrs, requested_predicates, claims);

        assert!(res.is_ok());
        let (attributes, predicates) = res.unwrap();
        assert_eq!(1, attributes.len());

        let claims_for_attribute = attributes.get("1").unwrap();
        assert_eq!(0, claims_for_attribute.len());
    }

    #[test]
    fn find_claims_works_for_predicate_satisfy() {
        let requested_attrs: HashMap<String, AttributeInfo> = HashMap::new();
        let mut requested_predicates: HashMap<String, Predicate> = HashMap::new();
        requested_predicates.insert("1".to_string(), Predicate::new("age".to_string(), PredicateType::GE, 18, None, None));

        let claims = vec![
            mocks::get_gvt_claim_info(),
            mocks::get_xyz_claim_info()
        ];

        let prover = Prover::new();
        let res = prover.find_claims(requested_attrs, requested_predicates, claims);

        assert!(res.is_ok());
        let (attributes, predicates) = res.unwrap();
        assert_eq!(1, predicates.len());

        let claims_for_predicates = predicates.get("1").unwrap();
        assert_eq!(1, claims_for_predicates.len());

        let claim = claims_for_predicates.get(0).unwrap();
        assert!(claim.attrs.contains_key("age"));
        assert!(claim.attrs.get("age").unwrap().parse::<i32>().unwrap() >= 18);
    }

    #[test]
    fn find_claims_works_for_does_not_satisfy_predicate() {
        let requested_attrs: HashMap<String, AttributeInfo> = HashMap::new();
        let mut requested_predicates: HashMap<String, Predicate> = HashMap::new();
        requested_predicates.insert("1".to_string(), Predicate::new("age".to_string(), PredicateType::GE, 38, None, None));

        let claims = vec![
            mocks::get_gvt_claim_info(),
            mocks::get_xyz_claim_info()
        ];

        let prover = Prover::new();
        let res = prover.find_claims(requested_attrs, requested_predicates, claims);

        assert!(res.is_ok());
        let (attributes, predicates) = res.unwrap();
        assert_eq!(1, predicates.len());

        let claims_for_predicate = predicates.get("1").unwrap();
        assert_eq!(0, claims_for_predicate.len());
    }

    #[test]
    fn find_claims_works_for_multiply_revealed_attrs() {
        let mut requested_attrs: HashMap<String, AttributeInfo> = HashMap::new();
        requested_attrs.insert("1".to_string(), AttributeInfo::new("name".to_string(), Some(1), None));
        requested_attrs.insert("2".to_string(), AttributeInfo::new("status".to_string(), Some(2), None));

        let requested_predicates: HashMap<String, Predicate> = HashMap::new();

        let claims = vec![
            mocks::get_gvt_claim_info(),
            mocks::get_xyz_claim_info()
        ];

        let prover = Prover::new();
        let res = prover.find_claims(requested_attrs, requested_predicates, claims);

        assert!(res.is_ok());
        let (attributes, predicates) = res.unwrap();
        assert_eq!(2, attributes.len());

        let claims_for_attribute_name = attributes.get("1").unwrap();
        assert_eq!(1, claims_for_attribute_name.len());

        let claim = claims_for_attribute_name.get(0).unwrap();
        assert!(claim.attrs.contains_key("name"));
        assert_eq!(claim.attrs.get("name").unwrap(), "Alex");

        let claims_for_attribute_status = attributes.get("2").unwrap();
        assert_eq!(1, claims_for_attribute_status.len());

        let claim = claims_for_attribute_status.get(0).unwrap();
        assert!(claim.attrs.contains_key("status"));
        assert_eq!(claim.attrs.get("status").unwrap(), "partial");
    }

    #[test]
    fn find_claims_works_for_multiply_satisfy_predicates() {
        let requested_attrs: HashMap<String, AttributeInfo> = HashMap::new();
        let mut requested_predicates: HashMap<String, Predicate> = HashMap::new();
        requested_predicates.insert("1".to_string(), Predicate::new("age".to_string(), PredicateType::GE, 18, None, None));
        requested_predicates.insert("2".to_string(), Predicate::new("period".to_string(), PredicateType::GE, 8, None, None));

        let claims = vec![
            mocks::get_gvt_claim_info(),
            mocks::get_xyz_claim_info()
        ];

        let prover = Prover::new();
        let res = prover.find_claims(requested_attrs, requested_predicates, claims);

        assert!(res.is_ok());
        let (attributes, predicates) = res.unwrap();
        assert_eq!(2, predicates.len());

        let claims_for_predicates_age = predicates.get("1").unwrap();
        assert_eq!(1, claims_for_predicates_age.len());

        let claim = claims_for_predicates_age.get(0).unwrap();
        assert!(claim.attrs.contains_key("age"));
        assert!(claim.attrs.get("age").unwrap().parse::<i32>().unwrap() >= 18);

        let claims_for_predicates_period = predicates.get("2").unwrap();
        assert_eq!(1, claims_for_predicates_period.len());

        let claim = claims_for_predicates_period.get(0).unwrap();
        assert!(claim.attrs.contains_key("period"));
        assert!(claim.attrs.get("period").unwrap().parse::<i32>().unwrap() >= 8);
    }

    #[test]
    fn find_claims_works_for_multiply_attrs_and_satisfy_predicates() {
        let mut requested_attrs: HashMap<String, AttributeInfo> = HashMap::new();
        requested_attrs.insert("1".to_string(), AttributeInfo::new("name".to_string(), Some(1), None));
        requested_attrs.insert("2".to_string(), AttributeInfo::new("status".to_string(), Some(2), None));

        let mut requested_predicates: HashMap<String, Predicate> = HashMap::new();
        requested_predicates.insert("1".to_string(), Predicate::new("age".to_string(), PredicateType::GE, 18, None, None));
        requested_predicates.insert("2".to_string(), Predicate::new("period".to_string(), PredicateType::GE, 8, None, None));

        let claims = vec![
            mocks::get_gvt_claim_info(),
            mocks::get_xyz_claim_info()
        ];

        let prover = Prover::new();
        let res = prover.find_claims(requested_attrs, requested_predicates, claims);

        assert!(res.is_ok());
        let (attributes, predicates) = res.unwrap();
        assert_eq!(2, attributes.len());
        assert_eq!(2, predicates.len());

        let claims_for_attribute_name = attributes.get("1").unwrap();
        assert_eq!(1, claims_for_attribute_name.len());

        let claims_for_attribute_status = attributes.get("2").unwrap();
        assert_eq!(1, claims_for_attribute_status.len());

        let claims_for_predicates_age = predicates.get("1").unwrap();
        assert_eq!(1, claims_for_predicates_age.len());

        let claims_for_predicates_period = predicates.get("2").unwrap();
        assert_eq!(1, claims_for_predicates_period.len());
    }

    #[test]
    fn find_claims_works_for_several_matches_for_attribute() {
        let mut requested_attrs: HashMap<String, AttributeInfo> = HashMap::new();
        requested_attrs.insert("1".to_string(), AttributeInfo::new("name".to_string(), Some(1), None));

        let requested_predicates: HashMap<String, Predicate> = HashMap::new();

        let claims = vec![
            mocks::get_gvt_claim_info(),
            mocks::get_xyz_claim_info(),
            mocks::get_abc_claim_info()
        ];

        let prover = Prover::new();
        let res = prover.find_claims(requested_attrs, requested_predicates, claims);

        assert!(res.is_ok());
        let (attributes, predicates) = res.unwrap();
        assert_eq!(1, attributes.len());

        let claims_for_attribute_name = attributes.get("1").unwrap();
        assert_eq!(2, claims_for_attribute_name.len());

        assert_eq!("1", claims_for_attribute_name.get(0).unwrap().claim_uuid);
        assert_eq!("3", claims_for_attribute_name.get(1).unwrap().claim_uuid);
    }

    #[test]
    fn find_claims_works_for_no_matches_for_attribute() {
        let mut requested_attrs: HashMap<String, AttributeInfo> = HashMap::new();
        requested_attrs.insert("1".to_string(), AttributeInfo::new("test".to_string(), Some(1), None));

        let requested_predicates: HashMap<String, Predicate> = HashMap::new();

        let claims = vec![
            mocks::get_gvt_claim_info(),
            mocks::get_xyz_claim_info()
        ];

        let prover = Prover::new();
        let res = prover.find_claims(requested_attrs, requested_predicates, claims);

        assert!(res.is_ok());
        let (attributes, predicates) = res.unwrap();
        assert_eq!(1, attributes.len());

        let claims_for_attribute_name = attributes.get("1").unwrap();
        assert_eq!(0, claims_for_attribute_name.len());
    }
}

pub mod mocks {
    use super::*;
    use services::anoncreds::issuer;
    use services::anoncreds::verifier;
    use services::anoncreds::types::{ClaimDefinitionData, Witness};
    use std::iter::FromIterator;
    use services::anoncreds::types::SignatureTypes;

    pub fn get_non_revocation_proof_c_list() -> NonRevocProofCList {
        NonRevocProofCList::new(PointG1::new().unwrap(), PointG1::new().unwrap(),
                                PointG1::new().unwrap(), PointG1::new().unwrap(),
                                PointG2::new().unwrap(), PointG2::new().unwrap(),
                                PointG2::new().unwrap()
        )
    }

    pub fn get_non_revocation_proof_x_list() -> NonRevocProofXList {
        NonRevocProofXList::new(GroupOrderElement::new().unwrap(),
                                GroupOrderElement::new().unwrap(),
                                GroupOrderElement::new().unwrap(),
                                GroupOrderElement::new().unwrap(),
                                GroupOrderElement::new().unwrap(),
                                GroupOrderElement::new().unwrap(),
                                GroupOrderElement::new().unwrap(),
                                GroupOrderElement::new().unwrap(),
                                GroupOrderElement::new().unwrap(),
                                GroupOrderElement::new().unwrap(),
                                GroupOrderElement::new().unwrap(),
                                GroupOrderElement::new().unwrap(),
                                GroupOrderElement::new().unwrap(),
                                GroupOrderElement::new().unwrap())
    }

    pub fn get_gvt_predicate() -> Predicate {
        Predicate::new("age".to_string(), PredicateType::GE, 18, None, None)
    }

    pub fn get_xyz_predicate() -> Predicate {
        Predicate::new("period".to_string(), PredicateType::GE, 8, None, None)
    }

    pub fn get_gvt_primary_claim() -> PrimaryClaim {
        PrimaryClaim::new(BigNumber::from_dec("59059690488564137142247698318091397258460906844819605876079330034815387295451").unwrap(),
                          BigNumber::from_dec("9718041686050466417394454846401911338135485472714675418729730425836367006101286571902254065185334609278478268966285580036221254487921329959035516004179696181846182303481304972520273119065229082628152074260549403953056671718537655331440869269274745137172330211653292094784431599793709932507153005886317395811504324510211401461248180054115028194976434036098410711049411182121148080258018668634613727512389415141820208171799071602314334918435751431063443005717167277426824339725300642890836588704754116628420091486522215319582218755888011754179925774397148116144684399342679279867598851549078956970579995906560499116598").unwrap(),
                          BigNumber::from_dec("259344723055062059907025491480697571938277889515152306249728583105665800713306759149981690559193987143012367913206299323899696942213235956742930098340478263817667896272954429430903").unwrap(),
                          BigNumber::from_dec("6477858587997811893327035319417510316563341854132851390093281262022504586945336581881563055213337677056181844572991952555932751996898440671581814053127951224635658321050035511444952581661461627187910434460669459027627147456890732433603419064826350179660439920130024451053677588698924377810206573252996817104905392311087651297242904369072119405731178447311689527558852965235336515327317399731791386249101329130190016387606690470441587455323714369899646882695142389754346148949502193028268930628086102907423247334472635671986918166524901017034444368593822038576239079939991296769079454011618207560042821478623371046256253086080003123462245464426891261800415264830177943676315694882710793222167202116798132497210943950614123537502319388887451156451273696457920098972385375390906181570700610413812857561840771758041019799427").unwrap()
        )
    }

    pub fn get_xyz_primary_claim() -> PrimaryClaim {
        PrimaryClaim::new(BigNumber::from_dec("15286000759172100591377181600470463901016563303508229099256868461439682297960").unwrap(),
                          BigNumber::from_dec("43408781019273294664105361779296865998719682917162544589998989929119545158736110398354782373487097567916720068393146407442522759465524978086454753905759545793463313344124355771811443434314961068264817560048863706416774950086764986003208711210634999865569049808488287390632316256564719056299637763267375333211821087200077890030359272146222631266721181554111124044208681571037538573069584354422205830667741943035073249429293717545002649455447823576929844586944437312395399980004204881381972730440043243134325220149938181771288726598116075075695030469920172383286087838334125452986626866574002045592988278504479246651359").unwrap(),
                          BigNumber::from_dec("259344723055062059907025491480697571938277889515152306249728583105665800713306759149981690559193987143012367913206299323899696942213235956742930308170826250847785686506076097675457").unwrap(),
                          BigNumber::from_dec("7317425522031871122929735014725915974219077916357946619324882999809902490147269232962296028836689309258771018375595524160662659624613729571392305833691669152259335217665129469797257019760976768390480752706278700726198757382847155041914663476330765482302082453258348762833072019199096655569755579732675778194731082929384728999646144810214262081001001610168832422312672453860834052510627627346824551328447573097827830742130142542088428980177134613143352951210154765966683768380267930430247816156756639251619256437708986533397482230542350135712118866336262892461386520892248250679440828723728022246922847534535121527862173935365408767109564029775935631584235878269228461929312723471684006178472632005435878448583443911005865851065020755776312530886070184936068216896674345747596811821466782799561319045722635649122612452222").unwrap()
        )
    }

    pub fn get_mtilde() -> HashMap<String, BigNumber> {
        let mut mtilde = HashMap::new();
        mtilde.insert("height".to_string(), BigNumber::from_dec("3373978431761662936864523680216977257584610980616339878140476966372383023266465253136551434714889555651032143048543421334122669369824546771790431199967902091704924294162747998714").unwrap());
        mtilde.insert("age".to_string(), BigNumber::from_dec("2976250595835739181594320238227653601426197318110939190760657852629456864395726135468275792741622450579986141053384483916124587493975756840689906672199964644984465423799113422915").unwrap());
        mtilde.insert("sex".to_string(), BigNumber::from_dec("1038496187132038951426769629254464579084684144036750642303206209710591608223417014007881207499688569061414518819199568509614376078846399946097722727271077857527181666924731796053").unwrap());
        mtilde
    }

    pub fn get_revealed_attrs() -> Vec<String> {
        let mut revealed_attrs: Vec<String> = Vec::new();
        revealed_attrs.push("name".to_string());
        revealed_attrs
    }

    pub fn get_unrevealed_attrs() -> Vec<String> {
        let mut unrevealed_attrs: Vec<String> = Vec::new();
        unrevealed_attrs.push("height".to_string());
        unrevealed_attrs.push("age".to_string());
        unrevealed_attrs.push("sex".to_string());
        unrevealed_attrs
    }

    pub fn get_primary_equal_init_proof() -> PrimaryEqualInitProof {
        let a_prime = BigNumber::from_dec("73257086769794587064099943967436413456606137933106600328493517494750494246990095654268081436982110418236942052043392353047210521286732387459211325220702233796797988644175700180272575648844736779152872382353777034795665067764357414889894540956741789789825768184852497440167487735512484852870071737572382353032530574683059753247452767913883743959993537969276743507336201600689240177338100796416706021606300904878397845520702439468069188914120053211111411367694831308267216395648656387187450864371933001748318901589141996368935626664855141812654806676458999719330682612787660793512632367212943940189704480718972567395396").unwrap();
        let t = BigNumber::from_dec("44674566012490574873221338726897300898913972309497258940219569980165585727901128041268469063382008728753943624549705899352321456091543114868302412585283526922484825880307252509503073791126004302810210154078010540383153531873388989179579827245098862102426681204339454264314340301557268884832227229252811218295369187558339702047951827768806306420746905540597187171789203160885305546843423145986246941522359210926851598959302132486285824149905366986262860649723244924769182483122471613582108897710332837686070090582706144278719293684893116662729424191599602937927245245078018737281020133694291784582308345229012480867237").unwrap();
        let e_tilde = BigNumber::from_dec("46977509037563772921188733388482759183920721890892331081711466073993908595985901848331080423617265862263799921846536660789175730995922544").unwrap();
        let e_prime = BigNumber::from_dec("583662989559444524697883298067925567").unwrap();
        let v_tilde = BigNumber::from_dec("555894869457553465718054081820422849162991995390494517944838822333270882977281784453553971006695084899118389412528359884323318041943325476169840344330169758975824153331145070636467566443788129175385227046128007984813738241967046976902336929862121881184186366859109984322069665187530843637401779413855818609802312254476734798474431968023612266562224855762384405063415925635256507132513009629860708092064413558502942291653812837032047514674344515747059720035918093216163460638260675950398390880830578559681142235013420891911126992440292399590994566860624336493535424361894744432273285682724123770355673224752107007429152867080154899799528690990463990548404671629807627523244386129350481398153531931938679507753616503159308561903414993607849227745071552258935672048341133052145284351204037153852982932148831702417091773975188604439616639047752092784493713122927003649804603056886698534968937477985617245235844137536420875188").unwrap();
        let v_prime = BigNumber::from_dec("6385614367009544498316319864543758599368125535237154281129593935195304840005981562825197155593411953165678474906281926931734345545746305450155060321085033621943087275107403410421778410927175029299691621870014311758603481338163542127748609425153803125698411340444632405699004049116623822070114354834294417100495058580661465651621088982873513323615197209830002327017414747343279393904208898726365331869009344688921360397873074029215826510233949892379862093346250740392060647414939231278435894873270850369894735486668772618984555075698111243885998180015446535353880393300721921216798608648100651591884384998694753149400256499979477096295284464637015155612555162482909528968752278735282245702719302108328105954407143650479954196184276137753771191346680837180603858473130837072734570076818412628985088803641214956190551904227").unwrap();
        let mtilde = mocks::get_mtilde();

        let m1_tilde = BigNumber::from_dec("17884736668674953594474879343533841182802514514784532835710262264561805009458126297222977824304362311586622997817594769134550513911169868072027461607531074811752832872590561469149850932518336232675337827949722723740491540895259903956542158590123078908328645673377676179125379936830018221094043943562296958727").unwrap();
        let m2_tilde = BigNumber::from_dec("33970939655505026872690051065527896936826240486176548712174703648151652129591217103741946892383483806205993341432925544541557374346350172352729633028700077053528659741067902223562294772771229606274461374185549251388524318740149589263256424345429891975622057372801133454251096604596597737126641279540347411289").unwrap();
        let m2 = BigNumber::from_dec("59059690488564137142247698318091397258460906844819605876079330034815387295451").unwrap();

        PrimaryEqualInitProof::new(
            a_prime, t, e_tilde, e_prime, v_tilde, v_prime, mtilde,
            m1_tilde, m2_tilde, m2
        )
    }

    pub fn get_c_list() -> Vec<BigNumber> {
        let mut c_list: Vec<BigNumber> = Vec::new();
        c_list.push(BigNumber::from_dec("40419298688137869960380469261905532334637639358156591584198474730159922131845236332832025717302613443181736582484815352622543977612852994735900017491040605701377167257840237093127235154905233147231624795995550192527737607707481813233736307936765338317096333960487846640715651848248086837945953304627391859983207411514951469156988685936443758957189790705690990639460733132695525553505807698837031674923144499907591301228015553240722485660599743846214527228665753677346129919027033129697444096042970703607475089467398949054480185324997053077334850238886591657619835566943199882335077289734306701560214493298329372650208").unwrap());
        c_list.push(BigNumber::from_dec("47324660473671124619766812292419966979218618321195442620378932643647808062884161914306007419982240044457291065692968166148732382413212489017818981907451810722427822947434701298426390923083851509190004176754308805544221591456757905034099563880547910682773230595375415855727922588298088826548392572988130537249508717978384646013947582546019729481146325021203427278860772516903057439582612008766763139310189576482839673644190743850755863703998143105224320265752122772813607076484126428361088197863213824404833756768819688779202461859342789097743829182212846809717194485567647846915198890325457736010590303357798473896700").unwrap());
        c_list.push(BigNumber::from_dec("66450517869982062342267997954977032094273479808003128223349391866956221490486227999714708210796649990670474598595144373853545114810461129311488376523373030855652459048816291000188287472254577785187966494209478499264992271438571724964296278469527432908172064052750006541558566871906132838361892473377520708599782848821918665128705358243638618866198451401258608314504494676177177947997456537352832881339718141901132664969277082920274734598386059889447857289735878564021235996969965313779742103257439235693097049742098377325618673992118875810433536654414222034985875962188702260416140781008765351079345681492041353915517").unwrap());
        c_list.push(BigNumber::from_dec("78070105827196661040600041337907173457854153272544487321115604386049561730740327194221314976259005306609156189248394958383576900423218823055146785779218825861357426069962919084354758074120740816717011931695486881373830741590805899909505141118332615581712873355033382526097135102214961582694467049685680521168599662570089045106588071095868679795860083477878392645086886419842393734377034091691861772354369870695105905981921915221671803577058964332747681671537519176296905411380141019477128072347200017918410813327520323098847715450370454307294123150568469231654825506721027060142669757561165103933103053528023034511606").unwrap());
        c_list.push(BigNumber::from_dec("83200684536414956340494235687534491849084621311799273540992839950256544160417513543839780900524522144337818273323604172338904806642960330906344496013294511314421085013454657603118717753084155308020373268668810396333088299295804908264158817923391623116540755548965302906724851186886232431450985279429884730164260492598022651383336322153593491103199117187195782444754665111992163534318072330538584638714508386890137616826706777205862989966213285981526090164444190640439286605077153051456582398200856066916720632647408699812551248250054268483664698756596786352565981324521663234607300070180614929105425712839420242514321").unwrap());
        c_list
    }

    pub fn get_tau_list() -> Vec<BigNumber> {
        let mut tau_list: Vec<BigNumber> = Vec::new();
        tau_list.push(BigNumber::from_dec("15140192132563983584011198891415484817238186596993071283607396936354194583335316868900705320271111009411714831320691337831872126628439138871262533224307544703281477371807698525452223425670200750605763418449125326560417154215882193420051788620324946208921285413124444012185102142014009066082073507405990774347752529726721364286432450040059237148949753473594808640751722631907871436041823113427561411327410265647850452755588149194739107401612541934957588751200713263042014153310254117194222238408605703075357183065968515077548856751608663405886764709143763920973999261289863795465373404979606051217224017793032766958811").unwrap());
        tau_list.push(BigNumber::from_dec("22009325014877947630026527174200929317631472626208750791313439728894802205941501133457483305053287492055711395025700211096925855401324104745196675112371703883854338747182592204009840178348481147164357644090276358774264356146958774854024112737375489364695008508208970224155188285475467990251456534404860303212995739991780462885489625391318647267043983051823985749109827583921702054401295234951443763803867227290052184122075487663670525999631601499287795787258527407755075616126319202755499894030817914291589449384977544252255991849316879972035322419088010097341651222610917507166699253633464412656939604939686927779235").unwrap());
        tau_list.push(BigNumber::from_dec("15627964533527004998432038389165000103816136005375029988964505427070988976134211606408535227344041158417145070028255238801455392103113521695579086689578896155932875705490340075005561484163012535940306402641682521571945553659305990483808164193225425501204573377669678891599593106986761315653866565476157194483433336149271900598697489496190572244872015009221591483425535935884303531919258635347941316161540221899064295767010090897562893601204666639265613355995553950307149582738593763092807462903005018385092974255197604160149549388615872030971412913398039602109611976167048531483220445501083739737215277412870810099396").unwrap());
        tau_list.push(BigNumber::from_dec("69750460164463503832019239074179380223142417821933331668103242458939803887386159332871378045711353326082354712806990538579597154273250741009953395178245637905378411876747452614509288221818672025545306689963691675579404059572899417172145497523547047512889912370926674344888289753106210072610765364142940872887546059041780799075090797522396305865608421376284813869031711915938763531973096410258282809600437536302255350228578137679993463517124512267300176775839875875909783384538534171446077525775056641425609563775679897591880695823828105351526687827332736948255168213703139146311683168485769607106041873644234793657396").unwrap());
        tau_list.push(BigNumber::from_dec("34132763173107445610560830841313898488394524485228364539925353006770404496634510086661879191043246497239583692381010279276417009418352322742486751048568992101518984018378013150772900354967187656947771069077786822194631197139777633372530138823901112650920148029338833974489530448873513107614207475925912746846289211981300599307572467810317763139839748754562514339971268176553099225860038153231205184249842168570757272245458275526022597007402749355980752036595066753740086758919247309876789184990621533422299096077633094437542715030347647138342894730223750339935127139185670656368946989949841411629192230558551287266526").unwrap());
        tau_list.push(BigNumber::from_dec("76565683231858220413634970348355655533884193896594121193316140338326831295635725256889489793041881623418796770530744437643757750818290670869856629404442102804539779790470943920985982547126806372689451469829385561786853754658793672376584770590680698494872039421566522136994135799785364832139155336348898806149875050003083388070895449937350438703463774379388035785060136940608144835006837349223795491316522482304986804930841801932706957303647124712691616546214050336437883359026928636182057382080150720957312738870036121843132512663050961368923639527157611326078923388898194496216008348568701317636330495889266691635504").unwrap());
        tau_list
    }

    pub fn get_primary_ge_init_proof() -> PrimaryPredicateGEInitProof {
        let c_list: Vec<BigNumber> = get_c_list();
        let tau_list: Vec<BigNumber> = get_tau_list();

        let mut u: HashMap<String, BigNumber> = HashMap::new();
        u.insert("0".to_string(), BigNumber::from_dec("3").unwrap());
        u.insert("1".to_string(), BigNumber::from_dec("1").unwrap());
        u.insert("2".to_string(), BigNumber::from_dec("0").unwrap());
        u.insert("3".to_string(), BigNumber::from_dec("0").unwrap());

        let mut u_tilde = HashMap::new();
        u_tilde.insert("3".to_string(), BigNumber::from_dec("16150358755672241012460695129321325864817061205875004033795225851087833314854821728249641937105666018799012422371351449632923847984317420011432438475930370578146646594276080296620").unwrap());
        u_tilde.insert("1".to_string(), BigNumber::from_dec("919407332653360714123789350916436306282818598634846737462180851932618353714800404545973780338648396108988603165611273851585136854059054058096491382931469477309021233049221498113").unwrap());
        u_tilde.insert("2".to_string(), BigNumber::from_dec("12947014011443544528806555912324837244278059715103522101625396652490441127598860132430239390604274414152958526164107676952222456505578632937449151556057867144023854768899064453215").unwrap());
        u_tilde.insert("0".to_string(), BigNumber::from_dec("14530430712270780620115716831630456792731829285960002962064509786954277815652219734860240775632969505292366911881157345835853173947767708188332558800388942446379534765685598592954").unwrap());

        let mut r = HashMap::new();
        r.insert("3".to_string(), BigNumber::from_dec("24132544754399620065431039572698185029324955788479147508951988368652141824169968012401631405197526596910936236200501256582143713616923547154109572725575025831049700191992467054494004142728014553921553626557686986621281917316088996263926122140046634865717430166998367117286676599143409419427119266152736056710053609203711125989405212726237071472139024673721365397939677743276201109255641130117429575054170206689862492630448098516389565571101329687068784027116494371890703259752175194377877183611963716122547113191413743333828140272547100543539245187448059851898592306246455570727209949211247659088241502448651714103679374008105070016373294139").unwrap());
        r.insert("1".to_string(), BigNumber::from_dec("35594085114524945986639006224801730200805040269697932198069819550362676659001079845522469651677729918531683925947020457364678961154507874999789223287407843566694331672092132006386937192959717680231086106031364492343223860848813656183321276259834157693100328152560173336039125986710038567259388561327714033873384412441701350106617571828450963146214502461758094005490582378541947089847874178371413274096027707156703414573239039996352851800251963501114749923080129276591522903634133702734684169390809940285496300503809706037270335260091643596848671473612632965738250455900304403753944679890823052654248119197790585118329079277482895324313751745").unwrap());
        r.insert("2".to_string(), BigNumber::from_dec("12416745370495785706540664461803499515274608347250522372751993828760489306351885826979329832840050558190176950831767527159950310255159121407314662120565985630054402779252658020076760721381778346175310011216646031116221826523234356681794951060518746570363532356465500405602755795374789457390143843942758354075220594989212432418989437209512300563151542879411125346015814671481005582531474362744461151940296407107019178307871514140216555328464170666072131235143570187183316375551189197788487022794256230528166132115181407432283810165812226326503815433275045997075793535640301266413926518752768461289738628490190972639107320352430895111692883956").unwrap());
        r.insert("0".to_string(), BigNumber::from_dec("13147719687690861784642987903564117321119171978071399340721977775125245434410955945160797651733662914525457223263144997853255627605012387807755261713043301599172048697597969623088108659945671056128663376565520770635189017427518191119838455865079521045511096967890062994509991531319435529014076721106316221553877061138037619390089975320215668573127020159567603520558367466598464066051208531845265756516199237280615346212300039960390316563876371279899260670556125326105845359198862856997934813787872135942081650066851138525063820953011103923516149849171718879990909755711311066630273647571139362231496658023435123993551625990965120905367877028").unwrap());
        r.insert("DELTA".to_string(), BigNumber::from_dec("27017140706603837321930128683239640314000768158256873249678565317492691240380026575901913931941056190702376634224147699776972092380298850972547700066333918991951816592945434946683483826563040675037562054977204619980251439268131171446694007072677802224789195666130332806561436046366163420230684036395638111654271698281134816476714689333767613969261806762069371304995020522349204504739989730038026877050861981423166431273260095284622132391212425440148029904651623110816052419900003918839190100781461896988942446779821380489281562762932476888984542881369286357081355126723729214222892496254014829234244943392135453620530526273515539280130914262").unwrap());

        let mut r_tilde = HashMap::new();
        r_tilde.insert("3".to_string(), BigNumber::from_dec("1581310419623066984941512700585957369097463841185001482669660807480368207297113764053705737662920865913917179154960493364991851661497939487215481046202935838727534817426357413752818118478480001061422592").unwrap());
        r_tilde.insert("1".to_string(), BigNumber::from_dec("12698175784092390914196064326251972665080818640176357824753635500206769181493592026455460352953871545194375704442227937145765550620924766094755145832764559452913248804386143791786806665433772526875435831").unwrap());
        r_tilde.insert("2".to_string(), BigNumber::from_dec("17862530894611881146644634463381143206639453937332223200502790860790433041682100237129826201980749547269161308100519670647739748120710266271206949459654024958050006488529187007087901262025343947304658469").unwrap());
        r_tilde.insert("0".to_string(), BigNumber::from_dec("2998707557005793821174408437474970579753005270493800573947732417828426843052636578438933523490696647169032669416867456683467729604860634400510897331774306232996333435200605615727332230536004853848724693").unwrap());
        r_tilde.insert("DELTA".to_string(), BigNumber::from_dec("19088233876358835207419091970632588113690065223461360271820393633022806844306658668558786053764082234008649301641061865256819721316329021619475938398765638382289927962244874956969520735922406546981704352").unwrap());

        let alpha_tilde = BigNumber::from_dec("44263308381149662900948673540609137605123483577985225626015193605421446490850432944403510911593807877995566074607735765405553971901390456606499786829482599516431010417531712251971394967321246775153919925111546818075969608334965840293178801177046634728971628794958354733739862829268202974391880631744795540398548558220556991011193251909350421018299683294728391990188211711336282937525988363919530945046525731631119770997772548393939963391123532107813552269482929793072647468150911792469305880140318793207179607757703958258825655827605820657411086482548357455342445528631707138831116535366105159771271994970748831148128639376843296223110470512276276476446567585975474806154081654470617634795717498851405124307682847795651436514926925739847629355175444715922870618554631909406889698383588133721911769288573078161344190971202698069599055089014").unwrap();
        let predicate = get_gvt_predicate();

        let mut t = HashMap::new();
        t.insert("3".to_string(), BigNumber::from_dec("78070105827196661040600041337907173457854153272544487321115604386049561730740327194221314976259005306609156189248394958383576900423218823055146785779218825861357426069962919084354758074120740816717011931695486881373830741590805899909505141118332615581712873355033382526097135102214961582694467049685680521168599662570089045106588071095868679795860083477878392645086886419842393734377034091691861772354369870695105905981921915221671803577058964332747681671537519176296905411380141019477128072347200017918410813327520323098847715450370454307294123150568469231654825506721027060142669757561165103933103053528023034511606").unwrap());
        t.insert("1".to_string(), BigNumber::from_dec("47324660473671124619766812292419966979218618321195442620378932643647808062884161914306007419982240044457291065692968166148732382413212489017818981907451810722427822947434701298426390923083851509190004176754308805544221591456757905034099563880547910682773230595375415855727922588298088826548392572988130537249508717978384646013947582546019729481146325021203427278860772516903057439582612008766763139310189576482839673644190743850755863703998143105224320265752122772813607076484126428361088197863213824404833756768819688779202461859342789097743829182212846809717194485567647846915198890325457736010590303357798473896700").unwrap());
        t.insert("2".to_string(), BigNumber::from_dec("66450517869982062342267997954977032094273479808003128223349391866956221490486227999714708210796649990670474598595144373853545114810461129311488376523373030855652459048816291000188287472254577785187966494209478499264992271438571724964296278469527432908172064052750006541558566871906132838361892473377520708599782848821918665128705358243638618866198451401258608314504494676177177947997456537352832881339718141901132664969277082920274734598386059889447857289735878564021235996969965313779742103257439235693097049742098377325618673992118875810433536654414222034985875962188702260416140781008765351079345681492041353915517").unwrap());
        t.insert("0".to_string(), BigNumber::from_dec("40419298688137869960380469261905532334637639358156591584198474730159922131845236332832025717302613443181736582484815352622543977612852994735900017491040605701377167257840237093127235154905233147231624795995550192527737607707481813233736307936765338317096333960487846640715651848248086837945953304627391859983207411514951469156988685936443758957189790705690990639460733132695525553505807698837031674923144499907591301228015553240722485660599743846214527228665753677346129919027033129697444096042970703607475089467398949054480185324997053077334850238886591657619835566943199882335077289734306701560214493298329372650208").unwrap());
        t.insert("DELTA".to_string(), BigNumber::from_dec("83200684536414956340494235687534491849084621311799273540992839950256544160417513543839780900524522144337818273323604172338904806642960330906344496013294511314421085013454657603118717753084155308020373268668810396333088299295804908264158817923391623116540755548965302906724851186886232431450985279429884730164260492598022651383336322153593491103199117187195782444754665111992163534318072330538584638714508386890137616826706777205862989966213285981526090164444190640439286605077153051456582398200856066916720632647408699812551248250054268483664698756596786352565981324521663234607300070180614929105425712839420242514321").unwrap());

        PrimaryPredicateGEInitProof::new(
            c_list, tau_list, u, u_tilde, r, r_tilde, alpha_tilde, predicate, t
        )
    }

    pub fn get_primary_init_proof() -> PrimaryInitProof {
        PrimaryInitProof::new(get_primary_equal_init_proof(), vec![get_primary_ge_init_proof()])
    }

    pub fn get_gvt_claims_object() -> ClaimSignature {
        ClaimSignature::new(get_gvt_primary_claim(), None)
    }

    pub fn get_xyz_claims_object() -> ClaimSignature {
        ClaimSignature::new(get_xyz_primary_claim(), None)
    }

    pub fn get_public_key_revocation() -> RevocationPublicKey {
        RevocationPublicKey::new(PointG1::new().unwrap(), PointG2::new().unwrap(),
                                 PointG1::new().unwrap(), PointG1::new().unwrap(),
                                 PointG1::new().unwrap(), PointG1::new().unwrap(),
                                 PointG1::new().unwrap(), PointG2::new().unwrap(),
                                 PointG2::new().unwrap(), PointG1::new().unwrap(),
                                 PointG2::new().unwrap(),
                                 GroupOrderElement::new().unwrap())
    }

    pub fn get_accumulator() -> Accumulator {
        let mut v: HashSet<i32> = HashSet::new();
        v.insert(1);
        Accumulator::new(PointG2::new().unwrap(), v, 5, 2)
    }

    pub fn get_tails() -> HashMap<i32, PointG1> {
        let mut res: HashMap<i32, PointG1> = HashMap::new();
        res.insert(1, PointG1::new().unwrap());
        res
    }

    pub fn get_witness() -> Witness {
        Witness::new(
            PointG2::new().unwrap(), PointG2::new().unwrap(), PointG1::new().unwrap(),
            PointG2::new().unwrap(), HashSet::from_iter(vec![1].iter().cloned()
            )
        )
    }

    pub fn get_gvt_non_revocation_claim() -> NonRevocationClaim {
        NonRevocationClaim::new(
            PointG1::new().unwrap(), GroupOrderElement::new().unwrap(),
            GroupOrderElement::new().unwrap(), get_witness(),
            PointG1::new().unwrap(), 1, GroupOrderElement::new().unwrap()
        )
    }

    pub fn get_gvt_claim_info() -> ClaimInfo {
        let attrs = issuer::mocks::get_gvt_row_attributes();
        ClaimInfo::new("1".to_string(), attrs, None, 1, issuer::mocks::ISSUER_DID.to_string())
    }

    pub fn get_xyz_claim_info() -> ClaimInfo {
        let attrs = issuer::mocks::get_xyz_row_attributes();
        ClaimInfo::new("2".to_string(), attrs, None, 2, issuer::mocks::ISSUER_DID.to_string())
    }

    pub fn get_abc_claim_info() -> ClaimInfo {
        let attrs = issuer::mocks::get_gvt_row_attributes();
        ClaimInfo::new("3".to_string(), attrs, None, 1, issuer::mocks::ISSUER_DID.to_string())
    }

    pub fn get_proof_req_json() -> ProofRequestJson {
        let mut requested_attrs: HashMap<String, AttributeInfo> = HashMap::new();
        requested_attrs.insert("1".to_string(), AttributeInfo::new("name".to_string(), Some(1), None));
        requested_attrs.insert("2".to_string(), AttributeInfo::new("status".to_string(), Some(2), None));
        requested_attrs.insert("3".to_string(), AttributeInfo::new("sex".to_string(), Some(1), None));

        let mut requested_predicates: HashMap<String, Predicate> = HashMap::new();
        requested_predicates.insert("1".to_string(), Predicate::new("age".to_string(), PredicateType::GE, 18, None, None));
        requested_predicates.insert("2".to_string(), Predicate::new("height".to_string(), PredicateType::GE, 180, None, None));

        let nonce = BigNumber::from_dec("123432421212").unwrap();

        ProofRequestJson {
            nonce: nonce,
            name: "name".to_string(),
            version: "version".to_string(),
            requested_attrs: requested_attrs,
            requested_predicates: requested_predicates
        }
    }

    pub fn get_gvt_claim_definition() -> ClaimDefinition {
        let claim_def_data = ClaimDefinitionData::new(issuer::mocks::get_pk(), None);
        ClaimDefinition {
            schema_seq_no: 1,
            issuer_did: issuer::mocks::ISSUER_DID.to_string(),
            signature_type: SignatureTypes::CL,
            data: claim_def_data
        }
    }

    pub fn get_xyz_claim_definition() -> ClaimDefinition {
        let claim_def_data = ClaimDefinitionData::new(issuer::mocks::get_pk(), None);
        ClaimDefinition {
            schema_seq_no: 2,
            issuer_did: issuer::mocks::ISSUER_DID.to_string(),
            signature_type: SignatureTypes::CL,
            data: claim_def_data
        }
    }

    pub fn get_revocation_registry() -> RevocationRegistry {
        RevocationRegistry {
            issuer_did: issuer::mocks::ISSUER_DID.to_string(),
            schema_seq_no: 1,
            accumulator: mocks::get_accumulator(),
            acc_pk: verifier::mocks::get_accum_publick_key()
        }
    }

    pub fn get_requested_claims() -> RequestedClaimsJson {
        let self_attested_attributes: HashMap<String, String> = HashMap::new();
        let mut requested_attrs: HashMap<String, (String, bool)> = HashMap::new();
        requested_attrs.insert("1".to_string(), ("1".to_string(), true));
        requested_attrs.insert("2".to_string(), ("2".to_string(), true));
        requested_attrs.insert("3".to_string(), ("1".to_string(), false));


        let mut requested_predicates: HashMap<String, String> = HashMap::new();
        requested_predicates.insert("1".to_string(), "1".to_string());
        requested_predicates.insert("2".to_string(), "1".to_string());

        RequestedClaimsJson {
            self_attested_attributes: self_attested_attributes,
            requested_attrs: requested_attrs,
            requested_predicates: requested_predicates
        }
    }

    pub fn get_gvt_claims_json() -> ClaimJson {
        ClaimJson {
            claim: issuer::mocks::get_gvt_attributes(),
            revoc_reg_seq_no: None,
            schema_seq_no: 1,
            signature: mocks::get_gvt_claims_object(),
            issuer_did: "did".to_string()
        }
    }

    pub fn get_xyz_claims_json() -> ClaimJson {
        ClaimJson {
            claim: issuer::mocks::get_xyz_attributes(),
            revoc_reg_seq_no: None,
            schema_seq_no: 2,
            signature: mocks::get_xyz_claims_object(),
            issuer_did: "did".to_string()
        }
    }
}<|MERGE_RESOLUTION|>--- conflicted
+++ resolved
@@ -199,11 +199,7 @@
                     .filter(|claim|
                         claim.attrs.contains_key(&attribute_info.name) &&
                             if attribute_info.schema_seq_no.is_some() { claim.schema_seq_no == attribute_info.schema_seq_no.unwrap() } else { true } &&
-<<<<<<< HEAD
-                            if attribute_info.claim_def_seq_no.is_some() { claim.claim_def_seq_no == attribute_info.claim_def_seq_no.unwrap() } else { true })
-=======
                             if attribute_info.issuer_did.is_some() { claim.issuer_did == attribute_info.issuer_did.clone().unwrap() } else { true })
->>>>>>> 7b0fea90
                     .collect();
 
             found_attributes.insert(uuid, claims_for_attribute);
@@ -216,11 +212,7 @@
                 if let Some(attribute_value) = claim.attrs.get(&predicate.attr_name) {
                     if Prover::_attribute_satisfy_predicate(&predicate, attribute_value)? &&
                         if predicate.schema_seq_no.is_some() { claim.schema_seq_no == predicate.schema_seq_no.unwrap() } else { true } &&
-<<<<<<< HEAD
-                        if predicate.claim_def_seq_no.is_some() { claim.claim_def_seq_no == predicate.claim_def_seq_no.unwrap() } else { true } {
-=======
                         if predicate.issuer_did.is_some() { claim.issuer_did == predicate.issuer_did.clone().unwrap() } else { true } {
->>>>>>> 7b0fea90
                         claims_for_predicate.push(claim.clone());
                     }
                 }
@@ -423,10 +415,6 @@
             };
 
             let claim_proof = ClaimProof::new(proof,
-<<<<<<< HEAD
-                                              proof_claim.claim_json.claim_def_seq_no,
-=======
->>>>>>> 7b0fea90
                                               proof_claim.claim_json.schema_seq_no,
                                               proof_claim.claim_json.issuer_did.clone(),
                                               proof_claim.claim_json.revoc_reg_seq_no);
