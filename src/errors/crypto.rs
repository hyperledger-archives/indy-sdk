--- conflicted
+++ resolved
@@ -5,35 +5,21 @@
 
 #[derive(Debug)]
 pub enum CryptoError {
-<<<<<<< HEAD
     InvalidStructure(String),
     UnknownType(String),
     RevocationRegistryFull(String),
-    InvalidUserRevocIndex(String)
-=======
-    CryptoInvalidStructure(String),
-    CryptoUnknownType(String),
-    CryptoRevocationRegistryFull(String),
-    CryptoInvalidUserRevocIndex(String),
-    CryptoBackendError(String)
->>>>>>> 549b2106
+    InvalidUserRevocIndex(String),
+    BackendError(String)
 }
 
 impl fmt::Display for CryptoError {
     fn fmt(&self, f: &mut fmt::Formatter) -> fmt::Result {
         match *self {
-<<<<<<< HEAD
             CryptoError::InvalidStructure(ref description) => write!(f, "Invalid crypto structure: {}", description),
             CryptoError::UnknownType(ref description) => write!(f, "Unknown crypto type: {}", description),
             CryptoError::RevocationRegistryFull(ref description) => write!(f, "Crypto revocation registry is full: {}", description),
-            CryptoError::InvalidUserRevocIndex(ref description) => write!(f, "Crypto invalid revocation index: {}", description)
-=======
-            CryptoError::CryptoInvalidStructure(ref description) => write!(f, "Invalid crypto structure: {}", description),
-            CryptoError::CryptoUnknownType(ref description) => write!(f, "Unknown crypto type: {}", description),
-            CryptoError::CryptoRevocationRegistryFull(ref description) => write!(f, "Crypto revocation registry is full: {}", description),
-            CryptoError::CryptoInvalidUserRevocIndex(ref description) => write!(f, "Crypto invalid revocation index: {}", description),
-            CryptoError::CryptoBackendError(ref description) => write!(f, "Crypto backend error {}", description)
->>>>>>> 549b2106
+            CryptoError::InvalidUserRevocIndex(ref description) => write!(f, "Crypto invalid revocation index: {}", description),
+            CryptoError::BackendError(ref description) => write!(f, "Crypto backend error {}", description)
         }
     }
 }
@@ -41,35 +27,21 @@
 impl error::Error for CryptoError {
     fn description(&self) -> &str {
         match *self {
-<<<<<<< HEAD
             CryptoError::InvalidStructure(ref description) => description,
             CryptoError::UnknownType(ref description) => description,
             CryptoError::RevocationRegistryFull(ref description) => description,
-            CryptoError::InvalidUserRevocIndex(ref description) => description
-=======
-            CryptoError::CryptoInvalidStructure(ref description) => description,
-            CryptoError::CryptoUnknownType(ref description) => description,
-            CryptoError::CryptoRevocationRegistryFull(ref description) => description,
-            CryptoError::CryptoInvalidUserRevocIndex(ref description) => description,
-            CryptoError::CryptoBackendError(ref description) => description
->>>>>>> 549b2106
+            CryptoError::InvalidUserRevocIndex(ref description) => description,
+            CryptoError::BackendError(ref description) => description
         }
     }
 
     fn cause(&self) -> Option<&error::Error> {
         match *self {
-<<<<<<< HEAD
             CryptoError::InvalidStructure(ref description) => None,
             CryptoError::UnknownType(ref description) => None,
             CryptoError::RevocationRegistryFull(ref description) => None,
-            CryptoError::InvalidUserRevocIndex(ref description) => None
-=======
-            CryptoError::CryptoInvalidStructure(ref description) => None,
-            CryptoError::CryptoUnknownType(ref description) => None,
-            CryptoError::CryptoRevocationRegistryFull(ref description) => None,
-            CryptoError::CryptoInvalidUserRevocIndex(ref description) => None,
-            CryptoError::CryptoBackendError(ref err) => None
->>>>>>> 549b2106
+            CryptoError::InvalidUserRevocIndex(ref description) => None,
+            CryptoError::BackendError(ref err) => None
         }
     }
 }
