<<<<<<< HEAD
pub mod common;
pub mod wallet;
=======
pub mod wallet;

use std::collections::HashMap;

pub fn get_str_param<'a>(name: &'a str, params: &'a HashMap<&'static str, &str>) -> Result<&'a str, ()> {
    match params.get(name) {
        Some(v) => Ok(*v),
        None => {
            println!("No required \"{}\" parameter present", name);
            Err(())
        },
    }
}

pub fn get_opt_str_param<'a>(key: &'a str, params: &'a HashMap<&'static str, &str>) -> Result<Option<&'a str>, ()> {
    Ok(params.get(key).map(|v| *v))
}

pub fn get_i64_param(key: &str, params: &HashMap<&'static str, &str>) -> Result<i64, ()> {
    params.get(key).and_then(|value| value.parse::<i64>().ok()).ok_or(())
}

pub fn get_opt_i64_param(key: &str, params: &HashMap<&'static str, &str>) -> Result<Option<i64>, ()> {
    let res = match params.get(key) {
        Some(value) => Some(value.parse::<i64>().map_err(|_| ())?),
        None => None
    };
    Ok(res)
}
>>>>>>> 3bb2d577
<|MERGE_RESOLUTION|>--- conflicted
+++ resolved
@@ -1,7 +1,4 @@
-<<<<<<< HEAD
 pub mod common;
-pub mod wallet;
-=======
 pub mod wallet;
 
 use std::collections::HashMap;
@@ -30,5 +27,4 @@
         None => None
     };
     Ok(res)
-}
->>>>>>> 3bb2d577
+}