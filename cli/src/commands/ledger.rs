extern crate regex;
extern crate chrono;

use command_executor::{Command, CommandContext, CommandMetadata, CommandParams, CommandGroup, CommandGroupMetadata};
use commands::*;

use libindy::ErrorCode;
use libindy::ledger::Ledger;

use serde_json::Value as JSONValue;
use serde_json::Map as JSONMap;

use std::collections::HashSet;
use utils::table::print_table;

use self::regex::Regex;
use self::chrono::prelude::*;

pub mod group {
    use super::*;

    command_group!(CommandGroupMetadata::new("ledger", "Ledger management commands"));
}

pub mod nym_command {
    use super::*;

    command!(CommandMetadata::build("nym", "Send NYM transaction to the Ledger.")
                .add_param("did", false, "DID of new identity")
                .add_param("verkey", true, "Verification key of new identity")
                .add_param("role", true, "Role of identity. One of: STEWARD, TRUSTEE, TRUST_ANCHOR, TGB or empty in case of blacklisting NYM")
                .add_example("ledger nym did=VsKV7grR1BUE29mG2Fm2kX")
                .add_example("ledger nym did=VsKV7grR1BUE29mG2Fm2kX verkey=GjZWsBLgZCR18aL468JAT7w9CZRiBnpxUPPgyQxh4voa")
                .add_example("ledger nym did=VsKV7grR1BUE29mG2Fm2kX verkey=GjZWsBLgZCR18aL468JAT7w9CZRiBnpxUPPgyQxh4voa")
                .add_example("ledger nym did=VsKV7grR1BUE29mG2Fm2kX role=TRUSTEE")
                .finalize()
    );

    fn execute(ctx: &CommandContext, params: &CommandParams) -> Result<(), ()> {
        trace!("execute >> ctx {:?} params {:?}", ctx, params);

        let submitter_did = ensure_active_did(&ctx)?;
        let (pool_handle, pool_name) = ensure_connected_pool(&ctx)?;
        let (wallet_handle, wallet_name) = ensure_opened_wallet(&ctx)?;

        let target_did = get_str_param("did", params).map_err(error_err!())?;
        let verkey = get_opt_str_param("verkey", params).map_err(error_err!())?;
        let role = get_opt_str_param("role", params).map_err(error_err!())?;

        let response = Ledger::build_nym_request(&submitter_did, target_did, verkey, None, role)
            .and_then(|request| Ledger::sign_and_submit_request(pool_handle, wallet_handle, &submitter_did, &request));

<<<<<<< HEAD
        let res = match res {
            Ok(_) => Ok(println_succ!("NYM {{\"did\":\"{}\", \"verkey\":\"{:?}\", \"role\":\"{:?}\"}} has been added to Ledger",
                                      target_did, verkey.unwrap_or("null"), role.unwrap_or("null"))),
            Err(err) => handle_send_command_error(err, &submitter_did, pool_handle, wallet_handle)
        };
=======
        let response = match response {
            Ok(response) => Ok(response),
            Err(err) => handle_send_command_error(err, &submitter_did, &pool_name, &wallet_name)
        }?;
>>>>>>> c9fb7389

        let mut response: Response<serde_json::Value> = serde_json::from_str::<Response<serde_json::Value>>(&response)
            .map_err(|err| println_err!("Invalid data has been received: {:?}", err))?;

        if let Some(result) = response.result.as_mut() {
            result["role"] = get_role_title(&result["role"]);
        }

        let res = handle_transaction_response(response,
                                              "Nym request has been sent to Ledger.",
                                              &vec![("reqId", "Request ID"),
                                                    ("txnTime", "Transaction time")],
                                              None,
                                              &vec![("dest", "Did"),
                                                    ("verkey", "Verkey"),
                                                    ("role", "Role")]);
        trace!("execute << {:?}", res);
        res
    }
}

pub mod get_nym_command {
    use super::*;

    command!(CommandMetadata::build("get-nym", "Get NYM from Ledger.")
                .add_param("did", false, "DID of identity presented in Ledger")
                .add_example("ledger get-nym did=VsKV7grR1BUE29mG2Fm2kX")
                .finalize()
    );

    fn execute(ctx: &CommandContext, params: &CommandParams) -> Result<(), ()> {
        trace!("execute >> ctx {:?} params {:?}", ctx, params);

        let submitter_did = ensure_active_did(&ctx)?;
        let pool_handle = ensure_connected_pool_handle(&ctx)?;

        let target_did = get_str_param("did", params).map_err(error_err!())?;

        let res = Ledger::build_get_nym_request(&submitter_did, target_did)
            .and_then(|request| Ledger::submit_request(pool_handle, &request));

        let response = match res {
            Ok(response) => Ok(response),
            Err(err) => handle_get_command_error(err),
        }?;

        let mut response = serde_json::from_str::<Response<serde_json::Value>>(&response)
            .map_err(|err| println_err!("Invalid data has been received: {:?}", err))?;

        if let Some(result) = response.result.as_mut() {
            let data = serde_json::from_str::<serde_json::Value>(&result["data"].as_str().unwrap_or(""));
            match data {
                Ok(mut data) => {
                    data["role"] = get_role_title(&data["role"]);
                    result["data"] = data;
                }
                Err(_) => return Err(println_err!("NYM not found"))
            };
        };

        let res = handle_transaction_response(response,
                                              "Following NYM has been received.",
                                              &vec![("seqNo", "Sequence Number"),
                                                    ("reqId", "Request ID"),
                                                    ("txnTime", "Transaction time")],
                                              Some("data"),
                                              &vec![("identifier", "Identifier"),
                                                    ("dest", "Dest"),
                                                    ("verkey", "Verkey"),
                                                    ("role", "Role")]);
        trace!("execute << {:?}", res);
        res
    }
}

pub mod attrib_command {
    use super::*;

    command!(CommandMetadata::build("attrib", "Send Attribute transaction to the exists NYM.")
                .add_param("did", false, "DID of identity presented in Ledger")
                .add_param("hash", true, "Hash of attribute data")
                .add_param("raw", true, "JSON representation of attribute data")
                .add_param("enc", true, "Encrypted attribute data")
                .add_example(r#"ledger attrib did=VsKV7grR1BUE29mG2Fm2kX raw={"endpoint":{"ha":"127.0.0.1:5555"}}"#)
                .finalize()
    );

    fn execute(ctx: &CommandContext, params: &CommandParams) -> Result<(), ()> {
        trace!("execute >> ctx {:?} params {:?}", ctx, params);

        let submitter_did = ensure_active_did(&ctx)?;
        let (pool_handle, pool_name) = ensure_connected_pool(&ctx)?;
        let (wallet_handle, wallet_name) = ensure_opened_wallet(&ctx)?;

        let target_did = get_str_param("did", params).map_err(error_err!())?;
        let hash = get_opt_str_param("hash", params).map_err(error_err!())?;
        let raw = get_opt_str_param("raw", params).map_err(error_err!())?;
        let enc = get_opt_str_param("enc", params).map_err(error_err!())?;

        let response = Ledger::build_attrib_request(&submitter_did, target_did, hash, raw, enc)
            .and_then(|request| Ledger::sign_and_submit_request(pool_handle, wallet_handle, &submitter_did, &request));

        let response = match response {
            Ok(response) => Ok(response),
            Err(err) => handle_send_command_error(err, &submitter_did, &pool_name, &wallet_name)
        }?;

        let response = serde_json::from_str::<Response<serde_json::Value>>(&response)
            .map_err(|err| println_err!("Invalid data has been received: {:?}", err))?;

        let attribute =
            if raw.is_some() {
                ("raw", "Raw value")
            } else if hash.is_some() {
                ("hash", "Hashed value")
            } else { ("enc", "Encrypted value") };

        let res = handle_transaction_response(response,
                                              "Attrib request has been sent to Ledger.",
                                              &vec![("dest", "Dest"),
                                                    ("seqNo", "Sequence Number"),
                                                    ("reqId", "Request ID"),
                                                    ("txnTime", "Transaction time")],
                                              None,
                                              &vec![attribute]);

        trace!("execute << {:?}", res);
        res
    }
}

pub mod get_attrib_command {
    use super::*;

    command!(CommandMetadata::build("get-attrib", "Get ATTRIB from Ledger.")
                .add_param("did", false, "DID of identity presented in Ledger")
                .add_param("attr", false, "Name of attribute")
                .add_example("ledger get-attrib did=VsKV7grR1BUE29mG2Fm2kX attr=endpoint")
                .finalize()
    );

    fn execute(ctx: &CommandContext, params: &CommandParams) -> Result<(), ()> {
        trace!("execute >> ctx {:?} params {:?}", ctx, params);

        let submitter_did = ensure_active_did(&ctx)?;
        let pool_handle = ensure_connected_pool_handle(&ctx)?;

        let target_did = get_str_param("did", params).map_err(error_err!())?;
        let attr = get_str_param("attr", params).map_err(error_err!())?;

        let res = Ledger::build_get_attrib_request(&submitter_did, target_did, attr)
            .and_then(|request| Ledger::submit_request(pool_handle, &request));

        let response = match res {
            Ok(response) => Ok(response),
            Err(err) => handle_get_command_error(err),
        }?;

        let mut response = serde_json::from_str::<Response<serde_json::Value>>(&response)
            .map_err(|err| println_err!("Invalid data has been received: {:?}", err))?;

        if let Some(result) = response.result.as_mut() {
            let data = serde_json::from_str::<serde_json::Value>(&result["data"].as_str().unwrap_or(""));
            match data {
                Ok(data) => {
                    result["data"] = data;
                }
                Err(_) => return Err(println_err!("Attribute not found"))
            };
        };

        let res = handle_transaction_response(response,
                                              "Following NYM has been received.",
                                              &vec![("dest", "Did"),
                                                    ("seqNo", "Sequence Number"),
                                                    ("reqId", "Request ID"),
                                                    ("txnTime", "Transaction time")],
                                              None,
                                              &vec![("data", "Data")]);
        trace!("execute << {:?}", res);
        res
    }
}

pub mod schema_command {
    use super::*;

    command!(CommandMetadata::build("schema", "Send Schema transaction to the Ledger.")
                .add_param("name", false, "Schema name")
                .add_param("version", false, "Schema version")
                .add_param("attr_names", false, "Schema attributes split by comma")
                .add_example("ledger schema name=gvt version=1.0 attr_names=name,age")
                .finalize()
    );

    fn execute(ctx: &CommandContext, params: &CommandParams) -> Result<(), ()> {
        trace!("execute >> ctx {:?} params {:?}", ctx, params);

        let submitter_did = ensure_active_did(&ctx)?;
        let (pool_handle, pool_name) = ensure_connected_pool(&ctx)?;
        let (wallet_handle, wallet_name) = ensure_opened_wallet(&ctx)?;

        let name = get_str_param("name", params).map_err(error_err!())?;
        let version = get_str_param("version", params).map_err(error_err!())?;
        let attr_names = get_str_array_param("attr_names", params).map_err(error_err!())?;

        let schema_data = {
            let mut json = JSONMap::new();
            json.insert("name".to_string(), JSONValue::from(name));
            json.insert("version".to_string(), JSONValue::from(version));
            json.insert("attr_names".to_string(), JSONValue::from(attr_names));
            JSONValue::from(json).to_string()
        };

        let response = Ledger::build_schema_request(&submitter_did, &schema_data)
            .and_then(|request| Ledger::sign_and_submit_request(pool_handle, wallet_handle, &submitter_did, &request));

        let response = match response {
            Ok(response) => Ok(response),
            Err(err) => handle_send_command_error(err, &submitter_did, &pool_name, &wallet_name)
        }?;

        let response = serde_json::from_str::<Response<serde_json::Value>>(&response)
            .map_err(|err| println_err!("Invalid data has been received: {:?}", err))?;

        let res = handle_transaction_response(response,
                                              "NodeConfig request has been sent to Ledger.",
                                              &vec![("identifier", "Identifier"),
                                                    ("seqNo", "Sequence Number"),
                                                    ("reqId", "Request ID"),
                                                    ("txnTime", "Transaction time")],
                                              Some("data"),
                                              &vec![("name", "Name"),
                                                    ("version", "Version"),
                                                    ("attr_names", "Attributes")]);
        trace!("execute << {:?}", res);
        res
    }
}

pub mod get_schema_command {
    use super::*;

    command!(CommandMetadata::build("get-schema", "Get Schema from Ledger.")
                .add_param("did", false, "DID of identity presented in Ledger")
                .add_param("name", false, "Schema name")
                .add_param("version", false, "Schema version")
                .add_example("ledger get-schema did=VsKV7grR1BUE29mG2Fm2kX name=gvt version=1.0")
                .finalize()
    );

    fn execute(ctx: &CommandContext, params: &CommandParams) -> Result<(), ()> {
        trace!("execute >> ctx {:?} params {:?}", ctx, params);

        let submitter_did = ensure_active_did(&ctx)?;
        let pool_handle = ensure_connected_pool_handle(&ctx)?;

        let target_did = get_str_param("did", params).map_err(error_err!())?;
        let name = get_str_param("name", params).map_err(error_err!())?;
        let version = get_str_param("version", params).map_err(error_err!())?;

        let schema_data = {
            let mut json = JSONMap::new();
            json.insert("name".to_string(), JSONValue::from(name));
            json.insert("version".to_string(), JSONValue::from(version));
            JSONValue::from(json).to_string()
        };

        let res = Ledger::build_get_schema_request(&submitter_did, target_did, &schema_data)
            .and_then(|request| Ledger::submit_request(pool_handle, &request));

        let response = match res {
            Ok(response) => Ok(response),
            Err(err) => handle_get_command_error(err),
        }?;

        let response = serde_json::from_str::<Response<serde_json::Value>>(&response)
            .map_err(|err| println_err!("Invalid data has been received: {:?}", err))?;

        if let Some(result) = response.result.as_ref() {
            //TODO strange condition
            if !result["seqNo"].is_i64() {
                return Err(println_err!("Schema not found"));
            }
        };

        let res = handle_transaction_response(response,
                                              "Following Schema has been received.",
                                              &vec![("identifier", "Identifier"),
                                                    ("seqNo", "Sequence Number"),
                                                    ("reqId", "Request ID"),
                                                    ("txnTime", "Transaction time")],
                                              Some("data"),
                                              &vec![("name", "Name"),
                                                    ("version", "Version"),
                                                    ("attr_names", "Attributes")]);
        trace!("execute << {:?}", res);
        res
    }
}

pub mod claim_def_command {
    use super::*;

    command!(CommandMetadata::build("claim-def", "Send Claim Def transaction to the Ledger.")
                .add_param("schema_no", false, "Sequence number of schema")
                .add_param("signature_type", false, "Signature type (only CL supported now)")
                .add_param("primary", false, "Primary key in json format")
                .add_param("revocation", true, "Revocation key in json format")
                .add_example(r#"ledger claim-def schema_no=1 signature_type=CL primary={"n":"1","s":"2","rms":"3","r":{"age":"4","name":"5"},"rctxt":"6","z":"7"}"#)
                .finalize()
    );

    fn execute(ctx: &CommandContext, params: &CommandParams) -> Result<(), ()> {
        trace!("execute >> ctx {:?} params {:?}", ctx, params);

        let submitter_did = ensure_active_did(&ctx)?;
        let (pool_handle, pool_name) = ensure_connected_pool(&ctx)?;
        let (wallet_handle, wallet_name) = ensure_opened_wallet(&ctx)?;

        let xref = get_int_param::<i32>("schema_no", params).map_err(error_err!())?;
        let signature_type = get_str_param("signature_type", params).map_err(error_err!())?;
        let primary = get_object_param("primary", params).map_err(error_err!())?;
        let revocation = get_opt_str_param("revocation", params).map_err(error_err!())?;

        let claim_def_data = {
            let mut json = JSONMap::new();
            json.insert("primary".to_string(), primary);
            update_json_map_opt_key!(json, "revocation", revocation);
            JSONValue::from(json).to_string()
        };

        let response = Ledger::build_claim_def_txn(&submitter_did, xref, signature_type, &claim_def_data)
            .and_then(|request| Ledger::sign_and_submit_request(pool_handle, wallet_handle, &submitter_did, &request));

        let response = match response {
            Ok(response) => Ok(response),
            Err(err) => handle_send_command_error(err, &submitter_did, &pool_name, &wallet_name)
        }?;

        let response = serde_json::from_str::<Response<serde_json::Value>>(&response)
            .map_err(|err| println_err!("Invalid data has been received: {:?}", err))?;

        let res = handle_transaction_response(response,
                                              "NodeConfig request has been sent to Ledger.",
                                              &vec![("identifier", "Identifier"),
                                                    ("seqNo", "Sequence Number"),
                                                    ("reqId", "Request ID"),
                                                    ("txnTime", "Transaction time")],
                                              Some("data"),
                                              &vec![("primary", "Primary Key"),
                                                    ("revocation", "Revocation Key")]);
        trace!("execute << {:?}", res);
        res
    }
}

pub mod get_claim_def_command {
    use super::*;

    command!(CommandMetadata::build("get-claim-def", "Get Claim Definition to Ledger.")
                .add_param("schema_no", false, "Sequence number of schema")
                .add_param("signature_type", false, "Signature type (only CL supported now)")
                .add_param("origin", false, "Claim definition owner DID")
                .add_example("ledger get-claim-def schema_no=1 signature_type=CL origin=VsKV7grR1BUE29mG2Fm2kX")
                .finalize()
    );

    fn execute(ctx: &CommandContext, params: &CommandParams) -> Result<(), ()> {
        trace!("execute >> ctx {:?} params {:?}", ctx, params);

        let submitter_did = ensure_active_did(&ctx)?;
        let pool_handle = ensure_connected_pool_handle(&ctx)?;

        let xref = get_int_param::<i32>("schema_no", params).map_err(error_err!())?;
        let signature_type = get_str_param("signature_type", params).map_err(error_err!())?;
        let origin = get_str_param("origin", params).map_err(error_err!())?;

        let res = Ledger::build_get_claim_def_txn(&submitter_did, xref, signature_type, origin)
            .and_then(|request| Ledger::submit_request(pool_handle, &request));

        let response = match res {
            Ok(response) => Ok(response),
            Err(err) => handle_get_command_error(err),
        }?;

        let response = serde_json::from_str::<Response<serde_json::Value>>(&response)
            .map_err(|err| println_err!("Invalid data has been received: {:?}", err))?;

        if let Some(result) = response.result.as_ref() {
            //TODO strange condition
            if !result["seqNo"].is_i64() {
                return Err(println_err!("Schema not found"));
            }
        };

        let res = handle_transaction_response(response,
                                              "Following Claim Definition has been received.",
                                              &vec![("identifier", "Identifier"),
                                                    ("seqNo", "Sequence Number"),
                                                    ("reqId", "Request ID"),
                                                    ("txnTime", "Transaction time")],
                                              Some("data"),
                                              &vec![("primary", "Primary Key"),
                                                    ("revocation", "Revocation Key")]);
        trace!("execute << {:?}", res);
        res
    }
}

pub mod node_command {
    use super::*;

    command!(CommandMetadata::build("node", "Send Node transaction to the Ledger.")
                .add_param("target", false, "DID of new identity")
                .add_param("alias", false, "Node alias (can't be changed in case of update)")
                .add_param("node_ip", true, "Node Ip (mandatory for adding node and optional for update)")
                .add_param("node_port", true, "Node port (mandatory for adding node and optional for update)")
                .add_param("client_ip", true, "Client Ip (mandatory for adding node and optional for update)")
                .add_param("client_port", true, "Client port (mandatory for adding node and optional for update)")
                .add_param("blskey", true, "Node BLS key")
                .add_param("services", true, "Node type. One of: VALIDATOR, OBSERVER or empty in case of blacklisting node")
                .add_example("ledger node target=A5iWQVT3k8Zo9nXj4otmeqaUziPQPCiDqcydXkAJBk1Y node_ip=127.0.0.1 node_port=9710 client_ip=127.0.0.1 client_port=9711 alias=Node5 services=VALIDATOR blskey=2zN3bHM1m4rLz54MJHYSwvqzPchYp8jkHswveCLAEJVcX6Mm1wHQD1SkPYMzUDTZvWvhuE6VNAkK3KxVeEmsanSmvjVkReDeBEMxeDaayjcZjFGPydyey1qxBHmTvAnBKoPydvuTAqx5f7YNNRAdeLmUi99gERUU7TD8KfAa6MpQ9bw")
                .add_example("ledger node target=A5iWQVT3k8Zo9nXj4otmeqaUziPQPCiDqcydXkAJBk1Y node_ip=127.0.0.1 node_port=9710 client_ip=127.0.0.1 client_port=9711 alias=Node5 services=VALIDATOR")
                .add_example("ledger node target=A5iWQVT3k8Zo9nXj4otmeqaUziPQPCiDqcydXkAJBk1Y alias=Node5 services=VALIDATOR")
                .finalize()
    );

    fn execute(ctx: &CommandContext, params: &CommandParams) -> Result<(), ()> {
        trace!("execute >> ctx {:?} params {:?}", ctx, params);

        let submitter_did = ensure_active_did(&ctx)?;
        let (pool_handle, pool_name) = ensure_connected_pool(&ctx)?;
        let (wallet_handle, wallet_name) = ensure_opened_wallet(&ctx)?;

        let target_did = get_str_param("target", params).map_err(error_err!())?;
        let node_ip = get_opt_str_param("node_ip", params).map_err(error_err!())?;
        let node_port = get_opt_number_param::<i32>("node_port", params).map_err(error_err!())?;
        let client_ip = get_opt_str_param("client_ip", params).map_err(error_err!())?;
        let client_port = get_opt_number_param::<i32>("client_port", params).map_err(error_err!())?;
        let alias = get_opt_str_param("alias", params).map_err(error_err!())?;
        let blskey = get_opt_str_param("blskey", params).map_err(error_err!())?;
        let services = get_opt_str_array_param("services", params).map_err(error_err!())?;

        let node_data = {
            let mut json = JSONMap::new();
            update_json_map_opt_key!(json, "node_ip", node_ip);
            update_json_map_opt_key!(json, "node_port", node_port);
            update_json_map_opt_key!(json, "client_ip", client_ip);
            update_json_map_opt_key!(json, "client_port", client_port);
            update_json_map_opt_key!(json, "alias", alias);
            update_json_map_opt_key!(json, "blskey", blskey);
            update_json_map_opt_key!(json, "services", services);
            JSONValue::from(json).to_string()
        };

        let response = Ledger::build_node_request(&submitter_did, target_did, &node_data)
            .and_then(|request| Ledger::sign_and_submit_request(pool_handle, wallet_handle, &submitter_did, &request));

        let response = match response {
            Ok(response) => Ok(response),
            Err(err) => handle_send_command_error(err, &submitter_did, &pool_name, &wallet_name)
        }?;

        let response = serde_json::from_str::<Response<serde_json::Value>>(&response)
            .map_err(|err| println_err!("Invalid data has been received: {:?}", err))?;

        let res = handle_transaction_response(response,
                                              "NodeConfig request has been sent to Ledger.",
                                              &vec![("identifier", "Identifier"),
                                                    ("seqNo", "Sequence Number"),
                                                    ("reqId", "Request ID"),
                                                    ("txnTime", "Transaction time")],
                                              Some("data"),
                                              &vec![("alias", "Alias"),
                                                    ("node_ip", "Node Ip"),
                                                    ("node_port", "Node Port"),
                                                    ("client_ip", "Client Ip"),
                                                    ("client_port", "Client Port"),
                                                    ("services", "Services"),
                                                    ("blskey", "Blskey")]);
        trace!("execute << {:?}", res);
        res
    }
}

pub mod pool_config_command {
    use super::*;

    command!(CommandMetadata::build("pool-config", "Send write configuration to pool.")
                .add_param("writes", false, "Accept write transactions.")
                .add_param("force", true, "Forced configuration applying without reaching pool consensus.")
                .add_example("ledger pool-config writes=true")
                .add_example("ledger pool-config writes=true force=true")
                .finalize()
    );

    fn execute(ctx: &CommandContext, params: &CommandParams) -> Result<(), ()> {
        trace!("execute >> ctx {:?} params {:?}", ctx, params);

        let submitter_did = ensure_active_did(&ctx)?;
        let (pool_handle, pool_name) = ensure_connected_pool(&ctx)?;
        let (wallet_handle, wallet_name) = ensure_opened_wallet(&ctx)?;

        let writes = get_bool_param("writes", params).map_err(error_err!())?;
        let force = get_opt_bool_param("force", params).map_err(error_err!())?.unwrap_or(false);

        let response = Ledger::indy_build_pool_config_request(&submitter_did, writes, force)
            .and_then(|request| Ledger::sign_and_submit_request(pool_handle, wallet_handle, &submitter_did, &request));

        let response = match response {
            Ok(response) => Ok(response),
            Err(err) => handle_send_command_error(err, &submitter_did, &pool_name, &wallet_name)
        }?;

        let response = serde_json::from_str::<Response<serde_json::Value>>(&response)
            .map_err(|err| println_err!("Invalid data has been received: {:?}", err))?;

        let res = handle_transaction_response(response,
                                              "NodeConfig request has been sent to Ledger.",
                                              &vec![("identifier", "Identifier"),
                                                    ("seqNo", "Sequence Number"),
                                                    ("reqId", "Request ID"),
                                                    ("txnTime", "Transaction time")],
                                              None,
                                              &vec![("writes", "Writes"),
                                                    ("force", "Force Apply")]);
        trace!("execute << {:?}", res);
        res
    }
}

pub mod pool_upgrade_command {
    use super::*;

    command!(CommandMetadata::build("pool-upgrade", "Send instructions to nodes to update themselves.")
                .add_param("name", false, "Unique upgrade name.")
                .add_param("version", false, "Target upgrade version.")
                .add_param("action", false, "Upgrade type. Either start or cancel.")
                .add_param("sha256", false, "Unique hex identifier.")
                .add_param("timeout", true, "Timeout.")
                .add_param("schedule", true, "Node upgrade schedule.")
                .add_param("justification", true, "Comment.")
                .add_param("reinstall", true, "Same version reinstallation.")
                .add_param("force", true, "Forced upgrade applying without reaching pool consensus")
                .add_example(r#"ledger pool-upgrade name=upgrade-1 version=2.0 action=start sha256=f284bdc3c1c9e24a494e285cb387c69510f28de51c15bb93179d9c7f28705398 schedule={"Gw6pDLhcBcoQesN72qfotTgFa7cbuqZpkX3Xo6pLhPhv":"2020-01-25T12:49:05.258870+00:00"}"#)
                .add_example(r#"ledger pool-upgrade name=upgrade-1 version=2.0 action=cancel sha256=ac3eb2cc3ac9e24a494e285cb387c69510f28de51c15bb93179d9c7f28705398"#)
                .finalize()
    );

    fn execute(ctx: &CommandContext, params: &CommandParams) -> Result<(), ()> {
        trace!("execute >> ctx {:?} params {:?}", ctx, params);

        let submitter_did = ensure_active_did(&ctx)?;
        let (pool_handle, pool_name) = ensure_connected_pool(&ctx)?;
        let (wallet_handle, wallet_name) = ensure_opened_wallet(&ctx)?;

        let name = get_str_param("name", params).map_err(error_err!())?;
        let version = get_str_param("version", params).map_err(error_err!())?;
        let action = get_str_param("action", params).map_err(error_err!())?;
        let sha256 = get_str_param("sha256", params).map_err(error_err!())?;
        let timeout = get_opt_number_param::<u32>("timeout", params).map_err(error_err!())?;
        let schedule = get_opt_str_param("schedule", params).map_err(error_err!())?;
        let justification = get_opt_str_param("justification", params).map_err(error_err!())?;
        let reinstall = get_opt_bool_param("reinstall", params).map_err(error_err!())?.unwrap_or(false);
        let force = get_opt_bool_param("force", params).map_err(error_err!())?.unwrap_or(false);

        let response = Ledger::indy_build_pool_upgrade_request(&submitter_did, name, version, action, sha256,
                                                               timeout, schedule, justification, reinstall, force)
            .and_then(|request| Ledger::sign_and_submit_request(pool_handle, wallet_handle, &submitter_did, &request));

        let response = match response {
            Ok(response) => Ok(response),
            Err(err) => handle_send_command_error(err, &submitter_did, &pool_name, &wallet_name)
        }?;

        let response = serde_json::from_str::<Response<serde_json::Value>>(&response)
            .map_err(|err| println_err!("Invalid data has been received: {:?}", err))?;

        let res = handle_transaction_response(response,
                                              "NodeConfig request has been sent to Ledger.",
                                              &vec![("identifier", "Identifier"),
                                                    ("seqNo", "Sequence Number"),
                                                    ("reqId", "Request ID"),
                                                    ("txnTime", "Transaction time")],
                                              None,
                                              &vec![("name", "Name"),
                                                    ("action", "Action"),
                                                    ("version", "Version"),
                                                    ("sha256", "Hash"),
                                                    ("schedule", "Schedule"),
                                                    ("timeout", "Timeout"),
                                                    ("justification", "Justification"),
                                                    ("reinstall", "Reinstall"),
                                                    ("force", "Force Apply")]);
        trace!("execute << {:?}", res);
        res
    }
}

pub mod custom_command {
    use super::*;

    command!(CommandMetadata::build("custom", "Send custom transaction to Ledger.")
                .add_main_param("txn", "Transaction json")
                .add_param("sign", true, "Is signature required")
                .add_example(r#"ledger custom {"reqId":1,"identifier":"V4SGRU86Z58d6TV7PBUe6f","operation":{"type":"105","dest":"V4SGRU86Z58d6TV7PBUe6f"},"protocolVersion":1}"#)
                .add_example(r#"ledger custom {"reqId":2,"identifier":"V4SGRU86Z58d6TV7PBUe6f","operation":{"type":"1","dest":"VsKV7grR1BUE29mG2Fm2kX"},"protocolVersion":1} sign=true"#)
                .finalize()
    );

    fn execute(ctx: &CommandContext, params: &CommandParams) -> Result<(), ()> {
        trace!("execute >> ctx {:?} params {:?}", ctx, params);

        let (pool_handle, pool_name) = ensure_connected_pool(&ctx)?;

        let txn = get_str_param("txn", params).map_err(error_err!())?;
        let sign = get_opt_bool_param("sign", params).map_err(error_err!())?.unwrap_or(false);

        let (mut submitter, mut wallet) = (String::new(), String::new());

        let response = if sign {
            let (wallet_handle, wallet_name) = ensure_opened_wallet(&ctx)?;
            let submitter_did = ensure_active_did(&ctx)?;

            submitter = submitter_did.clone();
            wallet = wallet_name.clone();

            Ledger::sign_and_submit_request(pool_handle, wallet_handle, &submitter_did, txn)
        } else {
            Ledger::submit_request(pool_handle, txn)
        };

        let response_json = match response {
            Ok(response) => Ok(response),
            Err(err) => handle_send_command_error(err, &submitter, &pool_name, &wallet)
        }?;

        let response = serde_json::from_str::<Response<serde_json::Value>>(&response_json)
            .map_err(|err| println_err!("Invalid data has been received: {:?}", err))?;

        let res = match response {
            Response { op: ResponseType::REPLY, result: Some(_), reason: None } =>
                Ok(println!("Response: \n{}", response_json)),
            Response { op: ResponseType::REQNACK, result: None, reason: Some(reason) } |
            Response { op: ResponseType::REJECT, result: None, reason: Some(reason) } =>
                Err(println_err!("Transaction has been rejected: {:?}", extract_error_message(&reason))),
            _ => Err(println_err!("Invalid data has been received"))
        };

        trace!("execute << {:?}", res);
        res
    }
}

fn handle_transaction_response(mut response: Response<serde_json::Value>, title: &str,
                               metadata_headers: &[(&str, &str)],
                               data_field: Option<&str>,
                               data_headers: &[(&str, &str)]) -> Result<(), ()> {
    if let Some(result) = response.result.as_mut() {
        if let Some(txn_time) = result["txnTime"].as_i64() {
            result["txnTime"] = serde_json::Value::String(timestamp_to_datetime(txn_time))
        }
    }

    match response {
        Response { op: ResponseType::REPLY, result: Some(result), reason: None } => {
            println_succ!("{}", title);
            println_succ!("Metadata:");
            print_table(&result, metadata_headers);
            println_succ!("Data:");
            print_table(if data_field.is_some() { &result[data_field.unwrap()] } else { &result }, data_headers);
            Ok(())
        }
        Response { op: ResponseType::REQNACK, result: None, reason: Some(reason) } |
        Response { op: ResponseType::REJECT, result: None, reason: Some(reason) } =>
            Err(println_err!("Transaction has been rejected: {:?}", extract_error_message(&reason))),
        _ => Err(println_err!("Invalid data has been received"))
    }
}

pub fn handle_send_command_error(err: ErrorCode, submitter_did: &str, pool_name: &str, wallet_name: &str) -> Result<String, ()> {
    match err {
        ErrorCode::CommonInvalidStructure => Err(println_err!("Wrong command params")),
        ErrorCode::WalletNotFoundError => Err(println_err!("Submitter DID: \"{}\" not found", submitter_did)),
        ErrorCode::WalletIncompatiblePoolError => Err(println_err!("Wallet \"{}\" is incompatible with pool \"{}\".", wallet_name, pool_name)),
        err => Err(println_err!("Indy SDK error occurred {:?}", err))
    }
}

fn handle_get_command_error(err: ErrorCode) -> Result<String, ()> {
    match err {
        ErrorCode::CommonInvalidStructure => Err(println_err!("Wrong command params")),
        err => Err(println_err!("Indy SDK error occurred {:?}", err)),
    }
}

fn extract_error_message(error: &str) -> String {
    let re = Regex::new(r"'(.*)'").unwrap();
    match re.captures(error) {
        Some(message) => message[1].to_string(),
        None => error.to_string()
    }
}

fn get_role_title(role: &serde_json::Value) -> serde_json::Value {
    serde_json::Value::String(match role.as_str() {
        Some("0") => "TRUSTEE",
        Some("2") => "STEWARD",
        Some("100") => "TGB",
        Some("101") => "TRUST_ANCHOR",
        _ => "-"
    }.to_string())
}

fn timestamp_to_datetime(_time: i64) -> String {
    NaiveDateTime::from_timestamp(_time, 0).to_string()
}

#[derive(Deserialize, Eq, PartialEq, Debug)]
pub enum ResponseType {
    REQNACK,
    REPLY,
    REJECT
}

#[derive(Deserialize, Debug)]
#[serde(rename_all = "camelCase")]
pub struct Response<T> {
    pub op: ResponseType,
    pub reason: Option<String>,
    pub result: Option<T>,
}

#[derive(Deserialize, Debug)]
pub struct ReplyResult<T> {
    pub data: T,
    #[serde(rename = "seqNo")]
    pub seq_no: u64,
    pub identifier: String
}

#[derive(Deserialize, Debug)]
pub struct NymData {
    pub identifier: Option<String>,
    pub dest: String,
    pub role: Option<String>,
    pub verkey: Option<String>
}

#[derive(Deserialize, Debug)]
pub struct AttribData {
    pub endpoint: Option<serde_json::Value>,
}

#[derive(Deserialize, Serialize, Debug)]
pub struct SchemaData {
    pub attr_names: HashSet<String>,
    pub name: String,
    pub version: String
}

#[derive(Deserialize, Debug)]
pub struct ClaimDefData {
    pub primary: serde_json::Value,
    pub revocation: Option<serde_json::Value>,
}

#[cfg(test)]
pub mod tests {
    use super::*;
    use commands::wallet::tests::{create_and_open_wallet, close_and_delete_wallet};
    use commands::pool::tests::{create_and_connect_pool, disconnect_and_delete_pool};
    use commands::did::tests::{new_did, use_did, SEED_TRUSTEE, DID_TRUSTEE, SEED_MY1, DID_MY1, VERKEY_MY1, SEED_MY3, DID_MY3, VERKEY_MY3};
    use libindy::ledger::Ledger;

    mod nym {
        use super::*;

        #[test]
        pub fn nym_works() {
            let ctx = CommandContext::new();

            create_and_open_wallet(&ctx);
            create_and_connect_pool(&ctx);

            new_did(&ctx, SEED_TRUSTEE);
            use_did(&ctx, DID_TRUSTEE);
            {
                let cmd = nym_command::new();
                let mut params = CommandParams::new();
                params.insert("did", DID_MY1.to_string());
                params.insert("verkey", VERKEY_MY1.to_string());
                cmd.execute(&ctx, &params).unwrap();
            }
            _ensure_nym_added(&ctx, DID_MY1);
            close_and_delete_wallet(&ctx);
            disconnect_and_delete_pool(&ctx);
        }

        #[test]
        pub fn nym_works_for_role() {
            let ctx = CommandContext::new();

            create_and_open_wallet(&ctx);
            create_and_connect_pool(&ctx);

            new_did(&ctx, SEED_TRUSTEE);
            use_did(&ctx, DID_TRUSTEE);
            {
                let cmd = nym_command::new();
                let mut params = CommandParams::new();
                params.insert("did", DID_MY1.to_string());
                params.insert("verkey", VERKEY_MY1.to_string());
                params.insert("role", "TRUSTEE".to_string());
                cmd.execute(&ctx, &params).unwrap();
            }
            _ensure_nym_added(&ctx, DID_MY1);
            close_and_delete_wallet(&ctx);
            disconnect_and_delete_pool(&ctx);
        }

        #[test]
        pub fn nym_works_for_wrong_role() {
            let ctx = CommandContext::new();

            create_and_open_wallet(&ctx);
            create_and_connect_pool(&ctx);

            new_did(&ctx, SEED_TRUSTEE);
            use_did(&ctx, DID_TRUSTEE);
            {
                let cmd = nym_command::new();
                let mut params = CommandParams::new();
                params.insert("did", DID_MY1.to_string());
                params.insert("verkey", VERKEY_MY1.to_string());
                params.insert("role", "ROLE".to_string());
                cmd.execute(&ctx, &params).unwrap_err();
            }
            close_and_delete_wallet(&ctx);
            disconnect_and_delete_pool(&ctx);
        }

        #[test]
        pub fn nym_works_for_no_active_did() {
            let ctx = CommandContext::new();

            create_and_open_wallet(&ctx);
            create_and_connect_pool(&ctx);
            {
                let cmd = nym_command::new();
                let mut params = CommandParams::new();
                params.insert("did", DID_MY1.to_string());
                params.insert("verkey", VERKEY_MY1.to_string());
                cmd.execute(&ctx, &params).unwrap_err();
            }
            close_and_delete_wallet(&ctx);
            disconnect_and_delete_pool(&ctx);
        }

        #[test]
        pub fn nym_works_for_no_opened_wallet() {
            let ctx = CommandContext::new();

            create_and_open_wallet(&ctx);
            create_and_connect_pool(&ctx);

            new_did(&ctx, SEED_TRUSTEE);
            use_did(&ctx, DID_TRUSTEE);

            close_and_delete_wallet(&ctx);
            {
                let cmd = nym_command::new();
                let mut params = CommandParams::new();
                params.insert("did", DID_MY1.to_string());
                params.insert("verkey", VERKEY_MY1.to_string());
                cmd.execute(&ctx, &params).unwrap_err();
            }
            disconnect_and_delete_pool(&ctx);
        }

        #[test]
        pub fn nym_works_for_no_connected_pool() {
            let ctx = CommandContext::new();

            create_and_open_wallet(&ctx);
            create_and_connect_pool(&ctx);

            new_did(&ctx, SEED_TRUSTEE);
            use_did(&ctx, DID_TRUSTEE);

            disconnect_and_delete_pool(&ctx);
            {
                let cmd = nym_command::new();
                let mut params = CommandParams::new();
                params.insert("did", DID_MY1.to_string());
                params.insert("verkey", VERKEY_MY1.to_string());
                cmd.execute(&ctx, &params).unwrap_err();
            }
            close_and_delete_wallet(&ctx);
        }

        #[test]
        pub fn nym_works_for_unknown_submitter() {
            let ctx = CommandContext::new();

            create_and_open_wallet(&ctx);
            create_and_connect_pool(&ctx);

            new_did(&ctx, SEED_MY3);
            use_did(&ctx, DID_MY3);
            {
                let cmd = nym_command::new();
                let mut params = CommandParams::new();
                params.insert("did", DID_MY3.to_string());
                params.insert("verkey", VERKEY_MY3.to_string());
                cmd.execute(&ctx, &params).unwrap_err();
            }
            close_and_delete_wallet(&ctx);
            disconnect_and_delete_pool(&ctx);
        }
    }

    mod get_nym {
        use super::*;

        #[test]
        pub fn get_nym_works() {
            let ctx = CommandContext::new();

            create_and_open_wallet(&ctx);
            create_and_connect_pool(&ctx);

            new_did(&ctx, SEED_TRUSTEE);
            use_did(&ctx, DID_TRUSTEE);
            send_nym_my1(&ctx);
            {
                let cmd = get_nym_command::new();
                let mut params = CommandParams::new();
                params.insert("did", DID_MY1.to_string());
                cmd.execute(&ctx, &params).unwrap();
            }
            close_and_delete_wallet(&ctx);
            disconnect_and_delete_pool(&ctx);
        }

        #[test]
        pub fn get_nym_works_for_unknown_did() {
            let ctx = CommandContext::new();

            create_and_open_wallet(&ctx);
            create_and_connect_pool(&ctx);

            new_did(&ctx, SEED_TRUSTEE);
            use_did(&ctx, DID_TRUSTEE);
            send_nym_my1(&ctx);
            {
                let cmd = get_nym_command::new();
                let mut params = CommandParams::new();
                params.insert("did", DID_MY3.to_string());
                cmd.execute(&ctx, &params).unwrap_err();
            }
            close_and_delete_wallet(&ctx);
            disconnect_and_delete_pool(&ctx);
        }

        #[test]
        pub fn get_nym_works_for_unknown_submitter() {
            let ctx = CommandContext::new();

            create_and_open_wallet(&ctx);
            create_and_connect_pool(&ctx);

            new_did(&ctx, SEED_TRUSTEE);
            use_did(&ctx, DID_TRUSTEE);
            send_nym_my1(&ctx);
            new_did(&ctx, SEED_MY3);
            use_did(&ctx, DID_MY3);
            {
                let cmd = get_nym_command::new();
                let mut params = CommandParams::new();
                params.insert("did", DID_MY3.to_string());
                cmd.execute(&ctx, &params).unwrap_err();
            }
            close_and_delete_wallet(&ctx);
            disconnect_and_delete_pool(&ctx);
        }
    }

    mod attrib {
        use super::*;

        #[test]
        pub fn attrib_works() {
            let ctx = CommandContext::new();

            create_and_open_wallet(&ctx);
            create_and_connect_pool(&ctx);

            new_did(&ctx, SEED_TRUSTEE);
            new_did(&ctx, SEED_MY1);
            use_did(&ctx, DID_TRUSTEE);
            send_nym_my1(&ctx);
            use_did(&ctx, DID_MY1);
            {
                let cmd = attrib_command::new();
                let mut params = CommandParams::new();
                params.insert("did", DID_MY1.to_string());
                params.insert("raw", r#"{"endpoint":{"ha":"127.0.0.1:5555"}}"#.to_string());
                cmd.execute(&ctx, &params).unwrap();
            }
            _ensure_attrib_added(&ctx, DID_MY1);
            close_and_delete_wallet(&ctx);
            disconnect_and_delete_pool(&ctx);
        }

        #[test]
        pub fn attrib_works_for_missed_attribute() {
            let ctx = CommandContext::new();

            create_and_open_wallet(&ctx);
            create_and_connect_pool(&ctx);

            new_did(&ctx, SEED_TRUSTEE);
            new_did(&ctx, SEED_MY1);
            use_did(&ctx, DID_TRUSTEE);
            send_nym_my1(&ctx);
            use_did(&ctx, DID_MY1);
            {
                let cmd = attrib_command::new();
                let mut params = CommandParams::new();
                params.insert("did", DID_MY1.to_string());
                cmd.execute(&ctx, &params).unwrap_err();
            }
            close_and_delete_wallet(&ctx);
            disconnect_and_delete_pool(&ctx);
        }

        #[test]
        pub fn attrib_works_for_no_active_did() {
            let ctx = CommandContext::new();

            create_and_open_wallet(&ctx);
            create_and_connect_pool(&ctx);
            {
                let cmd = attrib_command::new();
                let mut params = CommandParams::new();
                params.insert("did", DID_MY1.to_string());
                params.insert("raw", r#"{"endpoint":{"ha":"127.0.0.1:5555"}}"#.to_string());
                cmd.execute(&ctx, &params).unwrap_err();
            }
            close_and_delete_wallet(&ctx);
            disconnect_and_delete_pool(&ctx);
        }

        #[test]
        pub fn attrib_works_for_unknown_did() {
            let ctx = CommandContext::new();

            create_and_open_wallet(&ctx);
            create_and_connect_pool(&ctx);

            new_did(&ctx, SEED_MY3);
            use_did(&ctx, DID_MY3);
            {
                let cmd = attrib_command::new();
                let mut params = CommandParams::new();
                params.insert("did", DID_MY3.to_string());
                params.insert("raw", r#"{"endpoint":{"ha":"127.0.0.1:5555"}}"#.to_string());
                cmd.execute(&ctx, &params).unwrap_err();
            }
            close_and_delete_wallet(&ctx);
            disconnect_and_delete_pool(&ctx);
        }

        #[test]
        pub fn attrib_works_for_invalid_endpoint_format() {
            let ctx = CommandContext::new();

            create_and_open_wallet(&ctx);
            create_and_connect_pool(&ctx);

            new_did(&ctx, SEED_TRUSTEE);
            new_did(&ctx, SEED_MY1);
            use_did(&ctx, DID_TRUSTEE);
            send_nym_my1(&ctx);
            use_did(&ctx, DID_MY1);
            {
                let cmd = attrib_command::new();
                let mut params = CommandParams::new();
                params.insert("did", DID_MY1.to_string());
                params.insert("raw", r#"127.0.0.1:5555"#.to_string());
                cmd.execute(&ctx, &params).unwrap_err();
            }
            close_and_delete_wallet(&ctx);
            disconnect_and_delete_pool(&ctx);
        }
    }

    mod get_attrib {
        use super::*;

        #[test]
        pub fn get_attrib_worksa() {
            let ctx = CommandContext::new();

            create_and_open_wallet(&ctx);
            create_and_connect_pool(&ctx);

            new_did(&ctx, SEED_TRUSTEE);
            new_did(&ctx, SEED_MY1);
            use_did(&ctx, DID_TRUSTEE);
            send_nym_my1(&ctx);
            use_did(&ctx, DID_MY1);
            {
                let cmd = attrib_command::new();
                let mut params = CommandParams::new();
                params.insert("did", DID_MY1.to_string());
                params.insert("raw", r#"{"endpoint":{"ha":"127.0.0.1:5555"}}"#.to_string());
                cmd.execute(&ctx, &params).unwrap();
            }
            {
                let cmd = get_attrib_command::new();
                let mut params = CommandParams::new();
                params.insert("did", DID_MY1.to_string());
                params.insert("attr", "endpoint".to_string());
                cmd.execute(&ctx, &params).unwrap();
            }
            close_and_delete_wallet(&ctx);
            disconnect_and_delete_pool(&ctx);
        }

        #[test]
        pub fn get_attrib_works_for_no_active_did() {
            let ctx = CommandContext::new();

            create_and_open_wallet(&ctx);
            create_and_connect_pool(&ctx);
            {
                let cmd = get_attrib_command::new();
                let mut params = CommandParams::new();
                params.insert("did", DID_MY1.to_string());
                params.insert("attr", "endpoint".to_string());
                cmd.execute(&ctx, &params).unwrap_err();
            }
            close_and_delete_wallet(&ctx);
            disconnect_and_delete_pool(&ctx);
        }
    }

    mod schema {
        use super::*;

        #[test]
        pub fn schema_works() {
            let ctx = CommandContext::new();

            create_and_open_wallet(&ctx);
            create_and_connect_pool(&ctx);

            new_did(&ctx, SEED_TRUSTEE);
            use_did(&ctx, DID_TRUSTEE);
            {
                let cmd = schema_command::new();
                let mut params = CommandParams::new();
                params.insert("name", "gvt".to_string());
                params.insert("version", "1.0".to_string());
                params.insert("attr_names", "name,age".to_string());
                cmd.execute(&ctx, &params).unwrap();
            }
            _ensure_schema_added(&ctx, DID_TRUSTEE);
            close_and_delete_wallet(&ctx);
            disconnect_and_delete_pool(&ctx);
        }

        #[test]
        pub fn schema_works_for_missed_required_params() {
            let ctx = CommandContext::new();

            create_and_open_wallet(&ctx);
            create_and_connect_pool(&ctx);

            new_did(&ctx, SEED_TRUSTEE);
            use_did(&ctx, DID_TRUSTEE);
            {
                let cmd = schema_command::new();
                let mut params = CommandParams::new();
                params.insert("name", "gvt".to_string());
                cmd.execute(&ctx, &params).unwrap_err();
            }
            close_and_delete_wallet(&ctx);
            disconnect_and_delete_pool(&ctx);
        }

        #[test]
        pub fn schema_works_unknown_submitter() {
            let ctx = CommandContext::new();

            create_and_open_wallet(&ctx);
            create_and_connect_pool(&ctx);

            new_did(&ctx, SEED_MY3);
            use_did(&ctx, DID_MY3);
            {
                let cmd = schema_command::new();
                let mut params = CommandParams::new();
                params.insert("name", "gvt".to_string());
                params.insert("version", "1.0".to_string());
                params.insert("attr_names", "name,age".to_string());
                cmd.execute(&ctx, &params).unwrap_err();
            }
            close_and_delete_wallet(&ctx);
            disconnect_and_delete_pool(&ctx);
        }

        #[test]
        pub fn schema_works_for_no_active_did() {
            let ctx = CommandContext::new();

            create_and_open_wallet(&ctx);
            create_and_connect_pool(&ctx);
            {
                let cmd = schema_command::new();
                let mut params = CommandParams::new();
                params.insert("name", "gvt".to_string());
                params.insert("version", "1.0".to_string());
                params.insert("attr_names", "name,age".to_string());
                cmd.execute(&ctx, &params).unwrap_err();
            }
            close_and_delete_wallet(&ctx);
            disconnect_and_delete_pool(&ctx);
        }
    }

    mod get_schema {
        use super::*;

        #[test]
        pub fn schema_works() {
            let ctx = CommandContext::new();

            create_and_open_wallet(&ctx);
            create_and_connect_pool(&ctx);

            new_did(&ctx, SEED_TRUSTEE);
            use_did(&ctx, DID_TRUSTEE);
            {
                let cmd = schema_command::new();
                let mut params = CommandParams::new();
                params.insert("name", "gvt".to_string());
                params.insert("version", "1.0".to_string());
                params.insert("attr_names", "name,age".to_string());
                cmd.execute(&ctx, &params).unwrap();
            }
            {
                let cmd = get_schema_command::new();
                let mut params = CommandParams::new();
                params.insert("did", DID_TRUSTEE.to_string());
                params.insert("name", "gvt".to_string());
                params.insert("version", "1.0".to_string());
                cmd.execute(&ctx, &params).unwrap();
            }
            close_and_delete_wallet(&ctx);
            disconnect_and_delete_pool(&ctx);
        }

        #[test]
        pub fn schema_works_for_unknown_schema() {
            let ctx = CommandContext::new();

            create_and_open_wallet(&ctx);
            create_and_connect_pool(&ctx);

            new_did(&ctx, SEED_TRUSTEE);
            use_did(&ctx, DID_TRUSTEE);
            {
                let cmd = get_schema_command::new();
                let mut params = CommandParams::new();
                params.insert("did", DID_TRUSTEE.to_string());
                params.insert("name", "unknown_schema_name".to_string());
                params.insert("version", "1.0".to_string());
                cmd.execute(&ctx, &params).unwrap_err();
            }
            close_and_delete_wallet(&ctx);
            disconnect_and_delete_pool(&ctx);
        }

        #[test]
        pub fn schema_works_for_unknown_submitter() {
            let ctx = CommandContext::new();

            create_and_open_wallet(&ctx);
            create_and_connect_pool(&ctx);

            new_did(&ctx, SEED_MY3);
            use_did(&ctx, DID_MY3);
            {
                let cmd = get_schema_command::new();
                let mut params = CommandParams::new();
                params.insert("did", DID_MY3.to_string());
                params.insert("name", "gvt".to_string());
                params.insert("version", "1.0".to_string());
                cmd.execute(&ctx, &params).unwrap_err();
            }
            close_and_delete_wallet(&ctx);
            disconnect_and_delete_pool(&ctx);
        }

        #[test]
        pub fn schema_works_for_no_active_did() {
            let ctx = CommandContext::new();

            create_and_open_wallet(&ctx);
            create_and_connect_pool(&ctx);
            {
                let cmd = get_schema_command::new();
                let mut params = CommandParams::new();
                params.insert("did", DID_TRUSTEE.to_string());
                params.insert("name", "gvt".to_string());
                params.insert("version", "1.0".to_string());
                cmd.execute(&ctx, &params).unwrap_err();
            }
            close_and_delete_wallet(&ctx);
            disconnect_and_delete_pool(&ctx);
        }
    }

    mod claim_def {
        use super::*;

        #[test]
        pub fn claim_def_works() {
            let ctx = CommandContext::new();

            create_and_open_wallet(&ctx);
            create_and_connect_pool(&ctx);

            new_did(&ctx, SEED_TRUSTEE);
            use_did(&ctx, DID_TRUSTEE);
            {
                let cmd = claim_def_command::new();
                let mut params = CommandParams::new();
                params.insert("schema_no", "1".to_string());
                params.insert("signature_type", "CL".to_string());
                params.insert("primary", r#"{"n":"1","s":"1","rms":"1","r":{"age":"1","name":"1"},"rctxt":"1","z":"1"}"#.to_string());
                cmd.execute(&ctx, &params).unwrap();
            }
            _ensure_claim_def_added(&ctx, DID_TRUSTEE);
            close_and_delete_wallet(&ctx);
            disconnect_and_delete_pool(&ctx);
        }

        #[test]
        pub fn claim_def_works_for_missed_required_params() {
            let ctx = CommandContext::new();

            create_and_open_wallet(&ctx);
            create_and_connect_pool(&ctx);

            new_did(&ctx, SEED_TRUSTEE);
            use_did(&ctx, DID_TRUSTEE);
            {
                let cmd = claim_def_command::new();
                let mut params = CommandParams::new();
                params.insert("schema_no", "1".to_string());
                cmd.execute(&ctx, &params).unwrap_err();
            }
            close_and_delete_wallet(&ctx);
            disconnect_and_delete_pool(&ctx);
        }

        #[test]
        pub fn claim_def_works_for_unknown_submitter() {
            let ctx = CommandContext::new();

            create_and_open_wallet(&ctx);
            create_and_connect_pool(&ctx);

            new_did(&ctx, SEED_MY3);
            use_did(&ctx, DID_MY3);
            {
                let cmd = claim_def_command::new();
                let mut params = CommandParams::new();
                params.insert("schema_no", "1".to_string());
                params.insert("signature_type", "CL".to_string());
                params.insert("primary", r#"{"n":"1","s":"1","rms":"1","r":{"age":"1","name":"1"},"rctxt":"1","z":"1"}"#.to_string());
                cmd.execute(&ctx, &params).unwrap_err();
            }
            close_and_delete_wallet(&ctx);
            disconnect_and_delete_pool(&ctx);
        }

        #[test]
        pub fn claim_def_works_for_no_active_did() {
            let ctx = CommandContext::new();

            create_and_open_wallet(&ctx);
            create_and_connect_pool(&ctx);
            {
                let cmd = claim_def_command::new();
                let mut params = CommandParams::new();
                params.insert("schema_no", "1".to_string());
                params.insert("signature_type", "CL".to_string());
                params.insert("primary", r#"{"n":"1","s":"1","rms":"1","r":{"age":"1","name":"1"},"rctxt":"1","z":"1"}"#.to_string());
                cmd.execute(&ctx, &params).unwrap_err();
            }
            close_and_delete_wallet(&ctx);
            disconnect_and_delete_pool(&ctx);
        }
    }

    mod get_claim_def {
        use super::*;

        #[test]
        pub fn get_claim_def_works() {
            let ctx = CommandContext::new();

            create_and_open_wallet(&ctx);
            create_and_connect_pool(&ctx);

            new_did(&ctx, SEED_TRUSTEE);
            use_did(&ctx, DID_TRUSTEE);
            {
                let cmd = claim_def_command::new();
                let mut params = CommandParams::new();
                params.insert("schema_no", "1".to_string());
                params.insert("signature_type", "CL".to_string());
                params.insert("primary", r#"{"n":"1","s":"1","rms":"1","r":{"age":"1","name":"1"},"rctxt":"1","z":"1"}"#.to_string());
                cmd.execute(&ctx, &params).unwrap();
            }
            {
                let cmd = get_claim_def_command::new();
                let mut params = CommandParams::new();
                params.insert("schema_no", "1".to_string());
                params.insert("signature_type", "CL".to_string());
                params.insert("origin", DID_TRUSTEE.to_string());
                cmd.execute(&ctx, &params).unwrap();
            }
            close_and_delete_wallet(&ctx);
            disconnect_and_delete_pool(&ctx);
        }

        #[test]
        pub fn get_claim_def_works_for_unknown_claim_def() {
            let ctx = CommandContext::new();

            create_and_open_wallet(&ctx);
            create_and_connect_pool(&ctx);

            new_did(&ctx, SEED_TRUSTEE);
            use_did(&ctx, DID_TRUSTEE);
            {
                let cmd = get_claim_def_command::new();
                let mut params = CommandParams::new();
                params.insert("schema_no", "2".to_string());
                params.insert("signature_type", "CL".to_string());
                params.insert("origin", DID_MY3.to_string());
                cmd.execute(&ctx, &params).unwrap_err();
            }
            close_and_delete_wallet(&ctx);
            disconnect_and_delete_pool(&ctx);
        }

        #[test]
        pub fn get_claim_def_works_for_no_active_did() {
            let ctx = CommandContext::new();

            create_and_open_wallet(&ctx);
            create_and_connect_pool(&ctx);
            {
                let cmd = get_claim_def_command::new();
                let mut params = CommandParams::new();
                params.insert("schema_no", "1".to_string());
                params.insert("signature_type", "CL".to_string());
                params.insert("origin", DID_TRUSTEE.to_string());
                cmd.execute(&ctx, &params).unwrap_err();
            }
            close_and_delete_wallet(&ctx);
            disconnect_and_delete_pool(&ctx);
        }
    }

    mod node {
        use super::*;

        #[test]
        pub fn node_works() {
            let ctx = CommandContext::new();

            let my_seed = "00000000000000000000000MySTEWARD";
            let my_did = "GykzQ65PxaH3RUDypuwWTB";
            let my_verkey = "9i7fMkxTSdTaHkTmLqZ3exRkTfsQ5LLoxzDG1kjE8HLD";

            create_and_open_wallet(&ctx);
            create_and_connect_pool(&ctx);

            new_did(&ctx, SEED_TRUSTEE);
            new_did(&ctx, my_seed);
            use_did(&ctx, DID_TRUSTEE);
            send_nym(&ctx, my_did, my_verkey, Some("STEWARD"));
            use_did(&ctx, my_did);
            {
                let cmd = node_command::new();
                let mut params = CommandParams::new();
                params.insert("target", "A5iWQVT3k8Zo9nXj4otmeqaUziPQPCiDqcydXkAJBk1Y".to_string());
                params.insert("node_ip", "127.0.0.1".to_string());
                params.insert("node_port", "9710".to_string());
                params.insert("client_ip", "127.0.0.2".to_string());
                params.insert("client_port", "9711".to_string());
                params.insert("alias", "Node5".to_string());
                params.insert("blskey", "2zN3bHM1m4rLz54MJHYSwvqzPchYp8jkHswveCLAEJVcX6Mm1wHQD1SkPYMzUDTZvWvhuE6VNAkK3KxVeEmsanSmvjVkReDeBEMxeDaayjcZjFGPydyey1qxBHmTvAnBKoPydvuTAqx5f7YNNRAdeLmUi99gERUU7TD8KfAa6MpQ9bw".to_string());
                params.insert("services", "VALIDATOR".to_string());
                cmd.execute(&ctx, &params).unwrap();
            }
            close_and_delete_wallet(&ctx);
            disconnect_and_delete_pool(&ctx);
        }
    }

    mod pool_config {
        use super::*;

        #[test]
        pub fn pool_config_works() {
            let ctx = CommandContext::new();

            create_and_open_wallet(&ctx);
            create_and_connect_pool(&ctx);

            new_did(&ctx, SEED_TRUSTEE);
            use_did(&ctx, DID_TRUSTEE);
            {
                let cmd = pool_config_command::new();
                let mut params = CommandParams::new();
                params.insert("writes", "false".to_string());
                cmd.execute(&ctx, &params).unwrap();
            }
            {
                let cmd = pool_config_command::new();
                let mut params = CommandParams::new();
                params.insert("writes", "true".to_string());
                cmd.execute(&ctx, &params).unwrap();
            }
            close_and_delete_wallet(&ctx);
            disconnect_and_delete_pool(&ctx);
        }
    }

    mod pool_upgrade {
        use super::*;

        #[test]
        pub fn pool_upgrade_works() {
            let schedule = r#"{"Gw6pDLhcBcoQesN72qfotTgFa7cbuqZpkX3Xo6pLhPhv":"2020-01-25T12:49:05.258870+00:00",
                                    "8ECVSk179mjsjKRLWiQtssMLgp6EPhWXtaYyStWPSGAb":"2020-01-25T13:49:05.258870+00:00",
                                    "DKVxG2fXXTU8yT5N7hGEbXB3dfdAnYv1JczDUHpmDxya":"2020-01-25T14:49:05.258870+00:00",
                                    "4PS3EDQ3dW1tci1Bp6543CfuuebjFrg36kLAUcskGfaA":"2020-01-25T15:49:05.258870+00:00"}"#;

            let ctx = CommandContext::new();

            create_and_open_wallet(&ctx);
            create_and_connect_pool(&ctx);

            new_did(&ctx, SEED_TRUSTEE);
            use_did(&ctx, DID_TRUSTEE);
            {
                let cmd = pool_upgrade_command::new();
                let mut params = CommandParams::new();
                params.insert("name", "upgrade-indy-cli".to_string());
                params.insert("version", "2.0.0".to_string());
                params.insert("action", "start".to_string());
                params.insert("sha256", "f284bdc3c1c9e24a494e285cb387c69510f28de51c15bb93179d9c7f28705398".to_string());
                params.insert("schedule", schedule.to_string());
                params.insert("force", "true".to_string()); // because node_works test added fifth Node
                cmd.execute(&ctx, &params).unwrap();
            }
            {
                let cmd = pool_upgrade_command::new();
                let mut params = CommandParams::new();
                params.insert("name", "upgrade-indy-cli".to_string());
                params.insert("version", "2.0.0".to_string());
                params.insert("action", "cancel".to_string());
                params.insert("sha256", "ac3eb2cc3ac9e24a494e285cb387c69510f28de51c15bb93179d9c7f28705398".to_string());
                cmd.execute(&ctx, &params).unwrap();
            }
            close_and_delete_wallet(&ctx);
            disconnect_and_delete_pool(&ctx);
        }
    }

    mod custom {
        use super::*;

        pub const TXN: &'static str = r#"{
                                            "reqId":1513241300414292814,
                                            "identifier":"GJ1SzoWzavQYfNL9XkaJdrQejfztN4XqdsiV4ct3LXKL",
                                            "operation":{
                                                "type":"105",
                                                "dest":"GJ1SzoWzavQYfNL9XkaJdrQejfztN4XqdsiV4ct3LXKL"
                                            },
                                            "protocolVersion":1
                                          }"#;

        pub const TXN_FOR_SIGN: &'static str = r#"{
                                                    "reqId":1513241300414292814,
                                                    "identifier":"V4SGRU86Z58d6TV7PBUe6f",
                                                    "operation":{
                                                        "type":"1",
                                                        "dest":"E1XWGvsrVp5ZDif2uDdTAM",
                                                        "verkey":"86F43kmApX7Da5Rcba1vCbYmc7bbauEksGxPKy8PkZyb"
                                                    },
                                                    "protocolVersion":1
                                                  }"#;

        #[test]
        pub fn custom_works() {
            let ctx = CommandContext::new();

            create_and_open_wallet(&ctx);
            create_and_connect_pool(&ctx);

            new_did(&ctx, SEED_TRUSTEE);
            use_did(&ctx, DID_TRUSTEE);
            {
                let cmd = custom_command::new();
                let mut params = CommandParams::new();
                params.insert("txn", TXN.to_string());
                cmd.execute(&ctx, &params).unwrap();
            }
            close_and_delete_wallet(&ctx);
            disconnect_and_delete_pool(&ctx);
        }

        #[test]
        pub fn custom_works_for_sign() {
            let ctx = CommandContext::new();

            create_and_open_wallet(&ctx);
            create_and_connect_pool(&ctx);

            new_did(&ctx, SEED_TRUSTEE);
            use_did(&ctx, DID_TRUSTEE);
            {
                let cmd = custom_command::new();
                let mut params = CommandParams::new();
                params.insert("sign", "true".to_string());
                params.insert("txn", TXN_FOR_SIGN.to_string());
                cmd.execute(&ctx, &params).unwrap();
            }
            close_and_delete_wallet(&ctx);
            disconnect_and_delete_pool(&ctx);
        }

        #[test]
        pub fn custom_works_for_missed_txn_field() {
            let ctx = CommandContext::new();

            create_and_open_wallet(&ctx);
            create_and_connect_pool(&ctx);

            new_did(&ctx, SEED_TRUSTEE);
            use_did(&ctx, DID_TRUSTEE);
            {
                let cmd = custom_command::new();
                let params = CommandParams::new();
                cmd.execute(&ctx, &params).unwrap_err();
            }
            close_and_delete_wallet(&ctx);
            disconnect_and_delete_pool(&ctx);
        }

        #[test]
        pub fn custom_works_for_invalid_transaction_format() {
            let ctx = CommandContext::new();

            create_and_open_wallet(&ctx);
            create_and_connect_pool(&ctx);

            new_did(&ctx, SEED_TRUSTEE);
            use_did(&ctx, DID_TRUSTEE);
            {
                let cmd = custom_command::new();
                let mut params = CommandParams::new();
                params.insert("txn", format!(r#"
                                                    "reqId":1513241300414292814,
                                                    "identifier":"{}",
                                                    "protocolVersion":1
                                                  "#, DID_TRUSTEE));
                cmd.execute(&ctx, &params).unwrap_err();
            }
            close_and_delete_wallet(&ctx);
            disconnect_and_delete_pool(&ctx);
        }

        #[test]
        pub fn custom_works_for_no_opened_pool() {
            let ctx = CommandContext::new();

            create_and_open_wallet(&ctx);

            new_did(&ctx, SEED_TRUSTEE);
            use_did(&ctx, DID_TRUSTEE);
            {
                let cmd = custom_command::new();
                let mut params = CommandParams::new();
                params.insert("txn", TXN.to_string());
                cmd.execute(&ctx, &params).unwrap_err();
            }
            close_and_delete_wallet(&ctx);
        }


        #[test]
        pub fn custom_works_for_sign_without_active_did() {
            let ctx = CommandContext::new();

            create_and_open_wallet(&ctx);
            create_and_connect_pool(&ctx);

            new_did(&ctx, SEED_TRUSTEE);
            {
                let cmd = custom_command::new();
                let mut params = CommandParams::new();
                params.insert("sign", "true".to_string());
                params.insert("txn", TXN.to_string());
                cmd.execute(&ctx, &params).unwrap_err();
            }
            close_and_delete_wallet(&ctx);
            disconnect_and_delete_pool(&ctx);
        }

        #[test]
        pub fn custom_works_for_unknown_submitter_did() {
            let ctx = CommandContext::new();

            create_and_open_wallet(&ctx);
            create_and_connect_pool(&ctx);

            new_did(&ctx, SEED_MY3);
            use_did(&ctx, DID_MY3);
            {
                let cmd = custom_command::new();
                let mut params = CommandParams::new();
                params.insert("sign", "true".to_string());
                params.insert("txn", TXN_FOR_SIGN.to_string());
                cmd.execute(&ctx, &params).unwrap_err();
            }
            close_and_delete_wallet(&ctx);
            disconnect_and_delete_pool(&ctx);
        }
    }

    use std::sync::{Once, ONCE_INIT};

    pub fn send_nym_my1(ctx: &CommandContext) {
        lazy_static! {
            static ref SEND_NYM: Once = ONCE_INIT;

        }

        SEND_NYM.call_once(|| {
            let cmd = nym_command::new();
            let mut params = CommandParams::new();
            params.insert("did", DID_MY1.to_string());
            params.insert("verkey", VERKEY_MY1.to_string());
            cmd.execute(&ctx, &params).unwrap();
        });
    }

    pub fn send_nym(ctx: &CommandContext, did: &str, verkey: &str, role: Option<&str>) {
        let cmd = nym_command::new();
        let mut params = CommandParams::new();
        params.insert("did", did.to_string());
        params.insert("verkey", verkey.to_string());
        if let Some(role) = role {
            params.insert("role", role.to_string());
        }
        cmd.execute(&ctx, &params).unwrap();
    }

    fn _ensure_nym_added(ctx: &CommandContext, did: &str) {
        let request = Ledger::build_get_nym_request(DID_TRUSTEE, did).unwrap();
        let pool_handle = ensure_connected_pool_handle(&ctx).unwrap();
        let response = Ledger::submit_request(pool_handle, &request).unwrap();
        serde_json::from_str::<Response<ReplyResult<String>>>(&response)
            .and_then(|response| serde_json::from_str::<NymData>(&response.result.unwrap().data)).unwrap();
    }

    fn _ensure_attrib_added(ctx: &CommandContext, did: &str) {
        let request = Ledger::build_get_attrib_request(DID_MY1, did, "endpoint").unwrap();
        let pool_handle = ensure_connected_pool_handle(&ctx).unwrap();
        let response = Ledger::submit_request(pool_handle, &request).unwrap();
        serde_json::from_str::<Response<ReplyResult<String>>>(&response)
            .and_then(|response| serde_json::from_str::<AttribData>(&response.result.unwrap().data)).unwrap();
    }

    fn _ensure_schema_added(ctx: &CommandContext, did: &str) {
        let data = r#"{"name":"gvt", "version":"1.0"}"#;
        let request = Ledger::build_get_schema_request(DID_TRUSTEE, did, data).unwrap();
        let pool_handle = ensure_connected_pool_handle(&ctx).unwrap();
        let response = Ledger::submit_request(pool_handle, &request).unwrap();
        serde_json::from_str::<Response<ReplyResult<SchemaData>>>(&response).unwrap();
    }

    fn _ensure_claim_def_added(ctx: &CommandContext, did: &str) {
        let request = Ledger::build_get_claim_def_txn(DID_TRUSTEE, 1, "CL", did).unwrap();
        let pool_handle = ensure_connected_pool_handle(&ctx).unwrap();
        let response = Ledger::submit_request(pool_handle, &request).unwrap();
        serde_json::from_str::<Response<ReplyResult<ClaimDefData>>>(&response).unwrap();
    }
}<|MERGE_RESOLUTION|>--- conflicted
+++ resolved
@@ -50,18 +50,10 @@
         let response = Ledger::build_nym_request(&submitter_did, target_did, verkey, None, role)
             .and_then(|request| Ledger::sign_and_submit_request(pool_handle, wallet_handle, &submitter_did, &request));
 
-<<<<<<< HEAD
-        let res = match res {
-            Ok(_) => Ok(println_succ!("NYM {{\"did\":\"{}\", \"verkey\":\"{:?}\", \"role\":\"{:?}\"}} has been added to Ledger",
-                                      target_did, verkey.unwrap_or("null"), role.unwrap_or("null"))),
-            Err(err) => handle_send_command_error(err, &submitter_did, pool_handle, wallet_handle)
-        };
-=======
         let response = match response {
             Ok(response) => Ok(response),
             Err(err) => handle_send_command_error(err, &submitter_did, &pool_name, &wallet_name)
         }?;
->>>>>>> c9fb7389
 
         let mut response: Response<serde_json::Value> = serde_json::from_str::<Response<serde_json::Value>>(&response)
             .map_err(|err| println_err!("Invalid data has been received: {:?}", err))?;
