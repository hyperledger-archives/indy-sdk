# Getting Started with Libindy

## A Developer Guide for Building Indy Clients Using Libindy

![logo](https://raw.githubusercontent.com/hyperledger/indy-node/master/collateral/logos/indy-logo.png)

* [Getting Started with Libndy](#getting-started-with-libindy)
  * [What Indy and Libindy are and Why They Matter](#what-indy-and-libindy-are-and-why-they-matter)
  * [What We'll Cover](#what-well-cover)
  * [About Alice](#about-alice)
  * [Infrastructure Preparation](#infrastructure-preparation)
      * [Step 1: Getting Trust Anchor Credentials for Faber, Acme, Thrift and Government](#step-1-getting-trust-anchor-credentials-for-faber-acme-thrift-and-government)
      * [Step 2: Connecting to the Indy Nodes Pool](#step-2-connecting-to-the-indy-nodes-pool)
      * [Step 3: Getting the Ownership for Stewards's Verinym](#step-3-getting-the-ownership-for-stewardss-verinym)
      * [Step 4: Onboarding Faber, Acme, Thrift and Government by the Steward](#step-4-onboarding-faber-acme-thrift-and-government-by-steward)
        * [Connecting the Establishment](#connecting-the-establishment)
        * [Getting the Verinym](#getting-verinym)
      * [Step 5: Credential Schemas Setup](#step-5-credential-schemas-setup)
      * [Step 6: Credential Definition Setup](#step-6-credential-definition-setup)
  * [Alice Gets a Transcript](#alice-gets-a-transcript)
  * [Apply for a Job](#apply-for-a-job)
  * [Apply for a Loan](#apply-for-a-loan)
  * [Explore the Code](#explore-the-code)

## What Indy and Libindy are and Why They Matter

Indy provides a software ecosystem for private, secure, and powerful identity, and libindy enables clients for it. Indy puts people — not the organizations that traditionally centralize identity — in charge of decisions about their own privacy and disclosure. This enables all kinds of rich innovation: connection contracts, revocation, novel payment workflows, asset and document management features, creative forms of escrow, curated reputation, integrations with other cool technologies, and so on.

Indy uses open-source, distributed ledger technology. These ledgers are a form of database that is provided cooperatively by a pool of participants, instead of by a giant database with a central admin. Data lives redundantly in many places, and it accrues in transactions orchestrated by many machines. Strong, industry-standard cryptography protects it. Best practices in key management and cybersecurity pervade its design. The result is a reliable, public source of truth under no single entity’s control, robust to system failure, resilient to hacking, and highly immune to subversion by hostile entities.

If the concepts of cryptography and blockchain details feel mysterious, fear not: this guide will help introduce you to key concepts within Indy. You’re starting in the right place.

## What We’ll Cover

Our goal is to introduce you to many of the concepts of Indy and give you some idea of what happens behind the scenes to make it all work.

We're going to frame the exploration with a story. Alice, a graduate of the fictional Faber College, wants to apply for a job at the fictional company Acme Corp. As soon as she has the job, she wants to apply for a loan in Thrift Bank so she can buy a car. She would like to use her college transcript as proof of her education on the job application and once hired, Alice would like to use the fact of employment as evidence of her creditworthiness for the loan.

The sorts of identity and trust interactions required to pull this off are messy in the world today; they are slow, they violate privacy, and they are susceptible to fraud. We’ll show you how Indy is a quantum leap forward.

Ready?

## About Alice

As a graduate of Faber College, Alice receives an alumni newsletter where she learns that her alma mater is offering digital transcripts. She logs in to the college alumni website and requests her transcript by clicking **Get Transcript**.  (Other ways to initiate this request might include scanning a QR code, downloading a transcript package from a published URL, etc.)

Alice doesn’t realize it yet, but in order to use this digital transcript she will need a new type of identity — not the traditional identity that Faber College has built for her in its on-campus database, but a new and portable one that belongs to her, independent of all past and future relationships, that nobody can revoke or co-opt or correlate without her permission. This is a **_self-sovereign identity_** and it is the core feature of indy.

In normal contexts, managing a self-sovereign identity will require a tool such as a desktop or mobile application. It might be a standalone app or it might leverage a third party service provider that the ledger calls an **agency**. The Sovrin Foundation publishes reference versions of such tools. Faber College will have studied these requirements and will recommend an **_Indy app_** to Alice if she doesn’t already have one. This app will install as part of the workflow from the **Get Transcript** button.

When Alice clicks **Get Transcript**, she will download a file that holds an Indy **connection request**. This connection request file, having an .indy extension and associated with her Indy app, will allow her to establish a secure channel of communication with another party in the ledger ecosystem — Faber College.

So when Alice clicks **Get Transcript**, she will normally end up installing an app (if needed), launching it, and then being asked by the app whether she wants to accept a request to connect with Faber.

For this guide, however, we’ll be using an **Indy SDK API** (as provided by libindy) instead of an app, so we can see what happens behind the scenes. We will pretend to be a particularly curious and technically adventurous Alice…

## Infrastructure Preparation

### Step 1: Getting Trust Anchor Credentials for Faber, Acme, Thrift and Government

Faber College and other actors have done some preparation to offer this service to Alice. To understand these steps let's start with some definitions.
<<<<<<< HEAD
=======

>>>>>>> fbd0ccdd

The ledger is intended to store **Identity Records** that describe a **Ledger Entity**. Identity Records are public data and may include Public Keys, Service Endpoints, Credential Schemas, and Credential Definitions. Every **Identity Record** is associated with exactly one **DID** (Decentralized Identifier) that is globally unique and resolvable (via a ledger) without requiring any centralized resolution authority. To maintain privacy each **Identity Owner** can own multiple DIDs.

<<<<<<< HEAD
In this tutorial we will use two types of DIDs. The first one is a **Verinym**. A **Verinym** is associated with the **Legal Identity** of the **Identity Owner**. For example, all parties should be able to verify that some DID is used by a Government to publish schemas for some document type. The second type is a **Pseudonym** - a **Blinded Identifier** used to maintain privacy in the context of an ongoing digital relationship (**Connection**). If the Pseudonym is used to maintain only one digital relationship we will call it a Pairwise-Unique Identifier. We will use Pairwise-Unique Identifiers to maintain secure connections between actors in this tutorial.
=======
In this tutorial we will use two types of DIDs. The first one is a **Verinym**. **Verinym** is associated with the **Legal Identity** of the **Identity Owner**. For example, all parties should be able to verify that some DID is used by a Government to publish schemas for some document type. The second type is a **Pseudonym** - a **Blinded Identifier** used to maintain privacy in the context of an ongoing digital relationship (**Connection**). If the Pseudonym is used to maintain only one digital relationship we will call it a Pairwise-Unique Identifier. We will use Pairwise-Unique Identifiers to maintain secure connections between actors in this tutorial.
>>>>>>> fbd0ccdd

The creation of a DID known to the Ledger is an **Identity Record** itself (NYM transaction). The NYM transaction can be used for creation of new DIDs that is known to that ledger, the setting and rotation of a verification key, and the setting and changing of roles. The most important fields of this transaction are `dest` (target DID), `role` (role of a user NYM record being created for) and the `verkey` (target verification key). See [Requests](https://github.com/hyperledger/indy-node/blob/master/docs/requests.md) to get more information about supported ledger transactions.

Publishing with a DID verification key allows a person, organization or thing, to verify that someone owns this DID as that person, organization or thing is the only one who knows the corresponding signing key and any DID-related operations requiring signing with this key.

Our ledger is public permissioned and anyone who wants to publish DIDs needs to get the role of **Trust Anchor** on the ledger. A **Trust Anchor** is a person or organization that the ledger already knows about, that is able to help bootstrap others. (It is *not* the same as what cybersecurity experts call a "trusted third party"; think of it more like a facilitator). See [Roles](https://docs.google.com/spreadsheets/d/1TWXF7NtBjSOaUIBeIH77SyZnawfo91cJ_ns4TR-wsq4/edit#gid=0) to get more information about roles.

**The first step towards being able to place transactions on the ledger involves getting the role of Trust Anchor on the ledger. Faber College, Acme Corp and Thrift Bank will need to get the role of Trust Anchor on the ledger so they can create Verinyms and Pairwise-Unique Identifiers to provide the service to Alice.**

Becoming a **Trust Anchor** requires contacting a person or organization who already has the **Trust Anchor** role on the ledger. For the sake of the demo, in our empty test ledger we have only NYMs with the **Steward** role, but all **Stewards** are automatically **Trust Anchors**.

#### Step 2: Connecting to the Indy Nodes Pool

We are ready to start writing the code that will cover Alice's use case from start to finish. It is important to note that for demo purposes it will be a single test that will contain the code intended to be executed on different agents. We will always point to what Agent is intended to execute each code part. Also we will use different wallets to store the DID and keys of different Agents. Let's begin.

The first code block will contain the code of the **Steward's** agent.

**To write and read the ledger's transactions after gaining the proper role, you'll need to make a connection to the Indy nodes pool. To make a connection to the different pools that exist, like the Sovrin pool or the local pool we started by ourself as part of this tutorial, you'll need to set up a pool configuration.**

The list of nodes in the pool is stored in the ledger as NODE transactions. Libindy allows you to restore the actual list of NODE transactions by a few known transactions that we call genesis transactions. Each **Pool Configuration** is defined as a pair of pool configuration name and pool configuration JSON. The most important field in pool configuration json is the path to the file with the list of genesis transactions. Make sure this path is correct.

The ``pool.create_pool_ledger_config`` call allows you to create a named pool configuration. After the pool configuration is created we can connect to the nodes pool that this configuration describes by calling ``pool.open_pool_ledger``. This call returns the pool handle that can be used to reference this opened connection in future libindy calls.

The below code block below contains each of these items. Note how the comments denote that this is the code for the "Steward Agent."

```python
  " # Steward Agent
  pool_name = 'pool1'
  pool_genesis_txn_path = get_pool_genesis_txn_path(pool_name)
  pool_config = json.dumps({"genesis_txn": str(pool_genesis_txn_path)})
  await pool.create_pool_ledger_config(pool_name, pool_config)
  pool_handle = await pool.open_pool_ledger(pool_name, None)
```

#### Step 3: Getting the ownership for Stewards's Verinym

**Next, the Steward's agent should get the ownership for the DID that has corresponding NYM transactions with the Steward role on the ledger.**

The test ledger we use was pre-configured to store some known **Steward** NYMs. Also we know **seed** values for the random number generator that were used to generate keys for these NYMs. These **seed** values allow us to restore signing keys for these DIDs on the **Steward's** agent side and as a result get the DID ownership.

Libindy has a concept of the **Wallet**. The wallet is secure storage for crypto materials like DIDs, keys, etc... To store the **Steward's** DID and corresponding signkey, the agent should create a named wallet first by calling ``wallet.create_wallet``. After this the named wallet can be opened by calling ``wallet.open_wallet``. This call returns the wallet handle that can be used to reference this opened wallet in future libindy calls.

After the wallet is opened we can create a DID record in this wallet by calling ``did.create_and_store_my_did`` that returns the generated DID and verkey part of the generated key. The signkey part for this DID will be stored in the wallet too, but it is impossible to read it directly.

```python
  # Steward Agent
  steward_wallet_name = 'sovrin_steward_wallet'
  await wallet.create_wallet(pool_name, steward_wallet_name, None, None, None)
  steward_wallet = await wallet.open_wallet(steward_wallet_name, None, None)

  steward_did_info = {'seed': '000000000000000000000000Steward1'}
  (steward_did, steward_key) = await did.create_and_store_my_did(steward_wallet, json.dumps(steward_did_info))
```

**Please note:** We provided only information about the seed to ``did.create_and_store_my_did``, but not any information about the Steward's DID. By default DID's are generated as the first 16 bytes of the verkey. For such DID's, when dealing with operations that require both a DID and the verkey we can use the verkey in an abbreviated form. In this form the verkey starts with a tilde '~' followed by 22 or 23 characters. The tilde indicates that the DID itself represents the first 16 bytes of the verkey and the string following the tilde represents the second 16 bytes of the verkey, both using base58Check encoding.

#### Step 4: Onboarding Faber, Acme, Thrift and Government by Steward

**Faber, Acme, Thrift and Government should now establish a Connection with the Steward.**

Each connection is actually a pair of Pairwise-Unique Identifiers (DIDs). The one DID is owned by one party to the connection and the second by another.

Both parties know both DIDs and understand what connection this pair describes.

The relationship between them is not shareable with others; it is unique to those two parties in that each pairwise relationship uses different DIDs.

We call the process of establish a connection **Onboarding**.

In this tutorial we will describe the simple version of onboarding process.
In our case, one party will always be the Trust Anchor. Real enterprise scenarios can use a more complex version.

##### Connecting the Establishment
Let's look the process of connection establishment between **Steward** and **Faber College**.

1. **Faber** and **Steward** contact in a some way to initiate onboarding process.
   It can be filling the form on web site or a phone call.

2. **Steward** creates a new DID record in the wallet by calling ``did.create_and_store_my_did`` that he will use for secure interactions only with **Faber**.
    ```python
    # Steward Agent
    (steward_faber_did, steward_faber_key) = await did.create_and_store_my_did(steward_wallet, "{}")
    ```

3. **Steward** sends the corresponding `NYM` transaction to the Ledger by consistently calling ``ledger.build_nym_request`` to build the NYM request and ``ledger.sign_and_submit_request`` to send the created request.
    ```python
    # Steward Agent
    nym_request = await ledger.build_nym_request(steward_did, steward_faber_did, steward_faber_key, None, role)
    await ledger.sign_and_submit_request(pool_handle, steward_wallet, steward_did, nym_request)
    ```

4. **Steward** creates the connection request which contains the created `DID` and `Nonce`.
   This nonce is just a big random number generated to track the unique connection request. A nonce is a random arbitrary number that can only be used one time. When a connection request is accepted, the invitee digitally signs the nonce so that the inviter can match the response with a prior request.
    ```python
    # Steward Agent
    connection_request = {
        'did': steward_faber_did,
        'nonce': 123456789
    }
    ```

5. **Steward** sends the connection request to **Faber**.

6. **Faber** accepts the connection request from **Steward**.

7. **Faber** creates a wallet if it does not exist yet.
    ```python
    # Faber Agent
    await wallet.create_wallet(pool_name, 'faber_wallet', None, None, None)
    faber_wallet = await wallet.open_wallet('faber_wallet', None, None)
    ```

8. **Faber** creates a new DID record in its wallet by calling ``did.create_and_store_my_did`` that it will use only for secure interactions with the **Steward**.
    ```python
    # Faber Agent
    (faber_steward_did, faber_steward_key) = await did.create_and_store_my_did(faber_wallet, "{}")
    ```

9. **Faber** creates the connection response which contains the created `DID`, `Verkey` and `Nonce` from the received connection request.
    ```python
    # Faber Agent
    connection_response = json.dumps({
        'did': faber_steward_did,
        'verkey': faber_steward_key,
        'nonce': connection_request['nonce']
    })
    ```

10. **Faber** asks the ledger for the Verification key of the **Steward's** DID by calling ``did.key_for_did``.
    ```python
    # Faber Agent
    steward_faber_verkey = await did.key_for_did(pool_handle, faber_wallet, connection_request['did'])
    ```

11. **Faber** anonymously encrypts the connection response by calling ``crypto.anon_crypt`` with the **Steward** verkey.
   The Anonymous-encryption schema is designed for the sending of messages to a Recipient which has been given its public key. Only the Recipient can decrypt these messages, using its private key. While the Recipient can verify the integrity of the message, it cannot verify the identity of the Sender.
    ```python
    # Faber Agent
    anoncrypted_connection_response = await crypto.anon_crypt(steward_faber_verkey, connection_response.encode('utf-8'))
    ```

12. **Faber** sends the anonymously encrypted connection response to the **Steward**.

13. **Steward** anonymously decrypts the connection response by calling ``crypto.anon_decrypt``.
    ```python
    # Steward Agent
    decrypted_connection_response = \
        (await crypto.anon_decrypt(steward_wallet, steward_faber_key, anoncrypted_connection_response)).decode("utf-8")
    ```

14. **Steward** authenticates **Faber** by the comparison of Nonce.
    ```python
    # Steward Agent
    assert connection_request['nonce'] == decrypted_connection_response['nonce']
    ```

15. **Steward** sends the `NYM` transaction for **Faber's** DID to the Ledger.
Please note that despite the fact that the Steward is the sender of this transaction the owner of the DID will be Faber as it uses the verkey as provided by Faber.
    ```python        
    # Steward Agent
    nym_request = await ledger.build_nym_request(steward_did, decrypted_connection_response['did'], decrypted_connection_response['verkey'], None, role)
    await ledger.sign_and_submit_request(pool_handle, steward_wallet, steward_did, nym_request)
    ```

At this point **Faber** is connected to the **Steward** and can interact in a secure peer-to-peer way. **Faber** can trust the response is from **Steward** because:

* it connects to the current endpoint
* no replay - attack is possible, due to her random challenge
* it knows the verification key used to verify **Steward** digital signature is the correct one because it just confirmed it on the ledger

**Note:** All parties must not use the same DID's to establish other relationships.
By having independent pairwise relationships, you're reducing the ability for others to correlate your activities across multiple interactions.

##### Getting Verinym

It is important to understand that earlier created **Faber** DID is not, in and of itself, the same thing as self-sovereign identity. This DID must be used only for secure interaction with the **Steward**.
After the connection is established **Faber** must create new DID record that he will use as Verinym in the Ledger.

1. **Faber** creates a new DID in its wallet by calling ``did.create_and_store_my_did``.
    ```python        
    # Faber Agent
    (faber_did, faber_key) = await did.create_and_store_my_did(faber_wallet, "{}")
    ```

2. **Faber** prepares the message that will contain the created DID and verkey.
    ```python        
    # Faber Agent
    faber_did_info_json = json.dumps({
        'did': faber_did,
        'verkey': faber_key
    })
    ```

3. **Faber** authenticates and encrypts the message by calling ``crypto.auth_crypt`` using verkeys created for secure communication with **Steward**. The Authenticated-encryption schema is designed for the sending of a confidential message specifically for a Recipient, using the Sender's public key. Using the Recipient's public key, the Sender can compute a shared secret key. Using the Sender's public key and his secret key, the Recipient can compute the exact same shared secret key. That shared secret key can be used to verify that the encrypted message was not tampered with, before eventually decrypting it.
    ```python        
    # Faber Agent
    authcrypted_faber_did_info_json = \
        await crypto.auth_crypt(faber_wallet, faber_steward_key, steward_faber_key, faber_did_info_json.encode('utf-8'))
    ```

4. **Faber** sends the encrypted message to the **Steward**.

5. **Steward** decrypts the received message by calling ``crypto.auth_decrypt``.
    ```python        
    # Steward Agent    
    sender_verkey, authdecrypted_faber_did_info_json = \
        await crypto.auth_decrypt(steward_handle, steward_faber_key, authcrypted_faber_did_info_json)
    faber_did_info = json.loads(authdecrypted_faber_did_info_json)
    ```

6. **Steward** asks the ledger for the Verification key of **Faber's** DID by calling ``did.key_for_did``.
    ```python        
    # Steward Agent    
    faber_verkey = await did.key_for_did(pool_handle, from_wallet, faber_did_info['did'])
    ```

7. **Steward** authenticates **Faber** by comparison of the Message Sender Verkey and the **Faber** Verkey received from the Ledger.
    ```python        
    # Steward Agent    
    assert sender_verkey == faber_verkey
    ```

8. **Steward** sends the corresponded NYM transaction to the Ledger with `TRUST ANCHOR` role.
Please note that despite the fact that the Steward is the sender of this transaction the owner of DID will be Faber as it uses Verkey provided by Faber.
    ```python    
    # Steward Agen
    nym_request = await ledger.build_nym_request(steward_did, decrypted_faber_did_info_json['did'],
                                                 decrypted_faber_did_info_json['verkey'], None, 'TRUST_ANCHOR')
    await ledger.sign_and_submit_request(pool_handle, steward_wallet, steward_did, nym_request)
    ```
At this point **Faber** has a DID related to his identity in the Ledger.

**Acme**, **Thrift Bank**, and **Government** must pass the same Onboarding process connection establishment with **Steward**.

#### Step 5: Credential Schemas Setup

**Credential Schema** is the base semantic structure that describes the list of attributes which one particular Claim can contain.

**Note:** It's not possible to update an existing Schema. So, if the Schema needs to be evolved, a new Schema with a new version or name needs to be created.

A **Credential Schema** can be created and saved in the Ledger by any **Trust Anchor**.

Here is where the **Government** creates and publishes the **Transcript** Credential Schema to the Ledger:

1. The **Trust Anchor** optionally creates a new DID record in his wallet and sends the corresponding NYM transaction to the Ledger.
    ```python
    # Government Agent
    (government_issuer_did, government_issuer_key) = await did.create_and_store_my_did(government_wallet, "{}")
    nym_request = await ledger.build_nym_request(government_did, government_issuer_did, government_issuer_key, None, None)
    await ledger.sign_and_submit_request(pool_handle, government_handle, government_did, nym_request)
    ```

2. The **Trust Anchor** prepares the **Credential Schema**.
    ```python
    # Government Agent
    transcript_schema = {
        'name': 'Transcript',
        'version': '1.2',
        'attr_names': ['first_name', 'last_name', 'degree', 'status', 'year', 'average', 'ssn']
    }
    ```

3. The **Trust Anchor** sends the corresponding Schema transaction to the Ledger by consistently calling the ``ledger.build_schema_request`` to build the Schema request and ``ledger.sign_and_submit_request`` to send the created request.
    ```python
    # Government Agent
    schema_request = await ledger.build_schema_request(government_issuer_did, json.dumps(transcript_schema))
    await ledger.sign_and_submit_request(pool_handle, government_wallet, government_issuer_did, schema_request)
    ```

In the same way **Government** creates and publishes the **Job-Certificate** Credential Schema to the Ledger:
```python    
  # Government Agent
  job_certificate_schema = {
      'name': 'Job-Certificate',
      'version': '0.2',
      'attr_names': ['first_name', 'last_name', 'salary', 'employee_status', 'experience']
  }
  schema_request = await ledger.build_schema_request(government_issuer_did, json.dumps(to the Ledger))
  await ledger.sign_and_submit_request(pool_handle, government_wallet, government_issuer_did, schema_request)
```

At this point we have the **Transcript** and the **Job-Certificate** Credential Schemas published by **Government** to the Ledger.

#### Step 6: Credential Definition Setup

**Credential Definition** is similar in that the keys that the Issuer uses for the signing of Claims also satisfies a specific Credential Schema.

**Note** It's not possible to update data in an existing Credential Definition. So, if a `ClaimDef` needs to be evolved (for example, a key needs to be rotated), then a new Credential Definition needs to be created by a new Issuer DID.

A Credential Definition can be created and saved in the Ledger by any **Trust Anchor**. Here **Faber** creates and publishes a Credential Definition for the known **Transcript** Credential Schema to the Ledger.

1. The **Trust Anchor** optionally creates new DID record in his wallet and sends the corresponding NYM transaction to the Ledger.
    ```python
    # Faber Agent
    (faber_issuer_did, faber_issuer_key) = await did.create_and_store_my_did(faber_wallet, "{}")
    nym_request = await ledger.build_nym_request(faber_did, faber_issuer_did, faber_issuer_key, None, None)
    await ledger.sign_and_submit_request(pool_handle, faber_wallet, faber_did, nym_request)  
    ```

2. The **Trust Anchor** gets the specific **Credential Schema** from the Ledger by consistently calling the ``ledger.build_get_schema_request`` to build the `GetSchema` request and ``ledger.sign_and_submit_request`` to send the created request.
    ```python
    # Faber Agent
    get_schema_data = json.dumps({
        'name': 'Transcript',
        'version': '1.2'
    })
    get_schema_request = await ledger.build_get_schema_request(faber_issuer_did, government_issuer_did, get_schema_data)
    get_schema_response = await ledger.submit_request(pool_handle, get_schema_request)
    transcript_schema = json.loads(get_schema_response)['result']
    ```

3. The **Trust Anchor** creates the **Credential Definition** related to the received **Credential Schema** by calling ``anoncreds.issuer_create_and_store_claim_def`` that returns the generated public **Credential Definition**.
   The private Credential Definition part for this **Credential Schema** will be stored in the wallet too, but it is impossible to read it directly.
    ```python
    # Faber Agent
    faber_transcript_claim_def_json = \
        await anoncreds.issuer_create_and_store_claim_def(faber_wallet, faber_issuer_did, json.dumps(transcript_schema), 'CL', False)
    faber_transcript_claim_def = json.loads(faber_transcript_claim_def_json)
    ```

4. The **Trust Anchor** sends the corresponding `ClaimDef` transaction to the Ledger by consistently calling the ``ledger.build_claim_def_txn`` to build the `ClaimDef` request and the ``ledger.sign_and_submit_request`` to send the created request.
    ```python
    # Faber Agent     
    claim_def_request = \
        await ledger.build_claim_def_txn(faber_issuer_did, faber_transcript_claim_def['ref'],
                                         faber_transcript_claim_def['signature_type'], json.faber_transcript_claim_def(claim_def['data']))
    await ledger.sign_and_submit_request(pool_handle, faber_wallet, faber_issuer_did, claim_def_request)
    ```

The same way **Acme** creates and publishes a **Credential Definition** for the known **Job-Certificate** Credential Schema to the Ledger.
```python
  # Acme Agent
  (acme_issuer_did, acme_issuer_key) = await did.create_and_store_my_did(acme_wallet, "{}")
  await send_nym(pool_handle, acme_wallet, acme_did, acme_issuer_did, acme_issuer_key, None)

  get_schema_data = json.dumps({
      'name': 'Job-Certificate',
      'version': '0.2'
  })
  get_schema_request = await ledger.build_get_schema_request(acme_issuer_did, government_issuer_did, get_schema_data)
  get_schema_response = await ledger.submit_request(pool_handle, get_schema_request)
  job_certificate_schema = json.loads(get_schema_response)['result']

  acme_job_certificate_claim_def_json = \
      await anoncreds.issuer_create_and_store_claim_def(acme_wallet, acme_issuer_did, json.dumps(job_certificate_schema), 'CL', False)
  acme_transcript_claim_def = json.loads(acme_job_certificate_claim_def_json)

  claim_def_request = \
      await ledger.build_claim_def_txn(acme_issuer_did, acme_transcript_claim_def['ref'],
                                       acme_transcript_claim_def['signature_type'], acme_transcript_claim_def.dumps(claim_def['data']))
  await ledger.sign_and_submit_request(pool_handle, acme_wallet, acme_issuer_did, claim_def_request)
```

At this point we have a **Credential Definition** for the **Job-Certificate** Credential Schema published by **Acme** and a
 **Credential Definition** for the **Transcript** Credential Schema published by **Faber**.

## Alice Gets a Transcript

A claim is a piece of information about an identity — a name, an age, a credit score… It is information claimed to be true. In this case, the claim is named, "Transcript".

Claims are offered by an issuer.

An issuer may be any identity owner known to the Ledger and any issuer may issue a claim about any identity owner it can identify.

The usefulness and reliability of a claim are tied to the reputation of the issuer with respect to the claim at hand.
For Alice to self-issue a claim that she likes chocolate ice cream may be perfectly reasonable, but for her to self-issue a claim that she graduated from Faber College should not impress anyone.


As we mentioned in [About Alice](#about-alice) **Alice** graduated from **Faber College**.
After **Faber College** had established a connection with Alice, it created for her a Credential Offer about the issuance of the **Transcript** Claim.
```python
  # Faber Agent
    transcript_claim_offer_json = \
        await anoncreds.issuer_create_claim_offer(faber_wallet, json.dumps(transcript_schema),
                                                  faber_issuer_did, alice_faber_did)
```

Alice stores the **Transcript** Credential Offer in her wallet.
```python
  # Alice Agent
  await anoncreds.prover_store_claim_offer(alice_wallet, transcript_claim_offer_json)
```

**Note:** All messages sent between actors are encrypted using `Authenticated-encryption` scheme.

The value of this **Transcript** Claim is that it is provably issued by **Faber College**.

**Alice** wants to see the attributes that the **Transcript** Claim contains.
These attributes are known because a Credential Schema for **Transcript** has been written to the Ledger.
```python
  # Alice Agent
  get_schema_data = json.dumps({
      'name': transcript_claim_offer['transcript_claim_offer']['name'],
      'version': transcript_claim_offer['transcript_claim_offer']['version']
  })
  get_schema_request = await ledger.build_get_schema_request(alice_faber_did, 
                                                             transcript_claim_offer['transcript_claim_offer']['did'], get_schema_data)
  get_schema_response = await ledger.submit_request(pool_handle, get_schema_request)
  transcript_schema = json.loads(get_schema_response)['result']

  print(transcript_schema['data'])
  # Transcript Schema:
  {
      'name': 'Transcript',
      'version': '1.2',
      'attr_names': ['first_name', 'last_name', 'degree', 'status', 'year', 'average', 'ssn']
  }
```

However, the **Transcript** Claim has not been delivered to Alice yet in a usable form. Alice wants to use that Claim.
To get it, Alice needs to request it, but first she must create a **Master Secret**.

**Note:** A Master Secret is an item of Private Data used by a Prover to guarantee that a claim uniquely applies to them. The Master Secret is an input that combines data from multiple Claims in order to prove that the Claims have a common subject (the Prover). A Master Secret should be known only to the Prover.

Alice creates Master Secret in her wallet.
```python
  # Alice Agent
  alice_master_secret_name = 'alice_master_secret'
  await anoncreds.prover_create_master_secret(alice_wallet, alice_master_secret_name)
```

Alice also needs to get the Credential Definition corresponding to the `issuer_did` and the `schema_key` in the **Transcript** Credential Offer.
```python
  # Alice Agent
  get_claim_def_request = await ledger.build_get_claim_def_txn(alice_faber_did, transcript_schema['seqNo'], 'CL', faber_issuer_did)
  get_claim_def_response = await ledger.submit_request(pool_handle, get_claim_def_request)
  transcript_claim_def = json.loads(get_claim_def_response)['result']
```

Now Alice has everything to create a Claim Request of the issuance of the **Faber Transcript** Claim.
```python   
  # Alice Agent
  transcript_claim_request_json = \
          await anoncreds.prover_create_and_store_claim_req(alice_wallet, alice_faber_did, transcript_claim_offer,
                                                            json.dumps(transcript_claim_def), alice_master_secret)
```

**Faber** prepares both raw and encoded values for each attribute in the **Transcript** Credential Schema.
**Faber** creates the **Transcript** Claim for Alice.
```python
  # Faber Agent
  transcript_claim_values = json.dumps({
      'first_name': ['Alice', '1139481716457488690172217916278103335'], #
      'last_name': ['Garcia', '5321642780241790123587902456789123452'],
      'degree': ['Bachelor of Science, Marketing', '12434523576212321'],
      'status': ['graduated', '2213454313412354'],
      'ssn': ['123-45-6789', '3124141231422543541'],
      'year': ['2015', '2015'],
      'average': ['5', '5']
  })

  (_, transcript_claim_json) = \
      await anoncreds.issuer_create_claim(faber_wallet, transcript_claim_request_json, transcript_claim_values, -1)
```

Now the **Transcript** Claim has been issued. Alice stores it in her wallet.
```python
  # Alice Agent
  await anoncreds.prover_store_claim(alice_wallet, transcript_claim_json, None)
```

Alice has it in her possession, in much the same way that she would hold a physical transcript that had been mailed to her.

## Apply for a Job

At some time in the future, Alice would like to work for the fictional company, Acme Corp.
Normally she would browse to their website, where she would click on a hyperlink to apply for a job.
Her browser would download a connection request in which her Indy app would open; this would trigger a prompt to Alice, asking her to accept the connection with Acme Corp.
Because we’re using an Indy-SDK, the process is different, but the steps are the same.
The process of the connection establishment is the same as when Faber was accepting the Steward connection request.

After Alice had established connection with Acme, she got the **Job-Application** Proof Request.
A proof request is a request made by the party who needs verifiable proof of having certain attributes and the solving of predicates that can be provided by other verified claims.

In this case, Acme Corp is requesting that Alice provide a **Job Application**.
The Job Application requires a name, degree, status, SSN and also the satisfaction of the condition about the average mark or grades.

In this case, **Job-Application** Proof Request looks like:
```
  # Acme Agent
  job_application_proof_request_json = json.dumps({
      'nonce': '1432422343242122312411212',
      'name': 'Job-Application',
      'version': '0.1',
      'requested_attrs': {
        'attr1_referent': {
              'name': 'first_name'
          },
          'attr2_referent': {
              'name': 'last_name'
          },
          'attr3_referent': {
              'name': 'degree',
              'restrictions': [{'issuer_did': faber_issuer_did, 'schema_key': transcript_schema_key}]
          },
          'attr4_referent': {
              'name': 'status',
              'restrictions': [{'issuer_did': faber_issuer_did, 'schema_key': transcript_schema_key}]
          },
          'attr5_referent': {
              'name': 'ssn',
              'restrictions': [{'issuer_did': faber_issuer_did, 'schema_key': transcript_schema_key}]
          },
          'attr6_referent': {
              'name': 'phone_number'
          }
      },
      'requested_predicates': {
          'predicate1_referent': {
              'attr_name': 'average',
              'p_type': '>=',
              'value': 4,
              'restrictions': [{'issuer_did': faber_issuer_did, 'schema_key': transcript_schema_key}]
          }
      }
  })
```

Notice that some attributes are verifiable and some are not.

The proof request says that SSN, degree, and graduation status in the Claim must be formally asserted by an issuer and schema_key. Notice also that the first_name, last_name and phone_number are not required to be verifiable.
By not tagging these claims with a verifiable status, Acme’s claim request is saying it will accept Alice’s own claim about her names and phone numbers.

To show Claims that Alice can use for the creating of Proof for the **Job-Application** Proof Request Alice calls `anoncreds.prover_get_claims_for_proof_req`.
```python
  # Alice Agent
  claims_for_proof_request = \
      json.loads(await anoncreds.prover_get_claims_for_proof_req(alice_wallet, job_application_proof_request_json))
```

Alice has only one claim that meets proof the requirements for this **Job Application**.
```python
  # Alice Agent
  {
    'referent': 'Transcript Claim Referent',
    'schema_key': transcript_schema_key,
    'attrs': {
        'first_name': 'Alice',
        'last_name': 'Garcia',
        'status': 'graduated',
        'degree': 'Bachelor of Science, Marketing',
        'ssn': '123-45-6789',
        'year': '2015',
        'average': '5'
    },
    'issuer_did': faber_issuer_did,
    'revoc_reg_seq_no': None,
  }
```

Now Alice can divide these attributes into the three groups:
  1. attributes values of which will be revealed

  2. attributes values of which will be unrevealed

  3. attributes for which creating of verifiable proof is not required

For the **Job-Application** Proof Request Alice divided the attributes as follows:
```python
  # Alice Agent
  job_application_requested_claims_json = json.dumps({
      'self_attested_attributes': {
          'attr1_referent': 'Alice',
          'attr2_referent': 'Garcia',
          'attr6_referent': '123-45-6789'
      },
      'requested_attrs': {
          'attr3_referent': ['Transcript Claim Referent', True],
          'attr4_referent': ['Transcript Claim Referent', True],
          'attr5_referent': ['Transcript Claim Referent', True]
      },
      'requested_predicates': {'predicate1_referent': 'Transcript Claim Referent'}
  })
```

In addition, Alice must get the Credential Schema and corresponding Credential Definition for each used Claim, the same way, as on the step used to in the creation of the Claim Request.

Now Alice has everything to create the Proof for **Acme Job-Application** Proof Request.
```python
  # Alice Agent
  apply_job_proof_json = \
      await anoncreds.prover_create_proof(alice_wallet, job_application_proof_request_json, job_application_requested_claims_json,
                                          schemas_json, alice_master_secret_name, claim_defs_json, revoc_regs_json)
```

When **Acme** inspects the received Proof he will see following structure:
```
  # Acme Agent
  {
      'requested_proof': {
          'revealed_attrs': {
              'attr4_referent': ['Transcript Claim Referent', 'graduated', '2213454313412354'],
              'attr5_referent': ['Transcript Claim Referent', '123-45-6789', '3124141231422543541'],
              'attr3_referent': ['Transcript Claim Referent', 'Bachelor of Science, Marketing', '12434523576212321']
          },
          'self_attested_attrs': {
              'attr1_referent': 'Alice',
              'attr2_referent': 'Garcia',
              'attr6_referent': '123-45-6789'
          },
          'unrevealed_attrs': {},
          'predicates': {
              'predicate1_referent': 'Transcript Claim Referent'
          }
      },
      'proof' : {} # Validity Proof that Acme can check
      'identifiers' : { # Identifiers of claims were used for Proof building
          'Transcript Claim Referent': {
              'issuer_did': faber_issuer_did,
              'rev_reg_seq_no': None,
              'schema_key': transcript_schema_key
          }
      }
  }
```

**Acme** got all the requested attributes. Now **Acme** wants to check the Validity Proof.
To do it **Acme** first must get every Credential Schema and corresponding Credential Definition for each identifier presented in the Proof, the same way that Alice did it.
Now **Acme** has everything to check **Job-Application** Proof from Alice.
 ```python
  # Acme Agent
  assert await anoncreds.verifier_verify_proof(job_application_proof_request_json, apply_job_proof_json,
                                               schemas_json, claim_defs_json, revoc_regs_json)
```

Here, we’ll assume the application is accepted and Alice ends up getting the job.
**Acme** creates new Credential Offer for Alice.
```python
  # Acme Agent
    job_certificate_claim_offer_json = \
        await anoncreds.issuer_create_claim_offer(acme_wallet, json.dumps(job_certificate_schema),
                                                  acme_issuer_did, alice_acme_did)
```

When Alice inspects her connection with Acme, she sees that a new Credential Offer is available.
```python
  # Alice Agent
  await anoncreds.prover_store_claim_offer(alice_wallet, job_certificate_claim_offer_json)
```

## Apply for a Loan

Now that Alice has a job, she’d like to apply for a loan. That will require a proof of employment.
She can get this from the **Job-Certificate** credential offered by Acme.
Alice goes through a familiar sequence of interactions.

1. First she creates a Claim Request.
 ```python  
  # Alice Agent
  job_certificate_claim_request_json = \
      await anoncreds.prover_create_and_store_claim_req(alice_wallet, alice_acme_did, job_certificate_claim_offer,
                                                        json.dumps(job_certificate_claim_def), alice_master_secret)
 ```

 2. Acme issues a **Job-Certificate** Claim for Alice.
 ```python
  # Acme Agent
  job_certificate_claim_values_json = json.dumps({
      'first_name': ['Alice', '245712572474217942457235975012103335'],
      'last_name': ['Garcia', '312643218496194691632153761283356127'],
      'employee_status': ['Permanent', '2143135425425143112321314321'],
      'salary': ['2400', '2400'],
      'experience': ['10', '10']
  })
  _, job_certificate_claim_json = \
      await anoncreds.issuer_create_claim(acme_wallet, job_certificate_claim_request_json, job_certificate_claim_values_json, -1)
```

Now the **Job-Certificate** Claim has been issued and Alice now has it in her possession. Alice stores **Job-Certificate** Claim in her wallet.
```python
  # Alice Agent
  await anoncreds.prover_store_claim(alice_wallet, job_certificate_claim_json, None)
```

She can use it when she applies for her loan, in much the same way that she used her transcript when applying for a job.

There is a disadvantage in this approach to data sharing though, — it may disclose more data than what is strictly necessary. If all Alice needs to do is provide proof of employment, this can be done with an anonymous credential instead. Anonymous credentials may prove certain predicates without disclosing actual values (e.g., Alice is employed full-time, with a salary greater than X, along with her hire date, but her actually salary remains hidden). A compound proof can be created, drawing from claims from both Faber College and Acme Corp, that discloses only what is necessary.

Alice now establishes connection with Thrift Bank.

Alice gets a **Loan-Application-Basic** Proof Request from Thrift Bank that looks like:
```python
  # Thrift Agent
  apply_loan_proof_request_json = json.dumps({
      'nonce': '123432421212',
      'name': 'Loan-Application-Basic',
      'version': '0.1',
      'requested_attrs': {
          'attr1_referent': {
              'name': 'employee_status',
              'restrictions': [{'issuer_did': acme_issuer_did, 'schema_key': job_certificate_schema_key}]
          }
      },
      'requested_predicates': {
          'predicate1_referent': {
              'attr_name': 'salary',
              'p_type': '>=',
              'value': 2000,
              'restrictions': [{'issuer_did': acme_issuer_did, 'schema_key': job_certificate_schema_key}]
          },
          'predicate2_referent': {
              'attr_name': 'experience',
              'p_type': '>=',
              'value': 1,
              'restrictions': [{'issuer_did': acme_issuer_did, 'schema_key': job_certificate_schema_key}]
          }
      }
  })
```

Alice has only one claim that meets the proof requirements for this **Loan-Application-Basic** Proof Request.
```python
  # Alice Agent
  {
      'referent': 'Job-Certificate Claim Referent',
      'revoc_reg_seq_no': None,
      'schema_key': job_certificate_schema_key,
      'attrs': {
          'employee_status': 'Permanent',
          'last_name': 'Garcia',
          'experience': '10',
          'first_name': 'Alice',
           'salary': '2400'
      },
      'issuer_did': acme_issuer_did
  }
```

For the **Loan-Application-Basic** Proof Request Alice divided attributes as follows:
```python
  # Alice Agent
  apply_loan_requested_claims_json = json.dumps({
      'self_attested_attributes': {},
      'requested_attrs': {
          'attr1_referent': ['Job-Certificate Claim Referent', True]
      },
      'requested_predicates': {
          'predicate1_referent': 'Job-Certificate Claim Referent',
          'predicate2_referent': 'Job-Certificate Claim Referent'
      }
  })
```

Alice creates the Proof for the **Loan-Application-Basic** Proof Request.
```python
  # Alice Agent
  apply_loan_proof_json = \
      await anoncreds.prover_create_proof(alice_wallet, apply_loan_proof_request_json, apply_loan_requested_claims_json,
                                          schemas_json, alice_master_secret_name, claim_defs_json, revoc_regs_json)
```

Alice sends just the **Loan-Application-Basic** proof to the bank.
This allows her to minimize the PII (personally identifiable information) that she has to share when all she's trying to do right now is prove basic eligibility.

When **Thrift** inspects the received Proof he will see following structure:
```
  # Thrift Agent
  {
      'requested_proof': {
          'revealed_attrs': {
              'attr1_referent': ['Job-Certificate Claim Referent', 'Permanent', '2143135425425143112321314321'],
          },
          'self_attested_attrs': {},
          'unrevealed_attrs': {},
          'predicates': {
              'predicate1_referent': 'Job-Certificate Claim Referent',
              'predicate2_referent': 'Job-Certificate Claim Referent'
          }
      },
      'proof' : {} # Validity Proof that Thrift can check
      'identifiers' : { # Identifiers of claims were used for Proof building
          'Transcript Claim Referent': {
              'issuer_did': faber_issuer_did,
              'rev_reg_seq_no': None,
              'schema_key': transcript_schema_key
          }
      }
  }
```

**Thrift Bank** successfully verified the **Loan-Application-Basic** Proof from Alice.
```python
  # Thrift Agent
    assert await anoncreds.verifier_verify_proof(apply_loan_proof_request_json, apply_loan_proof_json,
                                                 schemas_json, claim_defs_json, revoc_regs_json)
```

Thrift Bank sends the second Proof Request where Alice needs to share her personal information with the bank.
```python
  # Thrift Agent
  apply_loan_kyc_proof_request_json = json.dumps({
      'nonce': '123432421212',
      'name': 'Loan-Application-KYC',
      'version': '0.1',
      'requested_attrs': {
          'attr1_referent': {'name': 'first_name'},
          'attr2_referent': {'name': 'last_name'},
          'attr3_referent': {'name': 'ssn'}
      },
      'requested_predicates': {}
  })
```

Alice has two claims that meets the proof requirements for this **Loan-Application-KYC** Proof Request.
```python
  # Alice Agent
  {
    'referent': 'Transcript Claim Referent',
    'schema_key': transcript_schema_key,
    'attrs': {
        'first_name': 'Alice',
        'last_name': 'Garcia',
        'status': 'graduated',
        'degree': 'Bachelor of Science, Marketing',
        'ssn': '123-45-6789',
        'year': '2015',
        'average': '5'
    },
    'issuer_did': faber_issuer_did,
    'revoc_reg_seq_no': None,
  },
  {
      'referent': 'Job-Certificate Claim Referent',
      'revoc_reg_seq_no': None,
      'schema_key': job_certificate_schema_key,
      'attrs': {
          'employee_status': 'Permanent',
          'last_name': 'Garcia',
          'experience': '10',
          'first_name': 'Alice',
          'salary': '2400'
      },
      'issuer_did': acme_issuer_did
  }
```

For the **Loan-Application-KYC** Proof Request Alice divided attributes as follows:
```python
  # Alice Agent
  apply_loan_kyc_requested_claims_json = json.dumps({
      'self_attested_attributes': {},
      'requested_attrs': {
          'attr1_referent': ['Job-Certificate Claim Referent', True],
          'attr2_referent': ['Job-Certificate Claim Referent', True],
          'attr3_referent': ['Transcript Claim Referent', True]
      },
      'requested_predicates': {}
  })
```

Alice creates the Proof for **Loan-Application-KYC** Proof Request.
```python
  # Alice Agent
  apply_loan_kyc_proof_json = \
      await anoncreds.prover_create_proof(alice_wallet, apply_loan_kyc_proof_request_json, apply_loan_kyc_requested_claims_json,
                                          schemas_json, alice_master_secret_name, claim_defs_json, revoc_regs_json)
```

When **Thrift** inspects the received Proof he will see following structure:
```
  # Thrift Agent
  {
      'requested_proof': {
          'revealed_attrs': {
              'attr1_referent': ['Transcript Claim Referent', '123-45-6789', '3124141231422543541'],
              'attr1_referent': ['Job-Certificate Claim Referent', 'Alice', '245712572474217942457235975012103335'],
              'attr1_referent': ['Job-Certificate Claim Referent', 'Garcia', '312643218496194691632153761283356127'],
          },
          'self_attested_attrs': {},
          'unrevealed_attrs': {},
          'predicates': {}
      },
      'proof' : {} # Validity Proof that Thrift can check
      'identifiers' : { # Identifiers of claims were used for Proof building
          'Transcript Claim Referent': {
              'issuer_did': faber_issuer_did,
              'rev_reg_seq_no': None,
              'schema_key': transcript_schema_key
          },
          'Job-Certificate Claim Referent': {
              'issuer_did': acme_issuer_did,
              'rev_reg_seq_no': None,
              'schema_key': job_certificate_schema_key
          }
      }
  }
```

**Thrift Bank** has successfully validated the **Loan-Application-KYC** Proof from Alice.
```python
  # Thrift Agent
  assert await anoncreds.verifier_verify_proof(apply_loan_kyc_proof_request_json, apply_loan_kyc_proof_json,
                                               schemas_json, claim_defs_json, revoc_regs_json)
```

Both of Alice's Proofs have been successfully verified and she got loan from **Thrift Bank**.

## Explore the Code

Now that you've had a chance to see how the Libindy implementation works from the outside, perhaps you'd like to see how it works underneath, from code?
If so, please run [Simulating Getting Started in the Jupiter](run-getting-started.md).
You may need to be signed into GitHub to view this link.
Also you can find the source code [here](https://github.com/hyperledger/indy-sdk/blob/master/samples/python/src/getting_started.py)<|MERGE_RESOLUTION|>--- conflicted
+++ resolved
@@ -59,18 +59,10 @@
 ### Step 1: Getting Trust Anchor Credentials for Faber, Acme, Thrift and Government
 
 Faber College and other actors have done some preparation to offer this service to Alice. To understand these steps let's start with some definitions.
-<<<<<<< HEAD
-=======
-
->>>>>>> fbd0ccdd
 
 The ledger is intended to store **Identity Records** that describe a **Ledger Entity**. Identity Records are public data and may include Public Keys, Service Endpoints, Credential Schemas, and Credential Definitions. Every **Identity Record** is associated with exactly one **DID** (Decentralized Identifier) that is globally unique and resolvable (via a ledger) without requiring any centralized resolution authority. To maintain privacy each **Identity Owner** can own multiple DIDs.
 
-<<<<<<< HEAD
 In this tutorial we will use two types of DIDs. The first one is a **Verinym**. A **Verinym** is associated with the **Legal Identity** of the **Identity Owner**. For example, all parties should be able to verify that some DID is used by a Government to publish schemas for some document type. The second type is a **Pseudonym** - a **Blinded Identifier** used to maintain privacy in the context of an ongoing digital relationship (**Connection**). If the Pseudonym is used to maintain only one digital relationship we will call it a Pairwise-Unique Identifier. We will use Pairwise-Unique Identifiers to maintain secure connections between actors in this tutorial.
-=======
-In this tutorial we will use two types of DIDs. The first one is a **Verinym**. **Verinym** is associated with the **Legal Identity** of the **Identity Owner**. For example, all parties should be able to verify that some DID is used by a Government to publish schemas for some document type. The second type is a **Pseudonym** - a **Blinded Identifier** used to maintain privacy in the context of an ongoing digital relationship (**Connection**). If the Pseudonym is used to maintain only one digital relationship we will call it a Pairwise-Unique Identifier. We will use Pairwise-Unique Identifiers to maintain secure connections between actors in this tutorial.
->>>>>>> fbd0ccdd
 
 The creation of a DID known to the Ledger is an **Identity Record** itself (NYM transaction). The NYM transaction can be used for creation of new DIDs that is known to that ledger, the setting and rotation of a verification key, and the setting and changing of roles. The most important fields of this transaction are `dest` (target DID), `role` (role of a user NYM record being created for) and the `verkey` (target verification key). See [Requests](https://github.com/hyperledger/indy-node/blob/master/docs/requests.md) to get more information about supported ledger transactions.
 
