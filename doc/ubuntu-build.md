--- conflicted
+++ resolved
@@ -77,7 +77,6 @@
      ```
      RUST_TEST_THREADS=1 TEST_POOL_IP=10.0.0.2 cargo test
      ```
-<<<<<<< HEAD
 
 1. Build `indy-cli` (Optional)
 
@@ -97,9 +96,6 @@
    ```
    To run indy-cli, navigate to `cli/target/debug` and run `./indy-cli`
 
-See [libindy/ci/ubuntu.dockerfile](https://github.com/hyperledger/indy-sdk/tree/master/libindy/ci/ubuntu.dockerfile) for example of Ubuntu based environment creation in Docker.
-=======
-     
 See [libindy/ci/ubuntu.dockerfile](https://github.com/hyperledger/indy-sdk/tree/master/libindy/ci/ubuntu.dockerfile) for example of Ubuntu based environment creation in Docker.
 
 ### Troubleshooting
@@ -123,5 +119,4 @@
    cargo build
    RUST_TEST_THREADS=1 cargo test
    ```
-   
->>>>>>> 63590c71
+   