--- conflicted
+++ resolved
@@ -1,8 +1,4 @@
-<<<<<<< HEAD
 FROM ubuntu:20.04
-=======
-FROM ubuntu:18.04
->>>>>>> dc27efa7
 
 RUN useradd -ms /bin/bash indy
 
@@ -21,20 +17,12 @@
 WORKDIR /home/indy
 
 RUN pip3 install -U \
-<<<<<<< HEAD
-	pip \
-    ipython==7.9 \
-	setuptools \
-	jupyter \
-	python3-indy==1.11.0
-=======
     pip \
     notebook \
     ipython==7.9 \
     setuptools \
     jupyter \
     python3-indy==1.11.0
->>>>>>> dc27efa7
 
 RUN apt-key adv --keyserver keyserver.ubuntu.com --recv-keys CE7709D068DB5E88 \
     && add-apt-repository "deb https://repo.sovrin.org/sdk/deb xenial stable" \
