
## Before you Continue

If you haven't done so already, please visit the main resource for all things "Indy" to get acquainted with the code base, helpful resources, and up-to-date information: [Hyperledger Wiki-Indy](https://wiki.hyperledger.org/projects/indy).

# Indy SDK

This is the official SDK for [Hyperledger Indy](https://www.hyperledger.org/projects),
which provides a distributed-ledger-based foundation for [self-sovereign identity](https://sovrin.org).
The major artifact of the SDK is a c-callable
library; there are also convenience wrappers for various programming languages and Indy CLI tool.

All bugs, stories, and backlog for this project are managed through [Hyperledger's Jira](https://jira.hyperledger.org)
in project IS (note that regular Indy tickets are in the INDY project instead...). Also, join
us on [Hyperledger's Rocket.Chat](https://chat.hyperledger.org/) at #indy-sdk to discuss.


## How to install
### Release channels
Indy SDK release process defines the following release channels:
    
* `master` - development builds for each push to master branch.
* `rc` - release candidates.
* `stable` - stable releases.

Please refer to [release workflow](doc/release-workflow.md) for more details.
### Install for Ubuntu based distro (Ubuntu 16.04)
It is recommended to install packages with APT:
    
    apt-key adv --keyserver keyserver.ubuntu.com --recv-keys 68DB5E88
    sudo add-apt-repository "deb https://repo.sovrin.org/sdk/deb xenial {release channel}"
    sudo apt-get update
    sudo apt-get install -y libindy

{release channel} must be replaced with master, rc or stable to define corresponded release channel.
See section "Release channels" for more details.  
   
### Install for Windows

1. follow to https://repo.sovrin.org/windows/libindy/{release-channel}.
2. download last version of libindy.
3. unzip archives to directory, where you want to save working library.
4. After unzip you will get next structure of files:

    
* `Your working directory`
    * `include`
        * `...`
    * `lib`
        * `indy.dll`
        * `libeay32md.dll`
        * `libsodium.dll`
        * `libzmq.dll`
        * `ssleay32md.dll`
            
`include` contains c-header files which contains all necessary declarations
that may be need for your applications. 

`lib` contains all necessary binaries which contains libindy and all it's dependencies.
 `You must add to PATH environment variable path to lib`. It's necessary for dynamic linkage
 your application with libindy.       

{release channel} must be replaced with master, rc or stable to define corresponded release channel.
See section "Release channels" for more details.
### Install for iOS

See [wrapper iOS install documentation](wrappers/ios/README.md "How to install").

### Install for MacOS        
Now we haven't prebuild library in some shared place. You can build
library yourself. Please refer to How-to-build section. 

After build add to LD_LIBRARY_PATH and to DYLD_LIBRARY_PATH 
environment variables path to builded library. It's necessary 
for dynamic linkage your application with libindy. At first dynamic linker
browse library in LD_LIBRARY_PATH, if library in your application doesn't include directory names.
If library in your application include any directory name, then dynamic linker will search library
in DYLD_LIBRARY_PATH(not LD_LIBRARY_PATH). So for reliability we recommend you set both this variables.
            
### Install for RHEL based distro (Amazon Linux 2017.03)           
Now we haven't prebuild library in some shared place. You can build
library yourself. Please refer to How-to-build section.

After build add to LD_LIBRARY_PATH environment variable path to builded library. 
It's necessary for dynamic linkage your application with libindy.

## How to build

* [Ubuntu based distro (Ubuntu 16.04)](doc/ubuntu-build.md)
* [RHEL based distro (Amazon Linux 2017.03)](doc/rhel-build.md)
* [Windows](doc/windows-build.md)
* [MacOS](doc/mac-build.md)

## How to start local nodes pool with docker

Start local nodes pool on `127.0.0.1:9701-9708` with Docker:
          
```     
docker build -f ci/indy-pool.dockerfile -t indy_pool .
docker run -itd -p 9701-9708:9701-9708 indy_pool
```     
     
 Dockerfile `ci/indy-pool.dockerfile` supports optional pool_ip param that allows 
 changing ip of pool nodes in generated pool configuration. The following commands 
 allow to start local nodes pool in custom docker network and access this pool 
 by custom ip in docker network:
     
 ```
 docker network create --subnet 10.0.0.0/8 indy_pool_network
 docker build --build-arg pool_ip=10.0.0.2 -f ci/indy-pool.dockerfile -t indy_pool .
 docker run -d --ip="10.0.0.2" --net=indy_pool_network indy_pool
 ``` 
 Note that for Windows and MacOS this approach has some issues. Docker for these OS run in
 their virtual environment. First command creates network for container and host can't
 get access to that network because container placed on virtual machine. You must appropriate set up 
 networking on your virtual environment.

## Wrappers documentation

The following wrappers are tested and complete. There is also active work
on wrappers for Go and node.js; visit #indy-sdk on Rocket.Chat for
details.

* [.Net](wrappers/dotnet/README.md) (lacks a couple recent features)
* [Java](wrappers/java/README.md)
* [Python](wrappers/python/README.md)
* [iOS](wrappers/ios/README.md)

## Indy CLI documentation
* [Indy CLI](cli/README.md)

<<<<<<< HEAD
## Getting Started
This extended tutorial shows how the whole ecosystem works, and how
functions in the SDK can be used to construct rich clients. (You may also
want to look at the [older guide](https://github.com/hyperledger/indy-node/blob/stable/getting-started.md)
that explored the ecosystem via command line. That material is being
rewritten but still contains some useful ideas.)
* [Libindy Getting-Started Guide](doc/getting-started/getting-started.md)

## Binaries
Pre-Built binaries can be downloaded from https://repo.sovrin.org/:
* sdk/lib/apt/xenial/{master,stable,rc} - Ubuntu deb packages
* windows/libindy/{master,stable,rc} - Windows zip-archive with all required DLLs (include libindy itself) and headers
* windows/libindy/deps/ - Windows zip archive with dependencies (DLLs and headers) to build libindy from sources
* ios/libindy/stable/ - Pods for iOS
* rhel/libindy/{master,stable,rc} - RHEL rpms

On Ubundu it is recommended to install packages with APT (change stable to `master` or `rc` if needed):
```
apt-key adv --keyserver keyserver.ubuntu.com --recv-keys 68DB5E88
sudo add-apt-repository "deb https://repo.sovrin.org/sdk/deb xenial stable"
sudo apt-get update
sudo apt-get install -y libindy
```
=======
## Getting started
* [Libindy Getting-Started Guide](doc/getting-started/getting-started.md)
>>>>>>> 7193c406
<|MERGE_RESOLUTION|>--- conflicted
+++ resolved
@@ -129,31 +129,10 @@
 ## Indy CLI documentation
 * [Indy CLI](cli/README.md)
 
-<<<<<<< HEAD
 ## Getting Started
 This extended tutorial shows how the whole ecosystem works, and how
 functions in the SDK can be used to construct rich clients. (You may also
 want to look at the [older guide](https://github.com/hyperledger/indy-node/blob/stable/getting-started.md)
 that explored the ecosystem via command line. That material is being
 rewritten but still contains some useful ideas.)
-* [Libindy Getting-Started Guide](doc/getting-started/getting-started.md)
-
-## Binaries
-Pre-Built binaries can be downloaded from https://repo.sovrin.org/:
-* sdk/lib/apt/xenial/{master,stable,rc} - Ubuntu deb packages
-* windows/libindy/{master,stable,rc} - Windows zip-archive with all required DLLs (include libindy itself) and headers
-* windows/libindy/deps/ - Windows zip archive with dependencies (DLLs and headers) to build libindy from sources
-* ios/libindy/stable/ - Pods for iOS
-* rhel/libindy/{master,stable,rc} - RHEL rpms
-
-On Ubundu it is recommended to install packages with APT (change stable to `master` or `rc` if needed):
-```
-apt-key adv --keyserver keyserver.ubuntu.com --recv-keys 68DB5E88
-sudo add-apt-repository "deb https://repo.sovrin.org/sdk/deb xenial stable"
-sudo apt-get update
-sudo apt-get install -y libindy
-```
-=======
-## Getting started
-* [Libindy Getting-Started Guide](doc/getting-started/getting-started.md)
->>>>>>> 7193c406
+* [Libindy Getting-Started Guide](doc/getting-started/getting-started.md)