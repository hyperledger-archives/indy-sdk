
## Before you Continue

If you haven't done so already, please visit the main resource for all things "Indy" to get acquainted with the code base, helpful resources, and up-to-date information: [Hyperledger Wiki-Indy](https://wiki.hyperledger.org/projects/indy).

# Indy SDK

This is the official SDK for [Hyperledger Indy](https://www.hyperledger.org/projects),
which provides a distributed-ledger-based foundation for [self-sovereign identity](https://sovrin.org).
The major artifact of the SDK is a c-callable
library; there are also convenience wrappers for various programming languages.

All bugs, stories, and backlog for this project are managed through [Hyperledger's Jira](https://jira.hyperledger.org)
in project IS (note that regular Indy tickets are in the INDY project instead...). Also, join
us on [Hyperledger's Rocket.Chat](https://chat.hyperledger.org/) at #indy-sdk to discuss.

## Building Indy SDK

* [Ubuntu based distro (Ubuntu 16.04)](doc/ubuntu-build.md)
* [RHEL based distro (Amazon Linux 2017.03)](doc/rhel-build.md)
* [Windows](doc/windows-build.md)
* [MacOS](doc/mac-build.md)

## Wrappers documentation
* [.Net](wrappers/dotnet/README.md)
* [Java](wrappers/java/README.md)
* [Python](wrappers/python/README.md)
* [iOS](wrappers/ios/ios-build.md)

## Binaries
<<<<<<< HEAD
Pre-Built binaries can be downloaded from https://repo.evernym.com/libindy:
* ubuntu/{master,stable,rc} - Ubuntu deb packages
* windows/{master,stable,rc} - Windows zip-archive with all required DLLs (include libindy itself) and headers
* windows/deps/ - Windows zip archive with dependencies (DLLs and headers) to build libindy from sources
* ios/stable/ - Pods for iOS
* rhel/{master,stable,rc} - RHEL rpms
=======
Builded binaries can be downloaded from https://repo.sovrin.org/:
* lib/apt/xenial/{master,stable,rc} - Ubuntu deb packages
* windows/libindy/{master,stable,rc} - Windows zip-archive with all required DLLs (include libindy itself) and headers
* windows/libindy/deps/ - Windows zip archive with dependencies (DLLs and headers) to build libindy from sources
* ios/libindy/stable/ - Pods for iOS
* rhel/libindy/{master,stable,rc} - RHEL rpms

Also Ubundu deb packages can be installed from APT repository (change stable to `master` or `rc` if needed):
```
apt-key adv --keyserver keyserver.ubuntu.com --recv-keys 68DB5E88
sudo add-apt-repository "deb https://repo.sovrin.org/sdk/deb xenial stable"
sudo apt-get install -y libindy
```
>>>>>>> a0c2ee92
<|MERGE_RESOLUTION|>--- conflicted
+++ resolved
@@ -28,15 +28,7 @@
 * [iOS](wrappers/ios/ios-build.md)
 
 ## Binaries
-<<<<<<< HEAD
-Pre-Built binaries can be downloaded from https://repo.evernym.com/libindy:
-* ubuntu/{master,stable,rc} - Ubuntu deb packages
-* windows/{master,stable,rc} - Windows zip-archive with all required DLLs (include libindy itself) and headers
-* windows/deps/ - Windows zip archive with dependencies (DLLs and headers) to build libindy from sources
-* ios/stable/ - Pods for iOS
-* rhel/{master,stable,rc} - RHEL rpms
-=======
-Builded binaries can be downloaded from https://repo.sovrin.org/:
+Pre-Built binaries can be downloaded from https://repo.sovrin.org/:
 * lib/apt/xenial/{master,stable,rc} - Ubuntu deb packages
 * windows/libindy/{master,stable,rc} - Windows zip-archive with all required DLLs (include libindy itself) and headers
 * windows/libindy/deps/ - Windows zip archive with dependencies (DLLs and headers) to build libindy from sources
@@ -48,5 +40,4 @@
 apt-key adv --keyserver keyserver.ubuntu.com --recv-keys 68DB5E88
 sudo add-apt-repository "deb https://repo.sovrin.org/sdk/deb xenial stable"
 sudo apt-get install -y libindy
-```
->>>>>>> a0c2ee92
+```